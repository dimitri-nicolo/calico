---
title: Migrate from one IP pool to another
description: Migrate pods from one IP pool to another on a running cluster without network disruption.
---

### Big picture

Migrate pods from one IP pool to another on a running cluster without network disruption.

### Value

Pods are assigned IP addresses from IP pools that you configure in {{site.prodname}}. As the number of pods increase, you may need to increase the number of addresses available for pods to use. Or, you may need to move pods from a CIDR that was used by mistake. {{site.prodname}} lets you migrate from one IP pool to another one on a running cluster without network disruption.

### Features

This how-to guide uses the following {{site.prodname}} features:

- **IPPool** resource

### Concepts

#### IP pools and cluster CIDRs

{{site.prodname}} supports using multiple disjoint IP pool CIDRs within the cluster. However, Kubernetes expects that all pods have addresses within the same cluster CIDR. This means that although it is technically feasible to create an IP pool outside of the cluster CIDR, we do not recommend it. Pods allocated addresses outside of the Kubernetes cluster CIDR will lose network connectivity.

### Before you begin...

**Verify that you are using {{site.prodname}} IPAM**.

To verify, ssh to one of your Kubernetes nodes and view the CNI configuration.

```bash
cat /etc/cni/net.d/10-calico.conflist

```

Look for the "type" entry:

<pre>
   "ipam": {
         "type": "calico-ipam"
    },
</pre>

If the type is “calico-ipam”, you are good to go. If the IPAM is set to something else, or the 10-calico.conflist file does not exist, you cannot use this feature in your cluster.

**Verify orchestrator support for changing the pod network CIDR**.

<<<<<<< HEAD
Although Kubernetes supports changing the pod network CIDR, not all orchestrators do. For example, OpenShift does not support this feature as described in
{% include open-new-window.html text='Informational Resources `network.config.openshift.io`' url='https://docs.okd.io/latest/welcome/index.html' %}. Check your orchestrator documentation to verify.
=======
Although Kubernetes supports changing the pod network CIDR, not all orchestrators do. For example, OpenShift does not support this feature as described in {% include open-new-window.html text='`osm_cluster_network_cidr configuration`' url='https://docs.openshift.org/latest/install_config/install/advanced_install.html#configuring-cluster-variables' %}. Check your orchestrator documentation to verify.
>>>>>>> 8eb89fdb

### How to

#### Migrate from one IP pool to another

Follow these steps to migrate pods from one IP pool to another pool.

> **Important!** If you follow these steps, existing pod connectivity will not be affected. (If you delete the old IP pool before you create and verify the new pool, existing pods will be affected.) When pods are deleted, applications may be temporarily unavailable (depending on the type of application); plan accordingly.
{: .alert .alert-danger }

1. Add a new IP pool.

> **Note**: It is highly recommended that your Calico IP pools are within the Kubernetes cluster CIDR. If pods IPs are allocated
> from outside of the Kubernetes cluster CIDR, some traffic flows may have NAT applied unnecessarily causing unexpected behavior.
{: .alert .alert-info}

1. Disable the old IP pool.

> **Note**: Disabling an IP pool only prevents new IP address allocations; it does not affect the networking of existing pods.
{: .alert .alert-info}

1. Delete pods from the old IP pool. This includes any new pods that may have been created with the old IP pool prior to disabling the pool.

1. Verify that new pods get an address from the new IP pool.

1. Delete the old IP pool.

### Tutorial

In the following example, we created a Kubernetes cluster using **kubeadm**. But the IP pool CIDR we configured (192.168.0.0/16) doesn't match the
Kubernetes cluster CIDR. Let's change the CIDR to **10.0.0.0/16**, which for the purposes of this example falls within the cluster CIDR.

Let’s run `calicoctl get ippool -o wide` to see the IP pool, **default-ipv4-ippool**.

<pre>
NAME                  CIDR             NAT    IPIPMODE   VXLANMODE   DISABLED
default-ipv4-ippool   192.168.0.0/16   true   Always     Never       false
</pre>

When we run `calicoctl get wep --all-namespaces`, we see that a pod is created using the default range (192.168.52.130/32).

<pre>
NAMESPACE     WORKLOAD                   NODE      NETWORKS            INTERFACE
kube-system   coredns-6f4fd4bdf-8q7zp   vagrant   192.168.52.130/32   cali800a63073ed
</pre>

Let’s get started changing this pod to the new IP pool (10.0.0.0/16).

#### Step 1: Add a new IP pool

We add a new **IPPool** with the CIDR range, **10.0.0.0/16**.

<pre>
apiVersion: projectcalico.org/v3
kind: IPPool
metadata:
  name: new-pool
spec:
  cidr: 10.0.0.0/16
  ipipMode: Always
  natOutgoing: true
</pre>

Let’s verify the new IP pool.

```bash
calicoctl get ippool -o wide

```
<pre>
NAME                  CIDR             NAT    IPIPMODE   DISABLED
default-ipv4-ippool   192.168.0.0/16   true   Always     false
new-pool              10.0.0.0/16      true   Always     false
</pre>

#### Step 2: Disable the old IP pool

List the existing IP pool definition.

```bash
calicoctl get ippool -o yaml > pools.yaml

```

<pre>
apiVersion: projectcalico.org/v3
items:
- apiVersion: projectcalico.org/v3
  kind: IPPool
  metadata:
    name: default-ipv4-ippool
  spec:
    cidr: 192.0.0.0/16
    ipipMode: Always
    natOutgoing: true
- apiVersion: projectcalico.org/v3
  kind: IPPool
  metadata:
    name: new-pool
  spec:
    cidr: 10.0.0.0/16
    ipipMode: Always
    natOutgoing: true
</pre>

Edit pools.yaml.

Disable this IP pool by setting: `disabled: true`

<pre>
apiVersion: projectcalico.org/v3
kind: IPPool
metadata:
  name: default-ipv4-ippool
spec:
  cidr: 192.0.0.0/16
  ipipMode: Always
  natOutgoing: true
  disabled: true
</pre>

Apply the changes.

Remember, disabling a pool only affects new IP allocations; networking for existing pods is not affected.

```bash
<<<<<<< HEAD
kubectl apply -f pool.yaml
=======
calicoctl apply -f pools.yaml
>>>>>>> 8eb89fdb

```

Verify the changes.

```bash
calicoctl get ippool -o wide

```

<pre>
NAME                  CIDR             NAT    IPIPMODE   DISABLED
default-ipv4-ippool   192.168.0.0/16   true   Always     true
new-pool              10.0.0.0/16      true   Always     false
</pre>

#### Step 3: Delete pods from the old IP pool

Next, we delete all of the existing pods from the old IP pool. (In our example, **coredns** is our only pod; for multiple pods you would trigger a deletion for all pods in the cluster.)

```bash
kubectl delete pod -n kube-system coredns-6f4fd4bdf-8q7zp

```

#### Step 4: Verify that new pods get an address from the new IP pool

1. Create a test namespace and nginx pod.

   ```bash
   kubectl create ns ippool-test

   ```

1. Create an nginx pod.
 
   ```bash
   kubectl -n ippool-test create deployment nginx --image nginx

   ```

1. Verify that the new pod gets an IP address from the new range.
   
   ```bash
   kubectl -n ippool-test get pods -l app=nginx -o wide

   ```

1. Clean up the ippool-test namespace. 

   ```bash
   kubectl delete ns ippool-test

   ```

#### Step 5: Delete the old IP pool

Now that you've verified that pods are getting IPs from the new range, you can safely delete the old pool.

```bash
kubectl delete ippool default-ipv4-ippool

```

### Above and beyond

- [IP pools reference]({{ site.baseurl }}/reference/resources/ippool)<|MERGE_RESOLUTION|>--- conflicted
+++ resolved
@@ -46,12 +46,7 @@
 
 **Verify orchestrator support for changing the pod network CIDR**.
 
-<<<<<<< HEAD
 Although Kubernetes supports changing the pod network CIDR, not all orchestrators do. For example, OpenShift does not support this feature as described in
-{% include open-new-window.html text='Informational Resources `network.config.openshift.io`' url='https://docs.okd.io/latest/welcome/index.html' %}. Check your orchestrator documentation to verify.
-=======
-Although Kubernetes supports changing the pod network CIDR, not all orchestrators do. For example, OpenShift does not support this feature as described in {% include open-new-window.html text='`osm_cluster_network_cidr configuration`' url='https://docs.openshift.org/latest/install_config/install/advanced_install.html#configuring-cluster-variables' %}. Check your orchestrator documentation to verify.
->>>>>>> 8eb89fdb
 
 ### How to
 
@@ -178,12 +173,7 @@
 Remember, disabling a pool only affects new IP allocations; networking for existing pods is not affected.
 
 ```bash
-<<<<<<< HEAD
-kubectl apply -f pool.yaml
-=======
-calicoctl apply -f pools.yaml
->>>>>>> 8eb89fdb
-
+kubectl apply -f pools.yaml
 ```
 
 Verify the changes.
