include ../metadata.mk

CALICO_DIR=$(shell git rev-parse --show-toplevel)/calico
GIT_HASH=$(shell git rev-parse --short=11 HEAD)
VERSIONS_FILE?=$(CALICO_DIR)/_data/versions.yml
JEKYLL_VERSION=4.0.0
HP_VERSION=v0.2
DEV?=false
CONFIG=--config _config.yml

# Set DEV_NULL=true to enable the Null Converter which renders the docs site as markdown.
# This is useful for comparing changes to templates & includes.
ifeq ($(DEV_NULL),true)
	CONFIG:=$(CONFIG),_config_null.yml
endif

# Append any additional config files for jekyll to use.
# Typically used from hashreleases. The additional configuration
# files need to present in the current directory to get automatically
# mounted into the build container.
# Note that when specifying multiple files, they should be comma separated.
# Example: make build EXTRA_JEKYLL_CONFIG=_config_url.yml,_config_null.yml
ifdef EXTRA_JEKYLL_CONFIG
	CONFIG:=$(CONFIG),$(EXTRA_JEKYLL_CONFIG)
endif

include ../metadata.mk
CALICO_BUILD?=calico/go-build:$(GO_BUILD_VER)
LOCAL_USER_ID?=$(shell id -u $$USER)
PACKAGE_NAME = github.com/projectcalico/calico/calico

# Determine whether there's a local yaml installed or use dockerized version.
# Note in order to install local (faster) yaml: "go get github.com/mikefarah/yq.v2"
YAML_CMD:=$(shell which yq.v2 || echo docker run --rm -i mikefarah/yq:2.4.2 yq)
HTML_CMD:=$(shell which pandoc || echo docker run --rm --volume "`pwd`:/data" pandoc/core:2.9.2)

# Local directories to ignore when running htmlproofer
HP_IGNORE_LOCAL_DIRS="/v2.0/"

##############################################################################
# Version information used for cutting a release.
RELEASE_STREAM := $(shell cat $(VERSIONS_FILE) | $(YAML_CMD) read - '[0].title' | grep --only-matching --extended-regexp '(v[0-9]+\.[0-9]+)|master')

CHART?=calico
REGISTRY?=gcr.io/unique-caldron-775/cnx/
DOCS_TEST_CONTAINER?=tigera/docs-test

# Use := so that these V_ variables are computed only once per make run.
CALICO_VER := $(shell cat $(VERSIONS_FILE) | $(YAML_CMD) read - '[0].title')

###############################################################################
# Include ../lib.Makefile
#   Additions to EXTRA_DOCKER_ARGS need to happen before the include since
#   that variable is evaluated when we declare DOCKER_RUN and siblings.
###############################################################################
include ../lib.Makefile

##############################################################################
# Always install the git hooks to prevent publishing closed source code to a non-private repo.
hooks_installed:=$(shell ./install-git-hooks)

.PHONY: install-git-hooks
## Install Git hooks
install-git-hooks:
	./install-git-hooks

## Serve a local view of your current site on port 4000
serve: bin/helm3
	# We have to override JEKYLL_DOCKER_TAG which is usually set to 'pages'.
	# When set to 'pages', jekyll starts in safe mode which means it will not
	# load any plugins. Since we're no longer running in github-pages, but would
	# like to use a docker image that comes preloaded with all the github-pages plugins,
	# its ok to override this variable.
	docker run --rm -it \
	  -v $(CURDIR)/bin/helm3:/usr/local/bin/helm:ro \
	  -v $(CURDIR):/srv/jekyll \
	  -v $(CURDIR)/../libcalico-go:/srv/libcalico-go \
	  -e JEKYLL_DOCKER_TAG="" \
	  -e JEKYLL_UID=`id -u` \
	  -p 4000:4000 \
	  jekyll/jekyll:$(JEKYLL_VERSION) /bin/sh -c 'bundle update; jekyll serve --incremental $(CONFIG)'

.PHONY: build
<<<<<<< HEAD
_site build: bin/helm3
	docker run --rm -it \
=======
_site build: bin/helm bin/helm3
	docker run --rm \
>>>>>>> b3c204db
	-e JEKYLL_DOCKER_TAG="" \
	-e JEKYLL_UID=`id -u` \
	-v $(CURDIR)/bin/helm3:/usr/local/bin/helm:ro \
	-v $(CURDIR):/srv/jekyll \
	-v $(CURDIR)/../libcalico-go:/srv/libcalico-go \
	-v $(VERSIONS_FILE):/srv/jekyll/_data/versions.yml \
<<<<<<< HEAD
	jekyll/jekyll:$(JEKYLL_VERSION) /bin/sh -c 'bundle update; jekyll build --incremental $(CONFIG)'
=======
	jekyll/jekyll:$(JEKYLL_VERSION) jekyll build --incremental $(CONFIG)
	# Move the manifests into the the generated site, and also update
	# the repos manifests that the site generated, removing the templates dir.
	cp -r ../manifests/ _site/manifests
	rsync -a _site/manifest-templates/ ../manifests/ && rm -r _site/manifest-templates

# Update the static manifests 
gen-manifests: clean _site
>>>>>>> b3c204db

## Clean enough that a new release build will be clean
clean:
	# Clean .created files which indicate images / releases have been built.
	find . -name '.*.created*' -type f -delete
	find . -name '.*.published*' -type f -delete
	rm -rf _output _site .jekyll-metadata pinned_versions.yaml _includes/charts/*/values.yaml
	rm -rf stderr.out filtered.out docs_test.created bin
	rm -f _includes/charts/tigera-operator/charts/tigera-secure-ee-core.tgz
	rm -f _includes/charts/tigera-operator/charts/tigera-prometheus-operator.tgz

###############################################################################
# CI / test targets
###############################################################################
<<<<<<< HEAD
.PHONY: docs_test.created
docs_test.created:
	docker build -t $(DOCS_TEST_CONTAINER) -f docs_test/Dockerfile.python .

.PHONY: test
test: docs_test.created
	docker run --rm \
		-v $(CURDIR):/code \
		-e RELEASE_STREAM=$(RELEASE_STREAM) \
		-e QUAY_API_TOKEN=$(QUAY_API_TOKEN) \
		-e GITHUB_API_TOKEN=$(GITHUB_ACCESS_TOKEN) \
		-e DOCS_URL=$(DOCS_URL) \
		-e GIT_HASH=$(GIT_HASH) \
		$(DOCS_TEST_CONTAINER) sh -c \
		"nosetests . -e "$(EXCLUDE_REGEX)" \
		-v -s --with-xunit \
		--xunit-file='/code/tests/report/nosetests.xml' \
		--with-timer $(EXTRA_NOSE_ARGS)"

ci: clean htmlproofer kubeval
=======
ci: htmlproofer kubeval helm-tests gen-manifests check-dirty
>>>>>>> b3c204db

htmlproofer: _site
	# Run htmlproofer, failing if we hit any errors.
	./htmlproofer.sh

kubeval: _site
	# Run kubeval to check master manifests are valid Kubernetes resources.
	-docker run -v $(CURDIR):/calico --entrypoint /bin/sh garethr/kubeval:0.7.3 -c 'ok=true; for f in `find /calico/_site/master -name "*.yaml" |grep -v "\(patch-cnx-manager-configmap\|kube-controllers-patch\|config\|allow-istio-pilot\|30-policy\|cnx-policy\|crds-only\|istio-app-layer-policy\|patch-flow-logs\|upgrade-calico\|upgrade-calico-3.10\|-cf\).yaml"`; do echo Running kubeval on $$f; /kubeval $$f || ok=false; done; $$ok' 1>stderr.out 2>&1

	# Filter out error loading schema for non-standard resources.
	-grep -v "Could not read schema from HTTP, response status is 404 Not Found" stderr.out > filtered.out

	# Filter out error reading empty secrets (which we use for e.g. etcd secrets and seem to work).
	-grep -v "invalid Secret" filtered.out > filtered.out

	# Filter out error reading calico networkpolicy since kubeval thinks they're kubernetes networkpolicies and
	# complains when it doesn't have a podSelector. Unfortunately, this also filters out networkpolicy failures.
	# TODO: don't filter out k8s networkpolicy errors
	-grep -v "invalid NetworkPolicy" filtered.out > filtered.out

	# Display the errors with context and fail if there were any.
	-rm stderr.out
	! grep -C3 -P "invalid|\t\*" filtered.out
	rm filtered.out

# TODO(doublek): These Helm tests are not valid for Enterprise since helm v3 isn't supported yet.
helm-tests: bin/helm3 values.yaml
	$(DOCKER_RUN) \
		-v $(CURDIR)/bin/helm3:/usr/local/bin/helm \
		$(CALICO_BUILD) \
		sh -c "$(GIT_CONFIG_SSH) ginkgo -cover -r ./helm-tests -chart-path=./_includes/$(RELEASE_STREAM)/charts/calico $(GINKGO_ARGS)"

###############################################################################
# Docs automation
###############################################################################

# URLs to ignore when checking external links.
HP_IGNORE_URLS="/docs.openshift.org/,/localhost/"

check_external_links: _site
	docker run -ti -e JEKYLL_UID=`id -u` --rm -v $(CURDIR)/_site:/_site/ quay.io/calico/htmlproofer:$(HP_VERSION) /_site --external_only --file-ignore $(HP_IGNORE_LOCAL_DIRS) --assume-extension --url-ignore $(HP_IGNORE_URLS) --internal_domains "docs.tigera.io"

strip_redirects:
	find \( -name '*.md' -o -name '*.html' \) -exec sed -i'' '/redirect_from:/d' '{}' \;

add_redirects_for_latest: strip_redirects
ifndef VERSION
	$(error VERSION is undefined - run using make add_redirects_for_latest VERSION=vX.Y)
endif
	# Check that the VERSION directory already exists
	@test -d $(VERSION)

	# Add the redirect line - look at .md files only and add "redirect_from: XYZ" on a new line after each "title:"
	find $(VERSION) \( -name '*.md' -o -name '*.html' \) -exec sed -i 's#^title:.*#&\nredirect_from: {}#' '{}' \;

	# Check the redirect_from lines and update the version to be "latest"
	find $(VERSION) \( -name '*.md' -o -name '*.html' \) -exec sed -i 's#^\(redirect_from: \)$(VERSION)#\1latest#' '{}' \;

	# Check the redirect_from lines and strip the .md from the URL
	find $(VERSION) \( -name '*.md' -o -name '*.html' \) -exec sed -i 's#^\(redirect_from:.*\)\.md#\1#' '{}' \;

update_canonical_urls:
	# Looks through all directories and replaces previous latest release version numbers in canonical URLs with new
	python release-scripts/update-canonical-urls.py

# Copy a docs change from ORIG_VERSION (default master) to a specified version.
# The docs change copied is all modifications from the master branch.
backport_docs_change:
ifndef VERSION
	$(error VERSION is undefined - run using make backport_docs_change VERSION=vX.Y)
endif
ifndef ORIG_VERSION
	# Backporting changes from master.
	$(eval ORIG_VERSION = master)
endif
	# (Note that ... indicates the diff from the merge-base.)
	git diff master...HEAD -- $(ORIG_VERSION) > backport_main.patch
	git diff master...HEAD -- _includes/$(ORIG_VERSION) > backport_includes.patch
	git diff master...HEAD -- _data/`echo $(ORIG_VERSION) | tr . _` > backport_data.patch
	git diff master...HEAD -- _plugins/$(ORIG_VERSION) > backport_helm_values.patch

	-git apply --3way -p2 --directory=$(VERSION) backport_main.patch
	-git apply --3way -p3 --directory=_includes/$(VERSION) backport_includes.patch
	-git apply --3way -p3 --directory=_data/`echo $(VERSION) | tr . _` backport_data.patch
	-git apply --3way -p3 --directory=_plugins/$(VERSION) backport_helm_values.patch
	# "error: unrecognized input" can be ignored if you didn't modify those directories.
	# "error: patch failed" means you will need to manually patch certain directories.

###############################################################################
# Utilities
###############################################################################
<<<<<<< HEAD
HELM3_RELEASE=helm-v3.3.1-linux-amd64.tar.gz 

helm-deps: bin/helm3
=======
# TODO: stop using bin/helm as an entrypoint in build scripts.
bin/helm:
	mkdir -p bin
	$(eval TMP := $(shell mktemp -d))
	wget -q https://get.helm.sh/helm-v2.16.3-linux-amd64.tar.gz -O $(TMP)/helm.tar.gz
	tar -zxvf $(TMP)/helm.tar.gz -C $(TMP)
	mv $(TMP)/linux-amd64/helm bin/helm

>>>>>>> b3c204db
bin/helm3:
	mkdir -p bin
	$(eval TMP := $(shell mktemp -d))
	wget -q https://get.helm.sh/$(HELM3_RELEASE) -O $(TMP)/helm3.tar.gz
	tar -zxvf $(TMP)/helm3.tar.gz -C $(TMP)
	mv $(TMP)/linux-amd64/helm bin/helm3

###############################################################################
# Helm
###############################################################################
# Build values.yaml for all charts
.PHONY: values.yaml
values.yaml: _includes/charts/tigera-prometheus-operator/values.yaml _includes/charts/tigera-operator/values.yaml
_includes/charts/%/values.yaml: _plugins/values.rb _plugins/helm.rb _data/versions.yml
	docker run --rm \
	  -v $(CURDIR):/calico \
	  -w /calico \
	  ruby:2.5 ruby ./hack/gen_values_yml.rb --registry $(REGISTRY) --chart $* > $@

# The following chunk of conditionals sets the Version of the helm chart.
# Note that helm requires strict semantic versioning, so we use v0.0 to represent 'master'.
ifdef CHART_RELEASE
# the presence of CHART_RELEASE indicates we're trying to cut an official chart release.
chartVersion:=$(CALICO_VER)-$(CHART_RELEASE)
appVersion:=$(CALICO_VER)
else
# otherwise, it's a nightly build.
ifeq ($(RELEASE_STREAM), master)
# For master, helm requires semantic versioning, so use v0.0
chartVersion:=v0.0
appVersion:=$(CALICO_VER)-$(GIT_HASH)
else
chartVersion:=$(RELEASE_STREAM)
appVersion:=$(CALICO_VER)-$(GIT_HASH)
endif
endif

charts: bin/helm3 chart/tigera-prometheus-operator chart/tigera-operator
chart/tigera-operator: _includes/charts/tigera-operator/charts/tigera-prometheus-operator.tgz
chart/%: _includes/charts/%/values.yaml
	mkdir -p bin
	bin/helm3 package ./_includes/charts/$(@F) \
	--destination ./bin/ \
	--version $(chartVersion) \
	--app-version $(appVersion)

helm-install-gcs-plugin:
	bin/helm3 plugin install https://github.com/viglesiasce/helm-gcs.git
# Upload to Google tigera-helm-charts storage bucket.
publish-charts:
	bin/helm3 repo add tigera gs://tigera-helm-charts
	for chart in ./bin/*.tgz; do \
		bin/helm3 gcs push $$chart gs://tigera-helm-charts; \
	done

# Copy the prometheus-operator chart package as a sub-chart for tigera-operator for helm packaging.
# After the changes in PR #3580, Tigera Operator doesn't depend on Prometheus/Alertmanager resources.
# The symbolic link of tigera-prometheus-operator folder is also removed from the tigera-operator/charts
# directory to keep the folder strucure clean. However, this causes a helm packaging issue that
# prometheus-operator chart is not packaged as a sub-chart. Since we will always build the
# prometheus-operator chart together with the tigera-operator chart, copying the prometheus-operator
# chart package to the tigera-operator/charts directory fixes helm packaging.
_includes/charts/tigera-operator/charts/tigera-prometheus-operator.tgz:
	mkdir -p $(@D)
	cp $$(pwd)/bin/tigera-prometheus-operator-$(chartVersion).tgz $@

DOCS_TEST_CONTAINER=projectcalico/release-test
.PHONY: release-test-image
release-test-image:
	cd release-scripts/tests && docker build -t $(DOCS_TEST_CONTAINER) . && cd -

.PHONY: release-test
release-test: release-test-image
	docker run --rm \
	-v /var/run/docker.sock:/var/run/docker.sock \
	-v $(CURDIR):/docs \
	-e RELEASE_STREAM=$(RELEASE_STREAM) \
	$(DOCS_TEST_CONTAINER) sh -c \
	"nosetests . -e "$(EXCLUDE_REGEX)" \
	-s -v --with-xunit \
	--xunit-file='/docs/nosetests.xml' \
	--with-timer $(EXTRA_NOSE_ARGS)"

API_GEN_REPO?=tmjd/gen-crd-api-reference-docs
API_GEN_BRANCH?=kb_v2
OPERATOR_VERSION?=master
OPERATOR_REPO?=tigera/operator
build-operator-reference:
	mkdir -p .go-pkg-cache && \
	   docker run --rm \
	   --net=host \
	   -v $(CURDIR):/go/src/$(PACKAGE_NAME):rw \
	   -v $(CURDIR)/.go-pkg-cache:/go/pkg:rw \
	   -e LOCAL_USER_ID=$(LOCAL_USER_ID) \
	   -w /go/src/$(PACKAGE_NAME) \
	   $(CALICO_BUILD) /bin/bash -c 'rm -rf builder && mkdir builder && cd builder && \
	           git clone --depth=1 -b $(API_GEN_BRANCH) https://github.com/$(API_GEN_REPO) api-gen && cd api-gen && \
	           go mod edit -replace github.com/tigera/operator=github.com/$(OPERATOR_REPO)@$(OPERATOR_VERSION) && \
	           go mod download all && go build && \
	           ./gen-crd-api-reference-docs -config /go/src/$(PACKAGE_NAME)/reference/installation/config.json \
	                   -api-dir github.com/tigera/operator/api -out-file /go/src/$(PACKAGE_NAME)/reference/installation/_api.html'

## START builds the release archives for the version
## Creates archive of all the manifests
OUTPUT_DIR?=_output
OPERATOR_VER := $(shell cat $(VERSIONS_FILE) | $(YAML_CMD) read - '[0].tigera-operator.version')
RELEASE_DIR_NAME?=release-$(CALICO_VER)-$(OPERATOR_VER)
RELEASE_DIR?=$(OUTPUT_DIR)/$(RELEASE_DIR_NAME)
RELEASE_DIR_K8S_MANIFESTS?=$(RELEASE_DIR)/manifests
IGNORED_MANIFESTS= 02-tigera-operator-no-resource-loading.yaml
# Determine where the manifests live. For older versions we used
# a different location, but we still need to package them up for patch
# releases.
DEFAULT_MANIFEST_SRC=./_site/manifests
OLD_VERSIONS := v2.0 v2.1 v2.2 v2.3 v2.4
ifneq ($(filter $(RELEASE_STREAM),$(OLD_VERSIONS)),)
DEFAULT_MANIFEST_SRC=./_site/$(RELEASE_STREAM)/getting-started/kubernetes/installation
endif
MANIFEST_SRC?=$(DEFAULT_MANIFEST_SRC)

release-archive: $(RELEASE_DIR).tgz

$(RELEASE_DIR).tgz: $(RELEASE_DIR) $(RELEASE_DIR_K8S_MANIFESTS) $(RELEASE_DIR)/README.md
	# create folder structure in manifest archive for ocp
	RELEASE_DIR=$(RELEASE_DIR) python3 ./release-scripts/generate-ocp-manifests.py
	# find ignored manifests in the archive and delete them
	$(foreach var,$(IGNORED_MANIFESTS), find $(RELEASE_DIR) -name $(var) -delete;)

	# converting the generated html file to markdown format for manifest archive.
	$(HTML_CMD) -f html -t markdown_github-raw_html _site/getting-started/private-registry/private-registry-archive.html -o $(RELEASE_DIR)/private-registry.md
	tar -czvf $(RELEASE_DIR).tgz -C $(OUTPUT_DIR) $(RELEASE_DIR_NAME)

$(RELEASE_DIR)/README.md:
	@echo "This directory contains an archive of all the manifests for release of Calico Enterprise $(CALICO_VER)" >> $@
	@echo "Documentation for this release can be found at https://docs.tigera.io/$(RELEASE_STREAM)" >> $@
	@echo "" >> $@
	@echo "To install Calico Enterprise from this archive, please follow the docs at https://docs.tigera.io/$(RELEASE_STREAM)/maintenance/manifest-archive" >> $@
	@echo "and use the appropriate manifest from the archive where ever you are prompted to download a manifest" >> $@
	@echo "" >> $@
	@echo "Example:" >> $@
	@echo "" >> $@
	@echo "From the docs for OpenShift installation, we have the following command" >> $@
	@echo "" >> $@
	@echo "curl https://docs.tigera.io/manifests/ocp/01-cr-installation.yaml -o manifests/01-cr-installation.yaml" >> $@
	@echo "" >> $@
	@echo "For this example, instead of download the manifest using curl, you need to navigate the archive (after extracting) " >> $@
	@echo "and copy the relevant file at manifests/ocp/01-cr-installation.yaml and paste it into your local manifests folder " >> $@
	@echo "" >> $@

$(RELEASE_DIR):
	mkdir -p $(RELEASE_DIR)

$(RELEASE_DIR_K8S_MANIFESTS):
	# Ensure that the docs site is generated
	rm -rf ../_site
	$(MAKE) _site

	# Find all the hosted manifests and copy them into the release dir. Use xargs to mkdir the destination directory structure before copying them.
	# -printf "%P\n" prints the file name and directory structure with the search dir stripped off
	find $(MANIFEST_SRC) -name  '*.yaml' -printf "%P\n" | \
	  xargs -I FILE sh -c \
	    'mkdir -p $(RELEASE_DIR_K8S_MANIFESTS)/`dirname FILE`;\
	    cp $(MANIFEST_SRC)/FILE $(RELEASE_DIR_K8S_MANIFESTS)/`dirname FILE`;'<|MERGE_RESOLUTION|>--- conflicted
+++ resolved
@@ -3,7 +3,7 @@
 CALICO_DIR=$(shell git rev-parse --show-toplevel)/calico
 GIT_HASH=$(shell git rev-parse --short=11 HEAD)
 VERSIONS_FILE?=$(CALICO_DIR)/_data/versions.yml
-JEKYLL_VERSION=4.0.0
+JEKYLL_VERSION=pages
 HP_VERSION=v0.2
 DEV?=false
 CONFIG=--config _config.yml
@@ -81,23 +81,15 @@
 	  jekyll/jekyll:$(JEKYLL_VERSION) /bin/sh -c 'bundle update; jekyll serve --incremental $(CONFIG)'
 
 .PHONY: build
-<<<<<<< HEAD
 _site build: bin/helm3
-	docker run --rm -it \
-=======
-_site build: bin/helm bin/helm3
 	docker run --rm \
->>>>>>> b3c204db
 	-e JEKYLL_DOCKER_TAG="" \
 	-e JEKYLL_UID=`id -u` \
 	-v $(CURDIR)/bin/helm3:/usr/local/bin/helm:ro \
 	-v $(CURDIR):/srv/jekyll \
 	-v $(CURDIR)/../libcalico-go:/srv/libcalico-go \
 	-v $(VERSIONS_FILE):/srv/jekyll/_data/versions.yml \
-<<<<<<< HEAD
 	jekyll/jekyll:$(JEKYLL_VERSION) /bin/sh -c 'bundle update; jekyll build --incremental $(CONFIG)'
-=======
-	jekyll/jekyll:$(JEKYLL_VERSION) jekyll build --incremental $(CONFIG)
 	# Move the manifests into the the generated site, and also update
 	# the repos manifests that the site generated, removing the templates dir.
 	cp -r ../manifests/ _site/manifests
@@ -105,7 +97,6 @@
 
 # Update the static manifests 
 gen-manifests: clean _site
->>>>>>> b3c204db
 
 ## Clean enough that a new release build will be clean
 clean:
@@ -120,7 +111,6 @@
 ###############################################################################
 # CI / test targets
 ###############################################################################
-<<<<<<< HEAD
 .PHONY: docs_test.created
 docs_test.created:
 	docker build -t $(DOCS_TEST_CONTAINER) -f docs_test/Dockerfile.python .
@@ -141,9 +131,6 @@
 		--with-timer $(EXTRA_NOSE_ARGS)"
 
 ci: clean htmlproofer kubeval
-=======
-ci: htmlproofer kubeval helm-tests gen-manifests check-dirty
->>>>>>> b3c204db
 
 htmlproofer: _site
 	# Run htmlproofer, failing if we hit any errors.
@@ -235,20 +222,9 @@
 ###############################################################################
 # Utilities
 ###############################################################################
-<<<<<<< HEAD
 HELM3_RELEASE=helm-v3.3.1-linux-amd64.tar.gz 
 
 helm-deps: bin/helm3
-=======
-# TODO: stop using bin/helm as an entrypoint in build scripts.
-bin/helm:
-	mkdir -p bin
-	$(eval TMP := $(shell mktemp -d))
-	wget -q https://get.helm.sh/helm-v2.16.3-linux-amd64.tar.gz -O $(TMP)/helm.tar.gz
-	tar -zxvf $(TMP)/helm.tar.gz -C $(TMP)
-	mv $(TMP)/linux-amd64/helm bin/helm
-
->>>>>>> b3c204db
 bin/helm3:
 	mkdir -p bin
 	$(eval TMP := $(shell mktemp -d))
