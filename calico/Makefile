--- conflicted
+++ resolved
@@ -46,18 +46,6 @@
 
 # Use := so that these V_ variables are computed only once per make run.
 CALICO_VER := $(shell cat $(VERSIONS_FILE) | $(YAML_CMD) read - '[0].title')
-<<<<<<< HEAD
-OPERATOR_VER := $(shell cat $(VERSIONS_FILE) | $(YAML_CMD) read - '[0].tigera-operator.version')
-NODE_VER := $(shell cat $(VERSIONS_FILE) | $(YAML_CMD) read - '[0].components.cnx-node.version')
-CTL_VER := $(shell cat $(VERSIONS_FILE) | $(YAML_CMD) read - '[0].components.calicoctl.version')
-CNI_VER := $(shell cat $(VERSIONS_FILE) | $(YAML_CMD) read - '[0].components.calico/cni.version')
-KUBE_CONTROLLERS_VER := $(shell cat $(VERSIONS_FILE) | $(YAML_CMD) read - '[0].components.calico/kube-controllers.version')
-POD2DAEMON_VER := $(shell cat $(VERSIONS_FILE) | $(YAML_CMD) read - '[0].components.flexvol.version')
-DIKASTES_VER := $(shell cat $(VERSIONS_FILE) | $(YAML_CMD) read - '[0].components.calico/dikastes.version')
-FLANNEL_MIGRATION_VER := $(shell cat $(VERSIONS_FILE) | $(YAML_CMD) read - '[0].components.calico/flannel-migration-controller.version')
-TYPHA_VER := $(shell cat $(VERSIONS_FILE) | $(YAML_CMD) read - '[0].components.typha.version')
-=======
->>>>>>> 00f5b4e4
 
 ###############################################################################
 # Include ../lib.Makefile
@@ -67,8 +55,6 @@
 include ../lib.Makefile
 
 ##############################################################################
-<<<<<<< HEAD
-
 # Always install the git hooks to prevent publishing closed source code to a non-private repo.
 hooks_installed:=$(shell ./install-git-hooks)
 
@@ -78,8 +64,6 @@
 	./install-git-hooks
 
 ## Serve a local view of your current site on port 4000
-=======
->>>>>>> 00f5b4e4
 serve: bin/helm
 	# We have to override JEKYLL_DOCKER_TAG which is usually set to 'pages'.
 	# When set to 'pages', jekyll starts in safe mode which means it will not
@@ -115,7 +99,6 @@
 ###############################################################################
 # CI / test targets
 ###############################################################################
-<<<<<<< HEAD
 .PHONY: docs_test.created
 docs_test.created:
 	docker build -t $(DOCS_TEST_CONTAINER) -f docs_test/Dockerfile.python .
@@ -136,9 +119,6 @@
 		--with-timer $(EXTRA_NOSE_ARGS)"
 
 ci: clean htmlproofer kubeval
-=======
-ci: htmlproofer kubeval helm-tests
->>>>>>> 00f5b4e4
 
 htmlproofer: _site
 	# Run htmlproofer, failing if we hit any errors.
@@ -235,7 +215,6 @@
 	$(MAKE) clean chart _site
 	touch $@
 
-<<<<<<< HEAD
 ## Tags and builds a release from start to finish.
 release: release-prereqs
 	$(MAKE) RELEASE_CHART=true release-tag
@@ -269,15 +248,6 @@
 else
     # Not found: this is a newer release.
     REL_NOTES_PATH:=release-notes
-=======
-chart: _includes/charts/tigera-operator/values.yaml bin/helm3
-	bin/helm3 package ./_includes/charts/tigera-operator \
-	--destination ./bin/ \
-	--version $(GIT_VERSION) \
-	--app-version $(GIT_VERSION)
-ifdef CHART_RELEASE
-	mv ./bin/tigera-operator-$(GIT_VERSION).tgz ./bin/tigera-operator-$(GIT_VERSION)-$(CHART_RELEASE).tgz
->>>>>>> 00f5b4e4
 endif
 
 # Build values.yaml for the tigera-operator chart
@@ -287,22 +257,7 @@
 	$(CONTAINERIZED_VALUES) ruby ./hack/gen_values_yml.rb --registry $(REGISTRY) --chart tigera-operator > $@
 
 ## Pushes a github release and release artifacts produced by `make release-build`.
-<<<<<<< HEAD
-release-publish: release-prereqs $(UPLOAD_DIR)
-	# Push the git tag.
-	git push origin $(CALICO_VER)
-
-	# Push binaries to GitHub release.
-	# Requires ghr: https://github.com/tcnksm/ghr
-	# Requires GITHUB_TOKEN environment variable set.
-	ghr -u projectcalico -r calico \
-		-b "$$RELEASE_BODY" \
-		-n $(CALICO_VER) \
-		$(CALICO_VER) $(RELEASE_DIR).tgz
-
-=======
 release-publish: release-prereqs
->>>>>>> 00f5b4e4
 	$(MAKE) helm-index
 
 ## Kicks semaphore job which syncs github released helm charts with helm index file
@@ -328,118 +283,6 @@
 	@docker run -ti --rm -v $(CURDIR):/code -e GITHUB_TOKEN=$(GITHUB_TOKEN) python:3 \
 		bash -c 'pip install pygithub && /usr/local/bin/python /code/release-scripts/get-contributors.py >> /code/AUTHORS.md'
 
-<<<<<<< HEAD
-# release-prereqs checks that the environment is configured properly to create a release.
-release-prereqs:
-	@if [ $(CALICO_VER) != $(NODE_VER) ]; then \
-		echo "Expected CALICO_VER $(CALICO_VER) to equal NODE_VER $(NODE_VER)"; \
-		exit 1; fi
-ifeq (, $(shell which ghr))
-	$(error Unable to find `ghr` in PATH, run this: go get -u github.com/tcnksm/ghr)
-endif
-
-OUTPUT_DIR?=_output
-RELEASE_DIR_NAME?=release-$(CALICO_VER)-$(OPERATOR_VER)
-RELEASE_DIR?=$(OUTPUT_DIR)/$(RELEASE_DIR_NAME)
-RELEASE_DIR_K8S_MANIFESTS?=$(RELEASE_DIR)/manifests
-IGNORED_MANIFESTS= 02-tigera-operator-no-resource-loading.yaml
-# Determine where the manifests live. For older versions we used
-# a different location, but we still need to package them up for patch
-# releases.
-DEFAULT_MANIFEST_SRC=./_site/manifests
-OLD_VERSIONS := v2.0 v2.1 v2.2 v2.3 v2.4
-ifneq ($(filter $(RELEASE_STREAM),$(OLD_VERSIONS)),)
-DEFAULT_MANIFEST_SRC=./_site/$(RELEASE_STREAM)/getting-started/kubernetes/installation
-endif
-MANIFEST_SRC?=$(DEFAULT_MANIFEST_SRC)
-
-## Creates archive of all the manifests
-release-archive: release-prereqs $(RELEASE_DIR).tgz
-
-$(RELEASE_DIR).tgz: $(RELEASE_DIR) $(RELEASE_DIR_K8S_MANIFESTS) $(RELEASE_DIR)/README.md
-	# create folder structure in manifest archive for ocp
-	RELEASE_DIR=$(RELEASE_DIR) python3 ./release-scripts/generate-ocp-manifests.py
-	# find ignored manifests in the archive and delete them
-	$(foreach var,$(IGNORED_MANIFESTS), find $(RELEASE_DIR) -name $(var) -delete;)
-
-	# converting the generated html file to markdown format for manifest archive.
-	$(HTML_CMD) -f html -t markdown_github-raw_html _site/getting-started/private-registry/private-registry-archive.html -o $(RELEASE_DIR)/private-registry.md
-	tar -czvf $(RELEASE_DIR).tgz -C $(OUTPUT_DIR) $(RELEASE_DIR_NAME)
-
-$(RELEASE_DIR)/README.md:
-	@echo "This directory contains an archive of all the manifests for release of Calico Enterprise $(CALICO_VER)" >> $@
-	@echo "Documentation for this release can be found at https://docs.tigera.io/$(RELEASE_STREAM)" >> $@
-	@echo "" >> $@
-	@echo "To install Calico Enterprise from this archive, please follow the docs at https://docs.tigera.io/$(RELEASE_STREAM)/maintenance/manifest-archive" >> $@
-	@echo "and use the appropriate manifest from the archive where ever you are prompted to download a manifest" >> $@
-	@echo "" >> $@
-	@echo "Example:" >> $@
-	@echo "" >> $@
-	@echo "From the docs for OpenShift installation, we have the following command" >> $@
-	@echo "" >> $@
-	@echo "curl https://docs.tigera.io/manifests/ocp/01-cr-installation.yaml -o manifests/01-cr-installation.yaml" >> $@
-	@echo "" >> $@
-	@echo "For this example, instead of download the manifest using curl, you need to navigate the archive (after extracting) " >> $@
-	@echo "and copy the relevant file at manifests/ocp/01-cr-installation.yaml and paste it into your local manifests folder " >> $@
-	@echo "" >> $@
-
-$(RELEASE_DIR):
-	mkdir -p $(RELEASE_DIR)
-
-$(RELEASE_DIR_K8S_MANIFESTS):
-	# Ensure that the docs site is generated
-	rm -rf ../_site
-	$(MAKE) _site
-
-	# Find all the hosted manifests and copy them into the release dir. Use xargs to mkdir the destination directory structure before copying them.
-	# -printf "%P\n" prints the file name and directory structure with the search dir stripped off
-	find $(MANIFEST_SRC) -name  '*.yaml' -printf "%P\n" | \
-	  xargs -I FILE sh -c \
-	    'mkdir -p $(RELEASE_DIR_K8S_MANIFESTS)/`dirname FILE`;\
-	    cp $(MANIFEST_SRC)/FILE $(RELEASE_DIR_K8S_MANIFESTS)/`dirname FILE`;'
-
-$(RELEASE_DIR_IMAGES)/calico-node.tar:
-	mkdir -p $(RELEASE_DIR_IMAGES)
-	docker pull calico/node:$(NODE_VER)
-	docker save --output $@ calico/node:$(NODE_VER)
-
-$(RELEASE_DIR_IMAGES)/calico-typha.tar:
-	mkdir -p $(RELEASE_DIR_IMAGES)
-	docker pull calico/typha:$(TYPHA_VER)
-	docker save --output $@ calico/typha:$(TYPHA_VER)
-
-$(RELEASE_DIR_IMAGES)/calico-cni.tar:
-	mkdir -p $(RELEASE_DIR_IMAGES)
-	docker pull calico/cni:$(CNI_VER)
-	docker save --output $@ calico/cni:$(CNI_VER)
-
-$(RELEASE_DIR_IMAGES)/calico-kube-controllers.tar:
-	mkdir -p $(RELEASE_DIR_IMAGES)
-	docker pull calico/kube-controllers:$(KUBE_CONTROLLERS_VER)
-	docker save --output $@ calico/kube-controllers:$(KUBE_CONTROLLERS_VER)
-
-$(RELEASE_DIR_IMAGES)/calico-pod2daemon-flexvol.tar:
-	mkdir -p $(RELEASE_DIR_IMAGES)
-	docker pull calico/pod2daemon-flexvol:$(POD2DAEMON_VER)
-	docker save --output $@ calico/pod2daemon-flexvol:$(POD2DAEMON_VER)
-
-$(RELEASE_DIR_IMAGES)/calico-dikastes.tar:
-	mkdir -p $(RELEASE_DIR_IMAGES)
-	docker pull calico/dikastes:$(DIKASTES_VER)
-	docker save --output $@ calico/dikastes:$(DIKASTES_VER)
-
-$(RELEASE_DIR_IMAGES)/calico-flannel-migration-controller.tar:
-	mkdir -p $(RELEASE_DIR_IMAGES)
-	docker pull calico/flannel-migration-controller:$(FLANNEL_MIGRATION_VER)
-	docker save --output $@ calico/flannel-migration-controller:$(FLANNEL_MIGRATION_VER)
-
-$(RELEASE_DIR_BIN)/%:
-	mkdir -p $(RELEASE_DIR_BIN)
-	wget https://github.com/projectcalico/calico/calicoctl/releases/download/$(CTL_VER)/$(@F) -O $@
-	chmod +x $@
-
-=======
->>>>>>> 00f5b4e4
 ###############################################################################
 # Utilities
 ###############################################################################
