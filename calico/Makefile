--- conflicted
+++ resolved
@@ -14,7 +14,6 @@
 	CONFIG:=$(CONFIG),_config_null.yml
 endif
 
-<<<<<<< HEAD
 # Append any additional config files for jekyll to use.
 # Typically used from hashreleases. The additional configuration
 # files need to present in the current directory to get automatically
@@ -26,8 +25,7 @@
 endif
 
 include ../metadata.mk
-=======
->>>>>>> 546a152b
+
 CALICO_BUILD?=calico/go-build:$(GO_BUILD_VER)
 LOCAL_USER_ID?=$(shell id -u $$USER)
 PACKAGE_NAME = github.com/projectcalico/calico/calico
@@ -191,33 +189,9 @@
 	# Check the redirect_from lines and strip the .md from the URL
 	find $(VERSION) \( -name '*.md' -o -name '*.html' \) -exec sed -i 's#^\(redirect_from:.*\)\.md#\1#' '{}' \;
 
-<<<<<<< HEAD
-update_canonical_urls:
-	# Looks through all directories and replaces previous latest release version numbers in canonical URLs with new
-	python release-scripts/update-canonical-urls.py
-
-DOCS_TEST_CONTAINER=projectcalico/release-test
-.PHONY: release-test-image
-release-test-image:
-	cd release-scripts/tests && docker build -t $(DOCS_TEST_CONTAINER) . && cd -
-
-.PHONY: release-test
-release-test: release-test-image
-	docker run --rm \
-	-v /var/run/docker.sock:/var/run/docker.sock \
-	-v $(CURDIR):/docs \
-	-e RELEASE_STREAM=$(RELEASE_STREAM) \
-	$(DOCS_TEST_CONTAINER) sh -c \
-	"nosetests . -e "$(EXCLUDE_REGEX)" \
-	-s -v --with-xunit \
-	--xunit-file='/docs/nosetests.xml' \
-	--with-timer $(EXTRA_NOSE_ARGS)"
-
-=======
 ###############################################################################
 # Utilities
 ###############################################################################
->>>>>>> 546a152b
 API_GEN_REPO?=tmjd/gen-crd-api-reference-docs
 API_GEN_BRANCH?=kb_v2
 OPERATOR_VERSION?=master
