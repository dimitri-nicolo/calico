package nfnetlink

type NflogPacketHeader struct {
	HwProtocol int
	Hook       int
}

type NflogPacketTimestamp struct {
	Sec  uint64
	Usec uint64
}

type NflogL4Info struct {
	Port int
	Id   int
	Type int
	Code int
}

type NflogPacketTuple struct {
	Src   [16]byte
	Dst   [16]byte
	Proto int
	L4Src NflogL4Info
	L4Dst NflogL4Info
}

type NflogPrefix struct {
	Prefix  [64]byte
	Len     int
	Packets int
	Bytes   int
}

func (np *NflogPrefix) Equals(cmp *NflogPrefix) bool {
	return np.Prefix == cmp.Prefix
}

type NflogPacket struct {
	Header    *NflogPacketHeader
	Mark      int
<<<<<<< HEAD
	Timestamp NflogPacketTimestamp
	Prefix    NflogPrefix
=======
	Timestamp *NflogPacketTimestamp
	Prefix    string
>>>>>>> e58a347b
	Gid       int
	Tuple     *NflogPacketTuple
	Bytes     int
}

type NflogPacketAggregate struct {
	Tuple    *NflogPacketTuple
	Prefixes []NflogPrefix
}<|MERGE_RESOLUTION|>--- conflicted
+++ resolved
@@ -39,13 +39,8 @@
 type NflogPacket struct {
 	Header    *NflogPacketHeader
 	Mark      int
-<<<<<<< HEAD
-	Timestamp NflogPacketTimestamp
+	Timestamp *NflogPacketTimestamp
 	Prefix    NflogPrefix
-=======
-	Timestamp *NflogPacketTimestamp
-	Prefix    string
->>>>>>> e58a347b
 	Gid       int
 	Tuple     *NflogPacketTuple
 	Bytes     int
