--- conflicted
+++ resolved
@@ -25,11 +25,7 @@
 	"github.com/projectcalico/felix/proto"
 )
 
-<<<<<<< HEAD
-func TestRuleRenderingExceedingPriorityLimit(t *testing.T) {
-=======
 func TestRuleRenderingWithStaticRules(t *testing.T) {
->>>>>>> 83636f64
 	RegisterTestingT(t)
 
 	h := mockHNS{}
@@ -44,14 +40,6 @@
 		IPSets: map[string][]string{},
 	}
 
-<<<<<<< HEAD
-	ps := NewPolicySets(&h, []IPSetCache{&ipsc})
-	ps.priorityLimit = 1002
-
-	// Test a set of rules that exceeds the priority limit. Rule priority should
-	// be reused when action and direction do not change.
-	ps.AddOrReplacePolicySet("policy-basic", &proto.Policy{
-=======
 	ps := NewPolicySets(&h, []IPSetCache{&ipsc}, mockReader(staticRules))
 
 	// Unknown policy should result in default drop.
@@ -60,9 +48,7 @@
 		{Type: hns.ACL, Id: "MyPlatform-block-client", Protocol: 17, Action: hns.Allow, Direction: hns.In,
 			RuleType: hns.Host, Priority: 300, RemoteAddresses: "10.0.0.2/32", RemotePorts: "90"},
 		// Default deny rule.
-		{Type: hns.ACL, Protocol: 256, Action: hns.Block, Direction: hns.In, RuleType: hns.Switch, Priority: 1001},
-		// Default host/pod rule.
-		{Type: hns.ACL, Protocol: 256, Action: hns.Allow, Direction: hns.In, RuleType: hns.Host},
+		{Type: hns.ACL, Id: "DRI", Protocol: 256, Action: hns.Block, Direction: hns.In, RuleType: hns.Switch, Priority: 1001},
 	}), "unexpected rules returned for unknown policy")
 
 	// Empty policy should return no rules (apart from the default drop).
@@ -76,9 +62,7 @@
 		{Type: hns.ACL, Id: "MyPlatform-block-client", Protocol: 17, Action: hns.Allow, Direction: hns.In,
 			RuleType: hns.Host, Priority: 300, RemoteAddresses: "10.0.0.2/32", RemotePorts: "90"},
 		// Default deny rule.
-		{Type: hns.ACL, Protocol: 256, Action: hns.Block, Direction: hns.In, RuleType: hns.Switch, Priority: 1001},
-		// Default host/pod rule.
-		{Type: hns.ACL, Protocol: 256, Action: hns.Allow, Direction: hns.In, RuleType: hns.Host},
+		{Type: hns.ACL, Id: "DRI", Protocol: 256, Action: hns.Block, Direction: hns.In, RuleType: hns.Switch, Priority: 1001},
 	}), "unexpected rules returned for empty policy")
 
 	Expect(ps.GetPolicySetRules([]string{"empty"}, false)).To(Equal([]*hns.ACLPolicy{
@@ -86,14 +70,11 @@
 		{Type: hns.ACL, Id: "MyPlatform-block-server", Protocol: 6, Action: hns.Block, Direction: hns.Out,
 			RuleType: hns.Switch, Priority: 200, RemoteAddresses: "10.0.0.1/32", RemotePorts: "80"},
 		// Default deny rule.
-		{Type: hns.ACL, Protocol: 256, Action: hns.Block, Direction: hns.Out, RuleType: hns.Switch, Priority: 1001},
-		// Default host/pod rule.
-		{Type: hns.ACL, Protocol: 256, Action: hns.Allow, Direction: hns.Out, RuleType: hns.Host},
+		{Type: hns.ACL, Id: "DRE", Protocol: 256, Action: hns.Block, Direction: hns.Out, RuleType: hns.Switch, Priority: 1001},
 	}), "unexpected rules returned for empty policy")
 
 	// Tests of basic policy matches: CIDRs, protocol, ports.
-	ps.AddOrReplacePolicySet("basic", &proto.Policy{
->>>>>>> 83636f64
+	ps.AddOrReplacePolicySet("policy-basic", &proto.Policy{
 		InboundRules: []*proto.Rule{
 			{
 				Action:   "Allow",
@@ -119,12 +100,6 @@
 				RuleId: "rule-4",
 			},
 		},
-<<<<<<< HEAD
-		OutboundRules: []*proto.Rule{},
-	})
-
-	Expect(ps.GetPolicySetRules([]string{"policy-basic"}, true)).To(Equal([]*hns.ACLPolicy{
-=======
 		OutboundRules: []*proto.Rule{
 			{
 				Action:   "Allow",
@@ -134,68 +109,44 @@
 		},
 	})
 
-	Expect(ps.GetPolicySetRules([]string{"basic"}, true)).To(Equal([]*hns.ACLPolicy{
+	Expect(ps.GetPolicySetRules([]string{"policy-basic"}, true)).To(Equal([]*hns.ACLPolicy{
 		// Static inbound rule.
 		{Type: hns.ACL, Id: "MyPlatform-block-client", Protocol: 17, Action: hns.Allow, Direction: hns.In,
 			RuleType: hns.Host, Priority: 300, RemoteAddresses: "10.0.0.2/32", RemotePorts: "90"},
->>>>>>> 83636f64
-		{
-			Type: hns.ACL, Action: hns.Allow, Direction: hns.In, RuleType: hns.Switch,
-			Priority:        1000,
-			Protocol:        6,
-<<<<<<< HEAD
+		{
+			Type: hns.ACL, Action: hns.Allow, Direction: hns.In, RuleType: hns.Switch,
+			Priority:        1000,
+			Protocol:        6,
 			Id:              "API0|basic---rule-1---0",
-=======
-			Id:              "basic-rule-1-0",
->>>>>>> 83636f64
 			RemoteAddresses: "10.0.0.0/24",
 			RemotePorts:     "1234",
 			LocalPorts:      "80",
 		},
 		{
 			Type: hns.ACL, Action: hns.Allow, Direction: hns.In, RuleType: hns.Switch,
-			Priority: 1000,
+			Priority: 1001,
 			Protocol: 17,
-<<<<<<< HEAD
 			Id:       "API1|basic---rule-2---0",
-=======
-			Id:       "basic-rule-2-0",
->>>>>>> 83636f64
 		},
 		{
 			Type: hns.ACL, Action: hns.Block, Direction: hns.In, RuleType: hns.Switch,
-			Priority:       1001, // Switch from Allow to Deny triggers increment to priority.
+			Priority:       1002,
 			Protocol:       256,
-<<<<<<< HEAD
 			Id:             "DPI2|basic---rule-3---0",
-=======
-			Id:             "basic-rule-3-0",
->>>>>>> 83636f64
 			LocalAddresses: "10.0.0.0/24",
 		},
 		{
 			Type: hns.ACL, Action: hns.Block, Direction: hns.In, RuleType: hns.Switch,
-			Priority:       1001, // No change of action so priority stays the same.
+			Priority:       1003,
 			Protocol:       256,
-<<<<<<< HEAD
 			Id:             "DPI3|basic---rule-4---0",
 			LocalAddresses: "11.0.0.0/24",
 		},
 		// Default deny rule.
-		{Type: hns.ACL, Id: "DRI", Protocol: 256, Action: hns.Block, Direction: hns.In, RuleType: hns.Switch, Priority: 1002},
+		{Type: hns.ACL, Protocol: 256, Id: "DRI", Action: hns.Block, Direction: hns.In, RuleType: hns.Switch, Priority: 1004},
 	}), "unexpected rules returned for basic policy")
 
-=======
-			Id:             "basic-rule-4-0",
-			LocalAddresses: "11.0.0.0/24",
-		},
-		// Default deny rule.
-		{Type: hns.ACL, Protocol: 256, Action: hns.Block, Direction: hns.In, RuleType: hns.Switch, Priority: 1002},
-		// Default host/pod rule.
-		{Type: hns.ACL, Protocol: 256, Action: hns.Allow, Direction: hns.In, RuleType: hns.Host},
-	}), "unexpected rules returned for basic policy")
-
-	Expect(ps.GetPolicySetRules([]string{"basic"}, false)).To(Equal([]*hns.ACLPolicy{
+	Expect(ps.GetPolicySetRules([]string{"policy-basic"}, false)).To(Equal([]*hns.ACLPolicy{
 		// Static outbound rule.
 		{Type: hns.ACL, Id: "MyPlatform-block-server", Protocol: 6, Action: hns.Block, Direction: hns.Out,
 			RuleType: hns.Switch, Priority: 200, RemoteAddresses: "10.0.0.1/32", RemotePorts: "80"},
@@ -203,17 +154,14 @@
 			Type: hns.ACL, Action: hns.Allow, Direction: hns.Out, RuleType: hns.Switch,
 			Priority: 1000,
 			Protocol: 17,
-			Id:       "basic-rule-5-0",
-		},
-		// Default deny rule.
-		{Type: hns.ACL, Protocol: 256, Action: hns.Block, Direction: hns.Out, RuleType: hns.Switch, Priority: 1001},
-		// Default host/pod rule.
-		{Type: hns.ACL, Protocol: 256, Action: hns.Allow, Direction: hns.Out, RuleType: hns.Host},
+			Id:       "APE0|basic---rule-5---0",
+		},
+		// Default deny rule.
+		{Type: hns.ACL, Protocol: 256, Id: "DRE", Action: hns.Block, Direction: hns.Out, RuleType: hns.Switch, Priority: 1001},
 	}), "unexpected rules returned for basic policy")
->>>>>>> 83636f64
 }
 
-func TestRuleRendering(t *testing.T) {
+func TestRuleRenderingExceedingPriorityLimit(t *testing.T) {
 	RegisterTestingT(t)
 
 	h := mockHNS{}
@@ -228,31 +176,11 @@
 		IPSets: map[string][]string{},
 	}
 
-<<<<<<< HEAD
-	ps := NewPolicySets(&h, []IPSetCache{&ipsc})
-	Expect(ps.priorityLimit).To(BeEquivalentTo(PolicyRuleMaxPriority))
-=======
 	ps := NewPolicySets(&h, []IPSetCache{&ipsc}, mockReader(""))
->>>>>>> 83636f64
-
-	// Unknown policy should result in default drop.
-	Expect(ps.GetPolicySetRules([]string{"unknown"}, true)).To(Equal([]*hns.ACLPolicy{
-		// Default deny rule.
-		{Type: hns.ACL, Id: "DRI", Protocol: 256, Action: hns.Block, Direction: hns.In, RuleType: hns.Switch, Priority: 1001},
-	}), "unexpected rules returned for unknown policy")
-
-	// Empty policy should return no rules (apart from the default drop).
-	ps.AddOrReplacePolicySet("empty", &proto.Policy{
-		InboundRules:  []*proto.Rule{},
-		OutboundRules: []*proto.Rule{},
-	})
-
-	Expect(ps.GetPolicySetRules([]string{"empty"}, true)).To(Equal([]*hns.ACLPolicy{
-		// Default deny rule.
-		{Type: hns.ACL, Id: "DRI", Protocol: 256, Action: hns.Block, Direction: hns.In, RuleType: hns.Switch, Priority: 1001},
-	}), "unexpected rules returned for empty policy")
-
-	// Tests of basic policy matches: CIDRs, protocol, ports.
+	ps.priorityLimit = 1002
+
+	// Test a set of rules that exceeds the priority limit. Rule priority should
+	// be reused when action and direction do not change.
 	ps.AddOrReplacePolicySet("policy-basic", &proto.Policy{
 		InboundRules: []*proto.Rule{
 			{
@@ -294,6 +222,107 @@
 		},
 		{
 			Type: hns.ACL, Action: hns.Allow, Direction: hns.In, RuleType: hns.Switch,
+			Priority: 1000,
+			Protocol: 17,
+			Id:       "API1|basic---rule-2---0",
+		},
+		{
+			Type: hns.ACL, Action: hns.Block, Direction: hns.In, RuleType: hns.Switch,
+			Priority:       1001, // Switch from Allow to Deny triggers increment to priority.
+			Protocol:       256,
+			Id:             "DPI2|basic---rule-3---0",
+			LocalAddresses: "10.0.0.0/24",
+		},
+		{
+			Type: hns.ACL, Action: hns.Block, Direction: hns.In, RuleType: hns.Switch,
+			Priority:       1001, // No change of action so priority stays the same.
+			Protocol:       256,
+			Id:             "DPI3|basic---rule-4---0",
+			LocalAddresses: "11.0.0.0/24",
+		},
+		// Default deny rule.
+		{Type: hns.ACL, Id: "DRI", Protocol: 256, Action: hns.Block, Direction: hns.In, RuleType: hns.Switch, Priority: 1002},
+	}), "unexpected rules returned for basic policy")
+
+}
+
+func TestRuleRendering(t *testing.T) {
+	RegisterTestingT(t)
+
+	h := mockHNS{}
+
+	// Windows 1803/RS4
+	h.SupportedFeatures.Acl.AclRuleId = true
+	h.SupportedFeatures.Acl.AclNoHostRulePriority = true
+
+	log.SetLevel(log.DebugLevel)
+
+	ipsc := mockIPSetCache{
+		IPSets: map[string][]string{},
+	}
+
+	ps := NewPolicySets(&h, []IPSetCache{&ipsc}, mockReader(""))
+	Expect(ps.priorityLimit).To(BeEquivalentTo(PolicyRuleMaxPriority))
+
+	// Unknown policy should result in default drop.
+	Expect(ps.GetPolicySetRules([]string{"unknown"}, true)).To(Equal([]*hns.ACLPolicy{
+		// Default deny rule.
+		{Type: hns.ACL, Id: "DRI", Protocol: 256, Action: hns.Block, Direction: hns.In, RuleType: hns.Switch, Priority: 1001},
+	}), "unexpected rules returned for unknown policy")
+
+	// Empty policy should return no rules (apart from the default drop).
+	ps.AddOrReplacePolicySet("empty", &proto.Policy{
+		InboundRules:  []*proto.Rule{},
+		OutboundRules: []*proto.Rule{},
+	})
+
+	Expect(ps.GetPolicySetRules([]string{"empty"}, true)).To(Equal([]*hns.ACLPolicy{
+		// Default deny rule.
+		{Type: hns.ACL, Id: "DRI", Protocol: 256, Action: hns.Block, Direction: hns.In, RuleType: hns.Switch, Priority: 1001},
+	}), "unexpected rules returned for empty policy")
+
+	// Tests of basic policy matches: CIDRs, protocol, ports.
+	ps.AddOrReplacePolicySet("policy-basic", &proto.Policy{
+		InboundRules: []*proto.Rule{
+			{
+				Action:   "Allow",
+				SrcNet:   []string{"10.0.0.0/24"},
+				Protocol: &proto.Protocol{NumberOrName: &proto.Protocol_Name{Name: "tcp"}},
+				SrcPorts: []*proto.PortRange{{First: 1234, Last: 1234}},
+				DstPorts: []*proto.PortRange{{First: 80, Last: 80}},
+				RuleId:   "rule-1",
+			},
+			{
+				Action:   "Allow",
+				Protocol: &proto.Protocol{NumberOrName: &proto.Protocol_Number{Number: 17}},
+				RuleId:   "rule-2",
+			},
+			{
+				Action: "Deny",
+				DstNet: []string{"10.0.0.0/24"},
+				RuleId: "rule-3",
+			},
+			{
+				Action: "Deny",
+				DstNet: []string{"11.0.0.0/24"},
+				RuleId: "rule-4",
+			},
+		},
+		OutboundRules: []*proto.Rule{},
+	})
+
+	Expect(ps.GetPolicySetRules([]string{"policy-basic"}, true)).To(Equal([]*hns.ACLPolicy{
+		{
+			Type: hns.ACL, Action: hns.Allow, Direction: hns.In, RuleType: hns.Switch,
+			Priority:        1000,
+			Protocol:        6,
+			Id:              "API0|basic---rule-1---0",
+			RemoteAddresses: "10.0.0.0/24",
+			RemotePorts:     "1234",
+			LocalPorts:      "80",
+		},
+		{
+			Type: hns.ACL, Action: hns.Allow, Direction: hns.In, RuleType: hns.Switch,
 			Priority: 1001,
 			Protocol: 17,
 			Id:       "API1|basic---rule-2---0",
@@ -423,12 +452,8 @@
 		IPSets: map[string][]string{},
 	}
 
-<<<<<<< HEAD
-	ps := NewPolicySets(&h, []IPSetCache{&ipsc})
+	ps := NewPolicySets(&h, []IPSetCache{&ipsc}, mockReader(""))
 	Expect(ps.priorityLimit).To(BeEquivalentTo(PolicyRuleMaxPriority))
-=======
-	ps := NewPolicySets(&h, []IPSetCache{&ipsc}, mockReader(""))
->>>>>>> 83636f64
 
 	//Test Negative scenarios
 	//look up ip set that doesn't exist.
@@ -631,12 +656,8 @@
 		},
 	}
 
-<<<<<<< HEAD
-	ps := NewPolicySets(&h, []IPSetCache{&ipsc})
+	ps := NewPolicySets(&h, []IPSetCache{&ipsc}, mockReader(""))
 	ps.priorityLimit = 1000
-=======
-	ps := NewPolicySets(&h, []IPSetCache{&ipsc}, mockReader(""))
->>>>>>> 83636f64
 
 	chunkSize := 2
 	//check for empty portrange
@@ -1111,12 +1132,8 @@
 		IPSets: map[string][]string{},
 	}
 
-<<<<<<< HEAD
-	ps := NewPolicySets(&h, []IPSetCache{&ipsc})
+	ps := NewPolicySets(&h, []IPSetCache{&ipsc}, mockReader(""))
 	ps.priorityLimit = 1000
-=======
-	ps := NewPolicySets(&h, []IPSetCache{&ipsc}, mockReader(""))
->>>>>>> 83636f64
 
 	// Empty policy should return no rules (apart from the default drop).
 	ps.AddOrReplacePolicySet("policy-allow", &proto.Policy{
@@ -1166,7 +1183,7 @@
 		IPSets: map[string][]string{},
 	}
 
-	ps := NewPolicySets(&h, []IPSetCache{&ipsc})
+	ps := NewPolicySets(&h, []IPSetCache{&ipsc}, mockReader(""))
 	Expect(ps.priorityLimit).To(BeEquivalentTo(PolicyRuleMaxPriority))
 
 	// Empty policy should return no rules (apart from the default drop).
