// +build !windows

// Copyright (c) 2017-2019 Tigera, Inc. All rights reserved.
//
// Licensed under the Apache License, Version 2.0 (the "License");
// you may not use this file except in compliance with the License.
// You may obtain a copy of the License at
//
//     http://www.apache.org/licenses/LICENSE-2.0
//
// Unless required by applicable law or agreed to in writing, software
// distributed under the License is distributed on an "AS IS" BASIS,
// WITHOUT WARRANTIES OR CONDITIONS OF ANY KIND, either express or implied.
// See the License for the specific language governing permissions and
// limitations under the License.

package dataplane

import (
	"math/bits"
	"net"
	"os/exec"
	"runtime/debug"
	"sync"

	log "github.com/sirupsen/logrus"

	"github.com/projectcalico/felix/collector"
	"github.com/projectcalico/felix/config"
	extdataplane "github.com/projectcalico/felix/dataplane/external"
	intdataplane "github.com/projectcalico/felix/dataplane/linux"
	"github.com/projectcalico/felix/ifacemonitor"
	"github.com/projectcalico/felix/ipsets"
	"github.com/projectcalico/felix/logutils"
	"github.com/projectcalico/felix/markbits"
	"github.com/projectcalico/felix/rules"
	"github.com/projectcalico/libcalico-go/lib/health"
)

func StartDataplaneDriver(configParams *config.Config,
	healthAggregator *health.HealthAggregator,
	collector collector.Collector,
	configChangedRestartCallback func(),
	childExitedRestartCallback func()) (DataplaneDriver, *exec.Cmd, chan *sync.WaitGroup) {
	if configParams.UseInternalDataplaneDriver {
		log.Info("Using internal (linux) dataplane driver.")
		// If kube ipvs interface is present, enable ipvs support.
		kubeIPVSSupportEnabled := ifacemonitor.IsInterfacePresent(intdataplane.KubeIPVSInterface)
		if kubeIPVSSupportEnabled {
			log.Info("Kube-proxy in ipvs mode, enabling felix kube-proxy ipvs support.")
		}
		if configChangedRestartCallback == nil {
			log.Panic("Starting dataplane with nil callback func.")
		}

		markBitsManager := markbits.NewMarkBitsManager(configParams.IptablesMarkMask, "felix-iptables")
		// Dedicated mark bits for accept and pass actions.  These are long lived bits
		// that we use for communicating between chains.
		markAccept, _ := markBitsManager.NextSingleBitMark()
		markPass, _ := markBitsManager.NextSingleBitMark()
		markDrop, _ := markBitsManager.NextSingleBitMark()
		var markIPsec uint32
		if configParams.IPSecEnabled() {
			log.Info("IPsec enabled, allocating a mark bit")
			markIPsec, _ = markBitsManager.NextSingleBitMark()
			if markIPsec == 0 {
				log.WithFields(log.Fields{
					"Name":     "felix-iptables",
					"MarkMask": configParams.IptablesMarkMask,
				}).Panic("Failed to allocate a mark bit for IPsec, not enough mark bits available.")
			}
		}
		// Short-lived mark bits for local calculations within a chain.
		markScratch0, _ := markBitsManager.NextSingleBitMark()
		markScratch1, _ := markBitsManager.NextSingleBitMark()
		if markAccept == 0 || markPass == 0 || markScratch0 == 0 || markScratch1 == 0 {
			log.WithFields(log.Fields{
				"Name":     "felix-iptables",
				"MarkMask": configParams.IptablesMarkMask,
			}).Panic("Not enough mark bits available.")
		}

		// Mark bits for end point mark. Currently felix takes the rest bits from mask available for use.
		markEndpointMark, allocated := markBitsManager.NextBlockBitsMark(markBitsManager.AvailableMarkBitCount())
		if kubeIPVSSupportEnabled && allocated == 0 {
			log.WithFields(log.Fields{
				"Name":     "felix-iptables",
				"MarkMask": configParams.IptablesMarkMask,
			}).Panic("Not enough mark bits available for endpoint mark.")
		}
		// Take lowest bit position (position 1) from endpoint mark mask reserved for non-calico endpoint.
		markEndpointNonCaliEndpoint := uint32(1) << uint(bits.TrailingZeros32(markEndpointMark))
		log.WithFields(log.Fields{
			"acceptMark":          markAccept,
			"passMark":            markPass,
			"dropMark":            markDrop,
			"scratch0Mark":        markScratch0,
			"scratch1Mark":        markScratch1,
			"endpointMark":        markEndpointMark,
			"endpointMarkNonCali": markEndpointNonCaliEndpoint,
		}).Info("Calculated iptables mark bits")

		dpConfig := intdataplane.Config{
			Hostname: configParams.FelixHostname,
			IfaceMonitorConfig: ifacemonitor.Config{
				InterfaceExcludes: configParams.InterfaceExclude,
			},
			RulesConfig: rules.Config{
				WorkloadIfacePrefixes: configParams.InterfacePrefixes(),

				IPSetConfigV4: ipsets.NewIPVersionConfig(
					ipsets.IPFamilyV4,
					rules.IPSetNamePrefix,
					rules.AllHistoricIPSetNamePrefixes,
					rules.LegacyV4IPSetNames,
				),
				IPSetConfigV6: ipsets.NewIPVersionConfig(
					ipsets.IPFamilyV6,
					rules.IPSetNamePrefix,
					rules.AllHistoricIPSetNamePrefixes,
					nil,
				),

				KubeNodePortRanges:     configParams.KubeNodePortRanges,
				KubeIPVSSupportEnabled: kubeIPVSSupportEnabled,

				OpenStackSpecialCasesEnabled: configParams.OpenstackActive(),
				OpenStackMetadataIP:          net.ParseIP(configParams.MetadataAddr),
				OpenStackMetadataPort:        uint16(configParams.MetadataPort),

				IptablesMarkAccept:          markAccept,
				IptablesMarkPass:            markPass,
				IptablesMarkDrop:            markDrop,
				IptablesMarkIPsec:           markIPsec,
				IptablesMarkScratch0:        markScratch0,
				IptablesMarkScratch1:        markScratch1,
				IptablesMarkEndpoint:        markEndpointMark,
				IptablesMarkNonCaliEndpoint: markEndpointNonCaliEndpoint,

				VXLANEnabled: configParams.VXLANEnabled,
				VXLANPort:    configParams.VXLANPort,
				VXLANVNI:     configParams.VXLANVNI,

				IPIPEnabled:        configParams.IpInIpEnabled,
				IPIPTunnelAddress:  configParams.IpInIpTunnelAddr,
				VXLANTunnelAddress: configParams.IPv4VXLANTunnelAddr,
<<<<<<< HEAD

				IPSecEnabled: configParams.IPSecEnabled(),
=======
>>>>>>> b91cb946

				IptablesLogPrefix:         configParams.LogPrefix,
				IncludeDropActionInPrefix: configParams.LogDropActionOverride,
				ActionOnDrop:              configParams.DropActionOverride,
				EndpointToHostAction:      configParams.DefaultEndpointToHostAction,
				IptablesFilterAllowAction: configParams.IptablesFilterAllowAction,
				IptablesMangleAllowAction: configParams.IptablesMangleAllowAction,

				FailsafeInboundHostPorts:  configParams.FailsafeInboundHostPorts,
				FailsafeOutboundHostPorts: configParams.FailsafeOutboundHostPorts,

				DisableConntrackInvalid: configParams.DisableConntrackInvalidCheck,

				EnableNflogSize: configParams.EnableNflogSize,

				NATPortRange:                       configParams.NATPortRange,
				IptablesNATOutgoingInterfaceFilter: configParams.IptablesNATOutgoingInterfaceFilter,
<<<<<<< HEAD
				DNSTrustedServers:                  configParams.DNSTrustedServers,
=======
				NATOutgoingAddress:                 configParams.NATOutgoingAddress,
>>>>>>> b91cb946
			},

			IPIPMTU:                        configParams.IpInIpMtu,
			VXLANMTU:                       configParams.VXLANMTU,
			IptablesRefreshInterval:        configParams.IptablesRefreshInterval,
			RouteRefreshInterval:           configParams.RouteRefreshInterval,
			IPSetsRefreshInterval:          configParams.IpsetsRefreshInterval,
			IptablesPostWriteCheckInterval: configParams.IptablesPostWriteCheckIntervalSecs,
			IptablesInsertMode:             configParams.ChainInsertMode,
			IptablesLockFilePath:           configParams.IptablesLockFilePath,
			IptablesLockTimeout:            configParams.IptablesLockTimeoutSecs,
			IptablesLockProbeInterval:      configParams.IptablesLockProbeIntervalMillis,
			MaxIPSetSize:                   configParams.MaxIpsetSize,
			IgnoreLooseRPF:                 configParams.IgnoreLooseRPF,
			IPv6Enabled:                    configParams.Ipv6Support,
			StatusReportingInterval:        configParams.ReportingIntervalSecs,
			XDPRefreshInterval:             configParams.XDPRefreshInterval,

			NetlinkTimeout: configParams.NetlinkTimeoutSecs,

			NodeIP:                     configParams.NodeIP,
			IPSecPSK:                   configParams.GetPSKFromFile(),
			IPSecAllowUnsecuredTraffic: configParams.IPSecAllowUnsecuredTraffic,
			IPSecIKEProposal:           configParams.IPSecIKEAlgorithm,
			IPSecESPProposal:           configParams.IPSecESPAlgorithm,
			IPSecLogLevel:              configParams.IPSecLogLevel,
			IPSecRekeyTime:             configParams.IPSecRekeyTime,
			IPSecPolicyRefreshInterval: configParams.IPSecPolicyRefreshInterval,

			ConfigChangedRestartCallback: configChangedRestartCallback,
			ChildExitedRestartCallback:   childExitedRestartCallback,

			PostInSyncCallback: func() {
				// The initial resync uses a lot of scratch space so now is
				// a good time to force a GC and return any RAM that we can.
				debug.FreeOSMemory()

				if configParams.DebugMemoryProfilePath == "" {
					return
				}
				logutils.DumpHeapMemoryProfile(configParams.DebugMemoryProfilePath)
			},
			HealthAggregator:                healthAggregator,
			DebugSimulateDataplaneHangAfter: configParams.DebugSimulateDataplaneHangAfter,
			DebugUseShortPollIntervals:      configParams.DebugUseShortPollIntervals,
			FelixHostname:                   configParams.FelixHostname,
			ExternalNodesCidrs:              configParams.ExternalNodesCIDRList,
			SidecarAccelerationEnabled:      configParams.SidecarAccelerationEnabled,
			XDPEnabled:                      configParams.XDPEnabled,
			XDPAllowGeneric:                 configParams.GenericXDPEnabled,
			Collector:                       collector,
			DNSCacheFile:                    configParams.DNSCacheFile,
			DNSCacheSaveInterval:            configParams.DNSCacheSaveInterval,
		}
		stopChan := make(chan *sync.WaitGroup, 1)
		intDP := intdataplane.NewIntDataplaneDriver(dpConfig, stopChan)
		intDP.Start()

		return intDP, nil, stopChan
	} else {
		log.WithField("driver", configParams.DataplaneDriver).Info(
			"Using external dataplane driver.")

		dpConn, cmd := extdataplane.StartExtDataplaneDriver(configParams.DataplaneDriver)
		return dpConn, cmd, nil
	}
}<|MERGE_RESOLUTION|>--- conflicted
+++ resolved
@@ -144,11 +144,8 @@
 				IPIPEnabled:        configParams.IpInIpEnabled,
 				IPIPTunnelAddress:  configParams.IpInIpTunnelAddr,
 				VXLANTunnelAddress: configParams.IPv4VXLANTunnelAddr,
-<<<<<<< HEAD
 
 				IPSecEnabled: configParams.IPSecEnabled(),
-=======
->>>>>>> b91cb946
 
 				IptablesLogPrefix:         configParams.LogPrefix,
 				IncludeDropActionInPrefix: configParams.LogDropActionOverride,
@@ -166,11 +163,8 @@
 
 				NATPortRange:                       configParams.NATPortRange,
 				IptablesNATOutgoingInterfaceFilter: configParams.IptablesNATOutgoingInterfaceFilter,
-<<<<<<< HEAD
 				DNSTrustedServers:                  configParams.DNSTrustedServers,
-=======
 				NATOutgoingAddress:                 configParams.NATOutgoingAddress,
->>>>>>> b91cb946
 			},
 
 			IPIPMTU:                        configParams.IpInIpMtu,
