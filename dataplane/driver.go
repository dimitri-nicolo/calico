// +build !windows

// Copyright (c) 2017-2019 Tigera, Inc. All rights reserved.
//
// Licensed under the Apache License, Version 2.0 (the "License");
// you may not use this file except in compliance with the License.
// You may obtain a copy of the License at
//
//     http://www.apache.org/licenses/LICENSE-2.0
//
// Unless required by applicable law or agreed to in writing, software
// distributed under the License is distributed on an "AS IS" BASIS,
// WITHOUT WARRANTIES OR CONDITIONS OF ANY KIND, either express or implied.
// See the License for the specific language governing permissions and
// limitations under the License.

package dataplane

import (
	"math/bits"
	"net"
	"os/exec"
	"runtime/debug"

	log "github.com/sirupsen/logrus"

	"github.com/projectcalico/felix/collector"
	"github.com/projectcalico/felix/config"
	extdataplane "github.com/projectcalico/felix/dataplane/external"
	intdataplane "github.com/projectcalico/felix/dataplane/linux"
	"github.com/projectcalico/felix/ifacemonitor"
	"github.com/projectcalico/felix/ipsets"
	"github.com/projectcalico/felix/logutils"
	"github.com/projectcalico/felix/markbits"
	"github.com/projectcalico/felix/rules"
	"github.com/projectcalico/libcalico-go/lib/health"
)

func StartDataplaneDriver(configParams *config.Config,
	healthAggregator *health.HealthAggregator,
	collector collector.Collector,
	configChangedRestartCallback func(),
	childExitedRestartCallback func()) (DataplaneDriver, *exec.Cmd) {
	if configParams.UseInternalDataplaneDriver {
		log.Info("Using internal (linux) dataplane driver.")
		// If kube ipvs interface is present, enable ipvs support.
		kubeIPVSSupportEnabled := ifacemonitor.IsInterfacePresent(intdataplane.KubeIPVSInterface)
		if kubeIPVSSupportEnabled {
			log.Info("Kube-proxy in ipvs mode, enabling felix kube-proxy ipvs support.")
		}
		if configChangedRestartCallback == nil {
			log.Panic("Starting dataplane with nil callback func.")
		}

		markBitsManager := markbits.NewMarkBitsManager(configParams.IptablesMarkMask, "felix-iptables")
		// Dedicated mark bits for accept and pass actions.  These are long lived bits
		// that we use for communicating between chains.
		markAccept, _ := markBitsManager.NextSingleBitMark()
		markPass, _ := markBitsManager.NextSingleBitMark()
		markDrop, _ := markBitsManager.NextSingleBitMark()
		var markIPsec uint32
		if configParams.IPSecEnabled() {
			log.Info("IPsec enabled, allocating a mark bit")
			markIPsec, _ = markBitsManager.NextSingleBitMark()
			if markIPsec == 0 {
				log.WithFields(log.Fields{
					"Name":     "felix-iptables",
					"MarkMask": configParams.IptablesMarkMask,
				}).Panic("Failed to allocate a mark bit for IPsec, not enough mark bits available.")
			}
		}
		// Short-lived mark bits for local calculations within a chain.
		markScratch0, _ := markBitsManager.NextSingleBitMark()
		markScratch1, _ := markBitsManager.NextSingleBitMark()
		if markAccept == 0 || markPass == 0 || markScratch0 == 0 || markScratch1 == 0 {
			log.WithFields(log.Fields{
				"Name":     "felix-iptables",
				"MarkMask": configParams.IptablesMarkMask,
			}).Panic("Not enough mark bits available.")
		}

		// Mark bits for end point mark. Currently felix takes the rest bits from mask available for use.
		markEndpointMark, allocated := markBitsManager.NextBlockBitsMark(markBitsManager.AvailableMarkBitCount())
		if kubeIPVSSupportEnabled && allocated == 0 {
			log.WithFields(log.Fields{
				"Name":     "felix-iptables",
				"MarkMask": configParams.IptablesMarkMask,
			}).Panic("Not enough mark bits available for endpoint mark.")
		}
		// Take lowest bit position (position 1) from endpoint mark mask reserved for non-calico endpoint.
		markEndpointNonCaliEndpoint := uint32(1) << uint(bits.TrailingZeros32(markEndpointMark))
		log.WithFields(log.Fields{
			"acceptMark":          markAccept,
			"passMark":            markPass,
			"dropMark":            markDrop,
			"scratch0Mark":        markScratch0,
			"scratch1Mark":        markScratch1,
			"endpointMark":        markEndpointMark,
			"endpointMarkNonCali": markEndpointNonCaliEndpoint,
		}).Info("Calculated iptables mark bits")

		dpConfig := intdataplane.Config{
			Hostname: configParams.FelixHostname,
			IfaceMonitorConfig: ifacemonitor.Config{
				InterfaceExcludes: configParams.InterfaceExclude,
			},
			RulesConfig: rules.Config{
				WorkloadIfacePrefixes: configParams.InterfacePrefixes(),

				IPSetConfigV4: ipsets.NewIPVersionConfig(
					ipsets.IPFamilyV4,
					rules.IPSetNamePrefix,
					rules.AllHistoricIPSetNamePrefixes,
					rules.LegacyV4IPSetNames,
				),
				IPSetConfigV6: ipsets.NewIPVersionConfig(
					ipsets.IPFamilyV6,
					rules.IPSetNamePrefix,
					rules.AllHistoricIPSetNamePrefixes,
					nil,
				),

				KubeNodePortRanges:     configParams.KubeNodePortRanges,
				KubeIPVSSupportEnabled: kubeIPVSSupportEnabled,

				OpenStackSpecialCasesEnabled: configParams.OpenstackActive(),
				OpenStackMetadataIP:          net.ParseIP(configParams.MetadataAddr),
				OpenStackMetadataPort:        uint16(configParams.MetadataPort),

				IptablesMarkAccept:          markAccept,
				IptablesMarkPass:            markPass,
				IptablesMarkDrop:            markDrop,
				IptablesMarkIPsec:           markIPsec,
				IptablesMarkScratch0:        markScratch0,
				IptablesMarkScratch1:        markScratch1,
				IptablesMarkEndpoint:        markEndpointMark,
				IptablesMarkNonCaliEndpoint: markEndpointNonCaliEndpoint,

				VXLANEnabled: configParams.VXLANEnabled,
				VXLANPort:    configParams.VXLANPort,
				VXLANVNI:     configParams.VXLANVNI,

				IPIPEnabled:       configParams.IpInIpEnabled,
				IPIPTunnelAddress: configParams.IpInIpTunnelAddr,

				IPSecEnabled: configParams.IPSecEnabled(),

				IptablesLogPrefix:         configParams.LogPrefix,
				IncludeDropActionInPrefix: configParams.LogDropActionOverride,
				ActionOnDrop:              configParams.DropActionOverride,
				EndpointToHostAction:      configParams.DefaultEndpointToHostAction,
				IptablesFilterAllowAction: configParams.IptablesFilterAllowAction,
				IptablesMangleAllowAction: configParams.IptablesMangleAllowAction,

				FailsafeInboundHostPorts:  configParams.FailsafeInboundHostPorts,
				FailsafeOutboundHostPorts: configParams.FailsafeOutboundHostPorts,

				DisableConntrackInvalid: configParams.DisableConntrackInvalidCheck,

				EnableNflogSize: configParams.EnableNflogSize,

				NATPortRange:                       configParams.NATPortRange,
				IptablesNATOutgoingInterfaceFilter: configParams.IptablesNATOutgoingInterfaceFilter,
			},

			IPIPMTU:                        configParams.IpInIpMtu,
			VXLANMTU:                       configParams.VXLANMTU,
			IptablesRefreshInterval:        configParams.IptablesRefreshInterval,
			RouteRefreshInterval:           configParams.RouteRefreshInterval,
			IPSetsRefreshInterval:          configParams.IpsetsRefreshInterval,
			IptablesPostWriteCheckInterval: configParams.IptablesPostWriteCheckIntervalSecs,
			IptablesInsertMode:             configParams.ChainInsertMode,
			IptablesLockFilePath:           configParams.IptablesLockFilePath,
			IptablesLockTimeout:            configParams.IptablesLockTimeoutSecs,
			IptablesLockProbeInterval:      configParams.IptablesLockProbeIntervalMillis,
			MaxIPSetSize:                   configParams.MaxIpsetSize,
			IgnoreLooseRPF:                 configParams.IgnoreLooseRPF,
			IPv6Enabled:                    configParams.Ipv6Support,
			StatusReportingInterval:        configParams.ReportingIntervalSecs,
			XDPRefreshInterval:             configParams.XDPRefreshInterval,

			NetlinkTimeout: configParams.NetlinkTimeoutSecs,

			NodeIP:                     configParams.NodeIP,
			IPSecPSK:                   configParams.GetPSKFromFile(),
			IPSecAllowUnsecuredTraffic: configParams.IPSecAllowUnsecuredTraffic,
			IPSecIKEProposal:           configParams.IPSecIKEAlgorithm,
			IPSecESPProposal:           configParams.IPSecESPAlgorithm,
			IPSecLogLevel:              configParams.IPSecLogLevel,
			IPSecRekeyTime:             configParams.IPSecRekeyTime,
			IPSecPolicyRefreshInterval: configParams.IPSecPolicyRefreshInterval,

			ConfigChangedRestartCallback: configChangedRestartCallback,
			ChildExitedRestartCallback:   childExitedRestartCallback,

			PostInSyncCallback: func() {
				// The initial resync uses a lot of scratch space so now is
				// a good time to force a GC and return any RAM that we can.
				debug.FreeOSMemory()

				if configParams.DebugMemoryProfilePath == "" {
					return
				}
				logutils.DumpHeapMemoryProfile(configParams.DebugMemoryProfilePath)
			},
			HealthAggregator:                healthAggregator,
			DebugSimulateDataplaneHangAfter: configParams.DebugSimulateDataplaneHangAfter,
			DebugUseShortPollIntervals:      configParams.DebugUseShortPollIntervals,
			FelixHostname:                   configParams.FelixHostname,
			ExternalNodesCidrs:              configParams.ExternalNodesCIDRList,
<<<<<<< HEAD
			Collector:                       collector,
=======
			XDPEnabled:                      configParams.XDPEnabled,
			XDPAllowGeneric:                 configParams.GenericXDPEnabled,
>>>>>>> a676e5ff
		}
		intDP := intdataplane.NewIntDataplaneDriver(dpConfig)
		intDP.Start()

		return intDP, nil
	} else {
		log.WithField("driver", configParams.DataplaneDriver).Info(
			"Using external dataplane driver.")

		return extdataplane.StartExtDataplaneDriver(configParams.DataplaneDriver)
	}
}<|MERGE_RESOLUTION|>--- conflicted
+++ resolved
@@ -208,12 +208,9 @@
 			DebugUseShortPollIntervals:      configParams.DebugUseShortPollIntervals,
 			FelixHostname:                   configParams.FelixHostname,
 			ExternalNodesCidrs:              configParams.ExternalNodesCIDRList,
-<<<<<<< HEAD
-			Collector:                       collector,
-=======
 			XDPEnabled:                      configParams.XDPEnabled,
 			XDPAllowGeneric:                 configParams.GenericXDPEnabled,
->>>>>>> a676e5ff
+			Collector:                       collector,
 		}
 		intDP := intdataplane.NewIntDataplaneDriver(dpConfig)
 		intDP.Start()
