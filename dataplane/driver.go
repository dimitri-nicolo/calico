// +build !windows

// Copyright (c) 2017-2018 Tigera, Inc. All rights reserved.
//
// Licensed under the Apache License, Version 2.0 (the "License");
// you may not use this file except in compliance with the License.
// You may obtain a copy of the License at
//
//     http://www.apache.org/licenses/LICENSE-2.0
//
// Unless required by applicable law or agreed to in writing, software
// distributed under the License is distributed on an "AS IS" BASIS,
// WITHOUT WARRANTIES OR CONDITIONS OF ANY KIND, either express or implied.
// See the License for the specific language governing permissions and
// limitations under the License.

package dataplane

import (
	"math/bits"
	"net"
	"os/exec"
	"runtime/debug"

	log "github.com/sirupsen/logrus"

	"github.com/projectcalico/felix/collector"
	"github.com/projectcalico/felix/config"
	"github.com/projectcalico/felix/dataplane/external"
	"github.com/projectcalico/felix/dataplane/linux"
	"github.com/projectcalico/felix/ifacemonitor"
	"github.com/projectcalico/felix/ipsets"
	"github.com/projectcalico/felix/logutils"
	"github.com/projectcalico/felix/markbits"
	"github.com/projectcalico/felix/rules"
	"github.com/projectcalico/libcalico-go/lib/health"
)

func StartDataplaneDriver(configParams *config.Config,
	healthAggregator *health.HealthAggregator,
	collector collector.Collector,
	configChangedRestartCallback func(),
	childExitedRestartCallback func()) (DataplaneDriver, *exec.Cmd) {
	if configParams.UseInternalDataplaneDriver {
		log.Info("Using internal (linux) dataplane driver.")
		// If kube ipvs interface is present, enable ipvs support.
		kubeIPVSSupportEnabled := ifacemonitor.IsInterfacePresent(intdataplane.KubeIPVSInterface)
		if kubeIPVSSupportEnabled {
			log.Info("Kube-proxy in ipvs mode, enabling felix kube-proxy ipvs support.")
		}
		if configChangedRestartCallback == nil {
			log.Panic("Starting dataplane with nil callback func.")
		}

		markBitsManager := markbits.NewMarkBitsManager(configParams.IptablesMarkMask, "felix-iptables")
		// Dedicated mark bits for accept and pass actions.  These are long lived bits
		// that we use for communicating between chains.
		markAccept, _ := markBitsManager.NextSingleBitMark()
		markPass, _ := markBitsManager.NextSingleBitMark()
		markDrop, _ := markBitsManager.NextSingleBitMark()
		var markIPsec uint32
		if configParams.IPSecEnabled() {
			log.Info("IPsec enabled, allocating a mark bit")
			markIPsec, _ = markBitsManager.NextSingleBitMark()
			if markIPsec == 0 {
				log.WithFields(log.Fields{
					"Name":     "felix-iptables",
					"MarkMask": configParams.IptablesMarkMask,
				}).Panic("Failed to allocate a mark bit for IPsec, not enough mark bits available.")
			}
		}
		// Short-lived mark bits for local calculations within a chain.
		markScratch0, _ := markBitsManager.NextSingleBitMark()
		markScratch1, _ := markBitsManager.NextSingleBitMark()
		if markAccept == 0 || markPass == 0 || markScratch0 == 0 || markScratch1 == 0 {
			log.WithFields(log.Fields{
				"Name":     "felix-iptables",
				"MarkMask": configParams.IptablesMarkMask,
			}).Panic("Not enough mark bits available.")
		}

		// Mark bits for end point mark. Currently felix takes the rest bits from mask available for use.
		markEndpointMark, allocated := markBitsManager.NextBlockBitsMark(markBitsManager.AvailableMarkBitCount())
		if kubeIPVSSupportEnabled && allocated == 0 {
			log.WithFields(log.Fields{
				"Name":     "felix-iptables",
				"MarkMask": configParams.IptablesMarkMask,
			}).Panic("Not enough mark bits available for endpoint mark.")
		}
		// Take lowest bit position (position 1) from endpoint mark mask reserved for non-calico endpoint.
		markEndpointNonCaliEndpoint := uint32(1) << uint(bits.TrailingZeros32(markEndpointMark))
		log.WithFields(log.Fields{
			"acceptMark":          markAccept,
			"passMark":            markPass,
			"dropMark":            markDrop,
			"scratch0Mark":        markScratch0,
			"scratch1Mark":        markScratch1,
			"endpointMark":        markEndpointMark,
			"endpointMarkNonCali": markEndpointNonCaliEndpoint,
		}).Info("Calculated iptables mark bits")

		dpConfig := intdataplane.Config{
			IfaceMonitorConfig: ifacemonitor.Config{
				InterfaceExcludes: configParams.InterfaceExcludes(),
			},
			RulesConfig: rules.Config{
				WorkloadIfacePrefixes: configParams.InterfacePrefixes(),

				IPSetConfigV4: ipsets.NewIPVersionConfig(
					ipsets.IPFamilyV4,
					rules.IPSetNamePrefix,
					rules.AllHistoricIPSetNamePrefixes,
					rules.LegacyV4IPSetNames,
				),
				IPSetConfigV6: ipsets.NewIPVersionConfig(
					ipsets.IPFamilyV6,
					rules.IPSetNamePrefix,
					rules.AllHistoricIPSetNamePrefixes,
					nil,
				),

				KubeNodePortRanges:     configParams.KubeNodePortRanges,
				KubeIPVSSupportEnabled: kubeIPVSSupportEnabled,

				OpenStackSpecialCasesEnabled: configParams.OpenstackActive(),
				OpenStackMetadataIP:          net.ParseIP(configParams.MetadataAddr),
				OpenStackMetadataPort:        uint16(configParams.MetadataPort),

				IptablesMarkAccept:          markAccept,
				IptablesMarkPass:            markPass,
				IptablesMarkDrop:            markDrop,
				IptablesMarkIPsec:           markIPsec,
				IptablesMarkScratch0:        markScratch0,
				IptablesMarkScratch1:        markScratch1,
				IptablesMarkEndpoint:        markEndpointMark,
				IptablesMarkNonCaliEndpoint: markEndpointNonCaliEndpoint,

				IPIPEnabled:       configParams.IpInIpEnabled,
				IPIPTunnelAddress: configParams.IpInIpTunnelAddr,

				IPSecEnabled: configParams.IPSecEnabled(),

				IptablesLogPrefix:         configParams.LogPrefix,
				IncludeDropActionInPrefix: configParams.LogDropActionOverride,
				ActionOnDrop:              configParams.DropActionOverride,
				EndpointToHostAction:      configParams.DefaultEndpointToHostAction,
				IptablesFilterAllowAction: configParams.IptablesFilterAllowAction,
				IptablesMangleAllowAction: configParams.IptablesMangleAllowAction,

				FailsafeInboundHostPorts:  configParams.FailsafeInboundHostPorts,
				FailsafeOutboundHostPorts: configParams.FailsafeOutboundHostPorts,

				DisableConntrackInvalid: configParams.DisableConntrackInvalidCheck,

<<<<<<< HEAD
				EnableNflogSize: configParams.EnableNflogSize,

				NATPortRange: configParams.NATPortRange,
=======
				NATPortRange:                       configParams.NATPortRange,
				IptablesNATOutgoingInterfaceFilter: configParams.IptablesNATOutgoingInterfaceFilter,
>>>>>>> f0dde4bc
			},

			IPIPMTU:                        configParams.IpInIpMtu,
			IptablesRefreshInterval:        configParams.IptablesRefreshInterval,
			RouteRefreshInterval:           configParams.RouteRefreshInterval,
			IPSetsRefreshInterval:          configParams.IpsetsRefreshInterval,
			IptablesPostWriteCheckInterval: configParams.IptablesPostWriteCheckIntervalSecs,
			IptablesInsertMode:             configParams.ChainInsertMode,
			IptablesLockFilePath:           configParams.IptablesLockFilePath,
			IptablesLockTimeout:            configParams.IptablesLockTimeoutSecs,
			IptablesLockProbeInterval:      configParams.IptablesLockProbeIntervalMillis,
			MaxIPSetSize:                   configParams.MaxIpsetSize,
			IgnoreLooseRPF:                 configParams.IgnoreLooseRPF,
			IPv6Enabled:                    configParams.Ipv6Support,
			StatusReportingInterval:        configParams.ReportingIntervalSecs,

			NetlinkTimeout: configParams.NetlinkTimeoutSecs,

			NodeIP:                     configParams.NodeIP,
			IPSecPSK:                   configParams.GetPSKFromFile(),
			IPSecAllowUnsecuredTraffic: configParams.IPSecAllowUnsecuredTraffic,
			IPSecIKEProposal:           configParams.IPSecIKEAlgorithm,
			IPSecESPProposal:           configParams.IPSecESPAlgorithm,
			IPSecLogLevel:              configParams.IPSecLogLevel,
			IPSecRekeyTime:             configParams.IPSecRekeyTime,
			IPSecPolicyRefreshInterval: configParams.IPSecPolicyRefreshInterval,

			ConfigChangedRestartCallback: configChangedRestartCallback,
			ChildExitedRestartCallback:   childExitedRestartCallback,

			PostInSyncCallback: func() {
				// The initial resync uses a lot of scratch space so now is
				// a good time to force a GC and return any RAM that we can.
				debug.FreeOSMemory()

				if configParams.DebugMemoryProfilePath == "" {
					return
				}
				logutils.DumpHeapMemoryProfile(configParams.DebugMemoryProfilePath)
			},
			HealthAggregator:                healthAggregator,
			DebugSimulateDataplaneHangAfter: configParams.DebugSimulateDataplaneHangAfter,
			DebugUseShortPollIntervals:      configParams.DebugUseShortPollIntervals,
			FelixHostname:                   configParams.FelixHostname,
			ExternalNodesCidrs:              configParams.ExternalNodesCIDRList,
			Collector:                       collector,
		}
		intDP := intdataplane.NewIntDataplaneDriver(dpConfig)
		intDP.Start()

		return intDP, nil
	} else {
		log.WithField("driver", configParams.DataplaneDriver).Info(
			"Using external dataplane driver.")

		return extdataplane.StartExtDataplaneDriver(configParams.DataplaneDriver)
	}
}<|MERGE_RESOLUTION|>--- conflicted
+++ resolved
@@ -152,14 +152,10 @@
 
 				DisableConntrackInvalid: configParams.DisableConntrackInvalidCheck,
 
-<<<<<<< HEAD
 				EnableNflogSize: configParams.EnableNflogSize,
 
-				NATPortRange: configParams.NATPortRange,
-=======
 				NATPortRange:                       configParams.NATPortRange,
 				IptablesNATOutgoingInterfaceFilter: configParams.IptablesNATOutgoingInterfaceFilter,
->>>>>>> f0dde4bc
 			},
 
 			IPIPMTU:                        configParams.IpInIpMtu,
