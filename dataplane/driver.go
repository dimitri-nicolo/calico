<<<<<<< HEAD
// +build !windows

// Copyright (c) 2017-2020 Tigera, Inc. All rights reserved.
=======
// Copyright (c) 2020 Tigera, Inc. All rights reserved.
>>>>>>> aa0a22d9
//
// Licensed under the Apache License, Version 2.0 (the "License");
// you may not use this file except in compliance with the License.
// You may obtain a copy of the License at
//
//     http://www.apache.org/licenses/LICENSE-2.0
//
// Unless required by applicable law or agreed to in writing, software
// distributed under the License is distributed on an "AS IS" BASIS,
// WITHOUT WARRANTIES OR CONDITIONS OF ANY KIND, either express or implied.
// See the License for the specific language governing permissions and
// limitations under the License.

// +build !windows

package dataplane

import (
	"math/bits"
	"net"
	"os/exec"
	"runtime/debug"
	"sync"

	"github.com/projectcalico/felix/bpf/conntrack"

	"k8s.io/client-go/kubernetes"

	log "github.com/sirupsen/logrus"

	"github.com/projectcalico/felix/collector"
	"github.com/projectcalico/felix/config"
	extdataplane "github.com/projectcalico/felix/dataplane/external"
	intdataplane "github.com/projectcalico/felix/dataplane/linux"
	"github.com/projectcalico/felix/ifacemonitor"
	"github.com/projectcalico/felix/ipsets"
	"github.com/projectcalico/felix/logutils"
	"github.com/projectcalico/felix/markbits"
	"github.com/projectcalico/felix/rules"
	"github.com/projectcalico/libcalico-go/lib/health"
)

func StartDataplaneDriver(configParams *config.Config,
	healthAggregator *health.HealthAggregator,
<<<<<<< HEAD
	collector collector.Collector,
	configChangedRestartCallback func(),
	childExitedRestartCallback func()) (DataplaneDriver, *exec.Cmd, chan *sync.WaitGroup) {
=======
	configChangedRestartCallback func(),
	k8sClientSet *kubernetes.Clientset) (DataplaneDriver, *exec.Cmd) {
>>>>>>> aa0a22d9
	if configParams.UseInternalDataplaneDriver {
		log.Info("Using internal (linux) dataplane driver.")
		// If kube ipvs interface is present, enable ipvs support.
		kubeIPVSSupportEnabled := ifacemonitor.IsInterfacePresent(intdataplane.KubeIPVSInterface)
		if kubeIPVSSupportEnabled {
			log.Info("Kube-proxy in ipvs mode, enabling felix kube-proxy ipvs support.")
		}
		if configChangedRestartCallback == nil {
			log.Panic("Starting dataplane with nil callback func.")
		}

		markBitsManager := markbits.NewMarkBitsManager(configParams.IptablesMarkMask, "felix-iptables")
		// Dedicated mark bits for accept and pass actions.  These are long lived bits
		// that we use for communicating between chains.
		markAccept, _ := markBitsManager.NextSingleBitMark()
		markPass, _ := markBitsManager.NextSingleBitMark()
		markDrop, _ := markBitsManager.NextSingleBitMark()
		var markIPsec uint32
		if configParams.IPSecEnabled() {
			log.Info("IPsec enabled, allocating a mark bit")
			markIPsec, _ = markBitsManager.NextSingleBitMark()
			if markIPsec == 0 {
				log.WithFields(log.Fields{
					"Name":     "felix-iptables",
					"MarkMask": configParams.IptablesMarkMask,
				}).Panic("Failed to allocate a mark bit for IPsec, not enough mark bits available.")
			}
		}
		// Short-lived mark bits for local calculations within a chain.
		markScratch0, _ := markBitsManager.NextSingleBitMark()
		markScratch1, _ := markBitsManager.NextSingleBitMark()
		if markAccept == 0 || markPass == 0 || markScratch0 == 0 || markScratch1 == 0 {
			log.WithFields(log.Fields{
				"Name":     "felix-iptables",
				"MarkMask": configParams.IptablesMarkMask,
			}).Panic("Not enough mark bits available.")
		}

		// Mark bits for end point mark. Currently felix takes the rest bits from mask available for use.
		markEndpointMark, allocated := markBitsManager.NextBlockBitsMark(markBitsManager.AvailableMarkBitCount())
		if kubeIPVSSupportEnabled && allocated == 0 {
			log.WithFields(log.Fields{
				"Name":     "felix-iptables",
				"MarkMask": configParams.IptablesMarkMask,
			}).Panic("Not enough mark bits available for endpoint mark.")
		}
		// Take lowest bit position (position 1) from endpoint mark mask reserved for non-calico endpoint.
		markEndpointNonCaliEndpoint := uint32(1) << uint(bits.TrailingZeros32(markEndpointMark))
		log.WithFields(log.Fields{
			"acceptMark":          markAccept,
			"passMark":            markPass,
			"dropMark":            markDrop,
			"scratch0Mark":        markScratch0,
			"scratch1Mark":        markScratch1,
			"endpointMark":        markEndpointMark,
			"endpointMarkNonCali": markEndpointNonCaliEndpoint,
		}).Info("Calculated iptables mark bits")

		dpConfig := intdataplane.Config{
			Hostname: configParams.FelixHostname,
			IfaceMonitorConfig: ifacemonitor.Config{
				InterfaceExcludes: configParams.InterfaceExclude,
			},
			RulesConfig: rules.Config{
				WorkloadIfacePrefixes: configParams.InterfacePrefixes(),

				IPSetConfigV4: ipsets.NewIPVersionConfig(
					ipsets.IPFamilyV4,
					rules.IPSetNamePrefix,
					rules.AllHistoricIPSetNamePrefixes,
					rules.LegacyV4IPSetNames,
				),
				IPSetConfigV6: ipsets.NewIPVersionConfig(
					ipsets.IPFamilyV6,
					rules.IPSetNamePrefix,
					rules.AllHistoricIPSetNamePrefixes,
					nil,
				),

				KubeNodePortRanges:     configParams.KubeNodePortRanges,
				KubeIPVSSupportEnabled: kubeIPVSSupportEnabled,

				OpenStackSpecialCasesEnabled: configParams.OpenstackActive(),
				OpenStackMetadataIP:          net.ParseIP(configParams.MetadataAddr),
				OpenStackMetadataPort:        uint16(configParams.MetadataPort),

				IptablesMarkAccept:          markAccept,
				IptablesMarkPass:            markPass,
				IptablesMarkDrop:            markDrop,
				IptablesMarkIPsec:           markIPsec,
				IptablesMarkScratch0:        markScratch0,
				IptablesMarkScratch1:        markScratch1,
				IptablesMarkEndpoint:        markEndpointMark,
				IptablesMarkNonCaliEndpoint: markEndpointNonCaliEndpoint,

				VXLANEnabled: configParams.VXLANEnabled,
				VXLANPort:    configParams.VXLANPort,
				VXLANVNI:     configParams.VXLANVNI,

				IPIPEnabled:        configParams.IpInIpEnabled,
				IPIPTunnelAddress:  configParams.IpInIpTunnelAddr,
				VXLANTunnelAddress: configParams.IPv4VXLANTunnelAddr,

				IPSecEnabled: configParams.IPSecEnabled(),

				IptablesLogPrefix:         configParams.LogPrefix,
				IncludeDropActionInPrefix: configParams.LogDropActionOverride,
				ActionOnDrop:              configParams.DropActionOverride,
				EndpointToHostAction:      configParams.DefaultEndpointToHostAction,
				IptablesFilterAllowAction: configParams.IptablesFilterAllowAction,
				IptablesMangleAllowAction: configParams.IptablesMangleAllowAction,

				FailsafeInboundHostPorts:  configParams.FailsafeInboundHostPorts,
				FailsafeOutboundHostPorts: configParams.FailsafeOutboundHostPorts,

				DisableConntrackInvalid: configParams.DisableConntrackInvalidCheck,

				EnableNflogSize: configParams.EnableNflogSize,

				NATPortRange:                       configParams.NATPortRange,
				IptablesNATOutgoingInterfaceFilter: configParams.IptablesNATOutgoingInterfaceFilter,
				DNSTrustedServers:                  configParams.DNSTrustedServers,
				NATOutgoingAddress:                 configParams.NATOutgoingAddress,
				BPFEnabled:                         configParams.BPFEnabled,
			},

			IPIPMTU:                        configParams.IpInIpMtu,
			VXLANMTU:                       configParams.VXLANMTU,
			IptablesBackend:                configParams.IptablesBackend,
			IptablesRefreshInterval:        configParams.IptablesRefreshInterval,
			RouteRefreshInterval:           configParams.RouteRefreshInterval,
			DeviceRouteSourceAddress:       configParams.DeviceRouteSourceAddress,
			DeviceRouteProtocol:            configParams.DeviceRouteProtocol,
			RemoveExternalRoutes:           configParams.RemoveExternalRoutes,
			IPSetsRefreshInterval:          configParams.IpsetsRefreshInterval,
			IptablesPostWriteCheckInterval: configParams.IptablesPostWriteCheckIntervalSecs,
			IptablesInsertMode:             configParams.ChainInsertMode,
			IptablesLockFilePath:           configParams.IptablesLockFilePath,
			IptablesLockTimeout:            configParams.IptablesLockTimeoutSecs,
			IptablesLockProbeInterval:      configParams.IptablesLockProbeIntervalMillis,
			MaxIPSetSize:                   configParams.MaxIpsetSize,
			IPv6Enabled:                    configParams.Ipv6Support,
			StatusReportingInterval:        configParams.ReportingIntervalSecs,
			XDPRefreshInterval:             configParams.XDPRefreshInterval,

			NetlinkTimeout: configParams.NetlinkTimeoutSecs,

			NodeIP:                     configParams.NodeIP,
			IPSecPSK:                   configParams.GetPSKFromFile(),
			IPSecAllowUnsecuredTraffic: configParams.IPSecAllowUnsecuredTraffic,
			IPSecIKEProposal:           configParams.IPSecIKEAlgorithm,
			IPSecESPProposal:           configParams.IPSecESPAlgorithm,
			IPSecLogLevel:              configParams.IPSecLogLevel,
			IPSecRekeyTime:             configParams.IPSecRekeyTime,
			IPSecPolicyRefreshInterval: configParams.IPSecPolicyRefreshInterval,

			ConfigChangedRestartCallback: configChangedRestartCallback,
			ChildExitedRestartCallback:   childExitedRestartCallback,

			PostInSyncCallback: func() {
				// The initial resync uses a lot of scratch space so now is
				// a good time to force a GC and return any RAM that we can.
				debug.FreeOSMemory()

				if configParams.DebugMemoryProfilePath == "" {
					return
				}
				logutils.DumpHeapMemoryProfile(configParams.DebugMemoryProfilePath)
			},
<<<<<<< HEAD
			HealthAggregator:                healthAggregator,
			DebugSimulateDataplaneHangAfter: configParams.DebugSimulateDataplaneHangAfter,
			DebugUseShortPollIntervals:      configParams.DebugUseShortPollIntervals,
			FelixHostname:                   configParams.FelixHostname,
			ExternalNodesCidrs:              configParams.ExternalNodesCIDRList,
			SidecarAccelerationEnabled:      configParams.SidecarAccelerationEnabled,
			XDPEnabled:                      configParams.XDPEnabled,
			XDPAllowGeneric:                 configParams.GenericXDPEnabled,
			Collector:                       collector,
			DNSCacheFile:                    configParams.DNSCacheFile,
			DNSCacheSaveInterval:            configParams.DNSCacheSaveInterval,
		}
		stopChan := make(chan *sync.WaitGroup, 1)
		intDP := intdataplane.NewIntDataplaneDriver(dpConfig, stopChan)
=======
			HealthAggregator:                   healthAggregator,
			DebugSimulateDataplaneHangAfter:    configParams.DebugSimulateDataplaneHangAfter,
			ExternalNodesCidrs:                 configParams.ExternalNodesCIDRList,
			SidecarAccelerationEnabled:         configParams.SidecarAccelerationEnabled,
			BPFEnabled:                         configParams.BPFEnabled,
			BPFConnTimeLBEnabled:               configParams.BPFConnectTimeLoadBalancingEnabled,
			BPFKubeProxyIptablesCleanupEnabled: configParams.BPFKubeProxyIptablesCleanupEnabled,
			BPFLogLevel:                        configParams.BPFLogLevel,
			BPFDataIfacePattern:                configParams.BPFDataIfacePattern,
			BPFCgroupV2:                        configParams.DebugBPFCgroupV2,
			BPFMapRepin:                        configParams.DebugBPFMapRepinEnabled,
			KubeProxyMinSyncPeriod:             configParams.BPFKubeProxyMinSyncPeriod,
			XDPEnabled:                         configParams.XDPEnabled,
			XDPAllowGeneric:                    configParams.GenericXDPEnabled,
			BPFConntrackTimeouts:               conntrack.DefaultTimeouts(), // FIXME make timeouts configurable

			KubeClientSet: k8sClientSet,
		}

		if configParams.BPFExternalServiceMode == "dsr" {
			dpConfig.BPFNodePortDSREnabled = true
		}

		intDP := intdataplane.NewIntDataplaneDriver(dpConfig)
>>>>>>> aa0a22d9
		intDP.Start()

		return intDP, nil, stopChan
	} else {
		log.WithField("driver", configParams.DataplaneDriver).Info(
			"Using external dataplane driver.")

		dpConn, cmd := extdataplane.StartExtDataplaneDriver(configParams.DataplaneDriver)
		return dpConn, cmd, nil
	}
}<|MERGE_RESOLUTION|>--- conflicted
+++ resolved
@@ -1,10 +1,4 @@
-<<<<<<< HEAD
-// +build !windows
-
-// Copyright (c) 2017-2020 Tigera, Inc. All rights reserved.
-=======
 // Copyright (c) 2020 Tigera, Inc. All rights reserved.
->>>>>>> aa0a22d9
 //
 // Licensed under the Apache License, Version 2.0 (the "License");
 // you may not use this file except in compliance with the License.
@@ -26,12 +20,15 @@
 	"math/bits"
 	"net"
 	"os/exec"
+
+	"github.com/projectcalico/felix/bpf/conntrack"
+
+	"k8s.io/client-go/kubernetes"
+
+	log "github.com/sirupsen/logrus"
+
 	"runtime/debug"
 	"sync"
-
-	"github.com/projectcalico/felix/bpf/conntrack"
-
-	"k8s.io/client-go/kubernetes"
 
 	log "github.com/sirupsen/logrus"
 
@@ -49,14 +46,10 @@
 
 func StartDataplaneDriver(configParams *config.Config,
 	healthAggregator *health.HealthAggregator,
-<<<<<<< HEAD
 	collector collector.Collector,
 	configChangedRestartCallback func(),
-	childExitedRestartCallback func()) (DataplaneDriver, *exec.Cmd, chan *sync.WaitGroup) {
-=======
-	configChangedRestartCallback func(),
-	k8sClientSet *kubernetes.Clientset) (DataplaneDriver, *exec.Cmd) {
->>>>>>> aa0a22d9
+	childExitedRestartCallback func(),
+	k8sClientSet *kubernetes.Clientset) (DataplaneDriver, *exec.Cmd, chan *sync.WaitGroup) {
 	if configParams.UseInternalDataplaneDriver {
 		log.Info("Using internal (linux) dataplane driver.")
 		// If kube ipvs interface is present, enable ipvs support.
@@ -226,26 +219,13 @@
 				}
 				logutils.DumpHeapMemoryProfile(configParams.DebugMemoryProfilePath)
 			},
-<<<<<<< HEAD
 			HealthAggregator:                healthAggregator,
 			DebugSimulateDataplaneHangAfter: configParams.DebugSimulateDataplaneHangAfter,
 			DebugUseShortPollIntervals:      configParams.DebugUseShortPollIntervals,
 			FelixHostname:                   configParams.FelixHostname,
 			ExternalNodesCidrs:              configParams.ExternalNodesCIDRList,
 			SidecarAccelerationEnabled:      configParams.SidecarAccelerationEnabled,
-			XDPEnabled:                      configParams.XDPEnabled,
-			XDPAllowGeneric:                 configParams.GenericXDPEnabled,
-			Collector:                       collector,
-			DNSCacheFile:                    configParams.DNSCacheFile,
-			DNSCacheSaveInterval:            configParams.DNSCacheSaveInterval,
-		}
-		stopChan := make(chan *sync.WaitGroup, 1)
-		intDP := intdataplane.NewIntDataplaneDriver(dpConfig, stopChan)
-=======
-			HealthAggregator:                   healthAggregator,
-			DebugSimulateDataplaneHangAfter:    configParams.DebugSimulateDataplaneHangAfter,
-			ExternalNodesCidrs:                 configParams.ExternalNodesCIDRList,
-			SidecarAccelerationEnabled:         configParams.SidecarAccelerationEnabled,
+
 			BPFEnabled:                         configParams.BPFEnabled,
 			BPFConnTimeLBEnabled:               configParams.BPFConnectTimeLoadBalancingEnabled,
 			BPFKubeProxyIptablesCleanupEnabled: configParams.BPFKubeProxyIptablesCleanupEnabled,
@@ -259,14 +239,18 @@
 			BPFConntrackTimeouts:               conntrack.DefaultTimeouts(), // FIXME make timeouts configurable
 
 			KubeClientSet: k8sClientSet,
+
+			Collector:            collector,
+			DNSCacheFile:         configParams.DNSCacheFile,
+			DNSCacheSaveInterval: configParams.DNSCacheSaveInterval,
 		}
 
 		if configParams.BPFExternalServiceMode == "dsr" {
 			dpConfig.BPFNodePortDSREnabled = true
 		}
 
-		intDP := intdataplane.NewIntDataplaneDriver(dpConfig)
->>>>>>> aa0a22d9
+		stopChan := make(chan *sync.WaitGroup, 1)
+		intDP := intdataplane.NewIntDataplaneDriver(dpConfig, stopChan)
 		intDP.Start()
 
 		return intDP, nil, stopChan
