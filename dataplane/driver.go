--- conflicted
+++ resolved
@@ -213,18 +213,12 @@
 			DebugUseShortPollIntervals:      configParams.DebugUseShortPollIntervals,
 			FelixHostname:                   configParams.FelixHostname,
 			ExternalNodesCidrs:              configParams.ExternalNodesCIDRList,
-<<<<<<< HEAD
-			SidecarAccelerationEnabled:      configParams.SidecarAccelerationEnabled,
-			XDPEnabled:                      configParams.XDPEnabled,
-			XDPAllowGeneric:                 configParams.GenericXDPEnabled,
+			SidecarAccelerationEnabled:      false,
+			XDPEnabled:                      false,
+			XDPAllowGeneric:                 false,
 			Collector:                       collector,
 			DNSCacheFile:                    configParams.DNSCacheFile,
 			DNSCacheSaveInterval:            configParams.DNSCacheSaveInterval,
-=======
-			SidecarAccelerationEnabled:      false,
-			XDPEnabled:                      false,
-			XDPAllowGeneric:                 false,
->>>>>>> f31fa28e
 		}
 		stopChan := make(chan *sync.WaitGroup, 1)
 		intDP := intdataplane.NewIntDataplaneDriver(dpConfig, stopChan)
