--- conflicted
+++ resolved
@@ -300,17 +300,11 @@
 		rawHostEndpoints:   map[proto.HostEndpointID]*proto.HostEndpoint{},
 		hostEndpointsDirty: true,
 
-<<<<<<< HEAD
-		activeHostIfaceToRawChains:    map[string][]*iptables.Chain{},
-		activeHostIfaceToFiltChains:   map[string][]*iptables.Chain{},
-		activeHostIfaceToMangleChains: map[string][]*iptables.Chain{},
-		egressGatewayAddressAdded:     map[string]netlink.Addr{},
-=======
 		activeHostIfaceToRawChains:           map[string][]*iptables.Chain{},
 		activeHostIfaceToFiltChains:          map[string][]*iptables.Chain{},
 		activeHostIfaceToMangleIngressChains: map[string][]*iptables.Chain{},
 		activeHostIfaceToMangleEgressChains:  map[string][]*iptables.Chain{},
->>>>>>> 916a3515
+		egressGatewayAddressAdded:            map[string]netlink.Addr{},
 
 		// Caches of the current dispatch chains indexed by chain name.  We use these to
 		// calculate deltas when we need to update the chains.
@@ -926,22 +920,7 @@
 			log.WithField("id", id).Info("Updating host endpoint normal policy chains.")
 			hostEp := m.rawHostEndpoints[id]
 
-<<<<<<< HEAD
-			// Update the filter chain, for normal traffic.
-=======
 			// Update chains in the filter and mangle tables, for normal traffic.
-			var ingressPolicyNames, egressPolicyNames []string
-			var ingressForwardPolicyNames, egressForwardPolicyNames []string
-			if len(hostEp.Tiers) > 0 {
-				ingressPolicyNames = hostEp.Tiers[0].IngressPolicies
-				egressPolicyNames = hostEp.Tiers[0].EgressPolicies
-			}
-			if len(hostEp.ForwardTiers) > 0 {
-				ingressForwardPolicyNames = hostEp.ForwardTiers[0].IngressPolicies
-				egressForwardPolicyNames = hostEp.ForwardTiers[0].EgressPolicies
-			}
-
->>>>>>> 916a3515
 			filtChains := m.ruleRenderer.HostEndpointToFilterChains(
 				ifaceName,
 				hostEp.Tiers,
@@ -958,7 +937,7 @@
 
 			mangleChains := m.ruleRenderer.HostEndpointToMangleEgressChains(
 				ifaceName,
-				egressPolicyNames,
+				hostEp.Tiers,
 				hostEp.ProfileIds,
 			)
 			if !reflect.DeepEqual(mangleChains, m.activeHostIfaceToMangleEgressChains[ifaceName]) {
@@ -973,17 +952,8 @@
 			log.WithField("id", id).Info("Updating host endpoint mangle ingress chains.")
 			hostEp := m.rawHostEndpoints[id]
 
-<<<<<<< HEAD
-			// Update the mangle table, for preDNAT policy.
-			mangleChains := m.ruleRenderer.HostEndpointToMangleChains(
-=======
 			// Update the mangle table for preDNAT policy.
-			var ingressPolicyNames []string
-			if len(hostEp.PreDnatTiers) > 0 {
-				ingressPolicyNames = hostEp.PreDnatTiers[0].IngressPolicies
-			}
 			mangleChains := m.ruleRenderer.HostEndpointToMangleIngressChains(
->>>>>>> 916a3515
 				ifaceName,
 				hostEp.PreDnatTiers,
 			)
