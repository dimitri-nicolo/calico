--- conflicted
+++ resolved
@@ -495,55 +495,6 @@
 		m.needToCheckDispatchChains = true
 	}
 
-<<<<<<< HEAD
-	// Update any dirty endpoints.
-	for id, workload := range m.pendingWlEpUpdates {
-		logCxt := log.WithField("id", id)
-		oldWorkload := m.activeWlEndpoints[id]
-		if workload != nil {
-			logCxt.Info("Updating per-endpoint chains.")
-			if oldWorkload != nil && oldWorkload.Name != workload.Name {
-				logCxt.Debug("Interface name changed, cleaning up old state")
-				m.epMarkMapper.ReleaseEndpointMark(oldWorkload.Name)
-				m.filterTable.RemoveChains(m.activeWlIDToChains[id])
-				m.routeTable.SetRoutes(oldWorkload.Name, nil)
-				m.wlIfaceNamesToReconfigure.Discard(oldWorkload.Name)
-				delete(m.activeWlIfaceNameToID, oldWorkload.Name)
-			}
-			adminUp := workload.State == "active"
-			chains := m.ruleRenderer.WorkloadEndpointToIptablesChains(
-				workload.Name,
-				m.epMarkMapper,
-				adminUp,
-				workload.Tiers,
-				workload.ProfileIds,
-			)
-			m.filterTable.UpdateChains(chains)
-			m.activeWlIDToChains[id] = chains
-
-			// Collect the IP prefixes that we want to route locally to this endpoint:
-			logCxt.Info("Updating endpoint routes.")
-			var (
-				ipStrings  []string
-				natInfos   []*proto.NatInfo
-				addrSuffix string
-			)
-			if m.ipVersion == 4 {
-				ipStrings = workload.Ipv4Nets
-				natInfos = workload.Ipv4Nat
-				addrSuffix = "/32"
-			} else {
-				ipStrings = workload.Ipv6Nets
-				natInfos = workload.Ipv6Nat
-				addrSuffix = "/128"
-			}
-			if len(natInfos) != 0 {
-				old := ipStrings
-				ipStrings = make([]string, len(old)+len(natInfos))
-				copy(ipStrings, old)
-				for ii, natInfo := range natInfos {
-					ipStrings[len(old)+ii] = natInfo.ExtIp + addrSuffix
-=======
 	removeActiveWorkload := func(logCxt *log.Entry, oldWorkload *proto.WorkloadEndpoint, id proto.WorkloadEndpointID) {
 		m.callbacks.InvokeRemoveWorkload(oldWorkload)
 		m.filterTable.RemoveChains(m.activeWlIDToChains[id])
@@ -600,18 +551,12 @@
 					m.wlIfaceNamesToReconfigure.Discard(oldWorkload.Name)
 					delete(m.activeWlIfaceNameToID, oldWorkload.Name)
 				}
-				var ingressPolicyNames, egressPolicyNames []string
-				if len(workload.Tiers) > 0 {
-					ingressPolicyNames = workload.Tiers[0].IngressPolicies
-					egressPolicyNames = workload.Tiers[0].EgressPolicies
-				}
 				adminUp := workload.State == "active"
 				chains := m.ruleRenderer.WorkloadEndpointToIptablesChains(
 					workload.Name,
 					m.epMarkMapper,
 					adminUp,
-					ingressPolicyNames,
-					egressPolicyNames,
+				workload.Tiers,
 					workload.ProfileIds,
 				)
 				m.filterTable.UpdateChains(chains)
@@ -640,7 +585,6 @@
 					for ii, natInfo := range natInfos {
 						ipStrings[len(old)+ii] = natInfo.ExtIp + addrSuffix
 					}
->>>>>>> e2336e7a
 				}
 
 				var mac net.HardwareAddr
