--- conflicted
+++ resolved
@@ -17,10 +17,7 @@
 import (
 	"errors"
 	"fmt"
-<<<<<<< HEAD
-=======
 	"os"
->>>>>>> 172c5536
 	"strings"
 
 	"github.com/projectcalico/felix/ifacemonitor"
