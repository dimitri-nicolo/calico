--- conflicted
+++ resolved
@@ -142,7 +142,6 @@
 		ProtoUDP  = 17
 		ProtoIPIP = 4
 		VXLANPort = 4789
-		VXLANVNI  = 4096
 	)
 
 	log.WithFields(log.Fields{
@@ -278,11 +277,7 @@
 		if !host {
 			outRules = append(outRules, dropEncapRules...)
 		}
-<<<<<<< HEAD
 		if egress && polName != "" && tierName != "" && tableKind == ifaceKind {
-=======
-		if egress && polName != "" && tableKind == ifaceKind {
->>>>>>> 6a139aba
 			outRules = append(outRules, iptables.Rule{
 				Match:   iptables.Match(),
 				Action:  iptables.ClearMarkAction{Mark: 16},
@@ -624,10 +619,6 @@
 	Expect(t.currentRoutes[ifaceName]).To(Equal(expected))
 }
 
-func (t *mockRouteTable) checkL2Routes(ifaceName string, expected []routetable.Target) {
-	Expect(t.currentL2Routes[ifaceName]).To(Equal(expected))
-}
-
 type statusReportRecorder struct {
 	currentState map[interface{}]string
 }
@@ -830,7 +821,8 @@
 						ExpectedIpv6Addrs: spec.ipv6Addrs,
 					},
 				})
-				epMgr.CompleteDeferredWork()
+				err := epMgr.CompleteDeferredWork()
+				Expect(err).ToNot(HaveOccurred())
 			}
 		}
 
@@ -872,7 +864,8 @@
 						EndpointId: id,
 					},
 				})
-				epMgr.CompleteDeferredWork()
+				err := epMgr.CompleteDeferredWork()
+				Expect(err).ToNot(HaveOccurred())
 			}
 		}
 
@@ -894,7 +887,8 @@
 					Name:  "lo",
 					Addrs: loAddrs,
 				})
-				epMgr.CompleteDeferredWork()
+				err := epMgr.CompleteDeferredWork()
+				Expect(err).ToNot(HaveOccurred())
 			})
 
 			It("should have empty dispatch chains", expectEmptyChains())
@@ -1194,7 +1188,8 @@
 							Name:  "eth1",
 							Addrs: eth1Addrs,
 						})
-						epMgr.CompleteDeferredWork()
+						err := epMgr.CompleteDeferredWork()
+						Expect(err).ToNot(HaveOccurred())
 					})
 
 					It("should have expected chains", expectChainsFor("eth0"))
@@ -1397,7 +1392,8 @@
 						Name:  "eth0",
 						Addrs: eth0Addrs,
 					})
-					epMgr.CompleteDeferredWork()
+					err := epMgr.CompleteDeferredWork()
+					Expect(err).ToNot(HaveOccurred())
 				})
 				It("should have expected chains", expectChainsFor("eth0"))
 				It("should report id3 up", func() {
@@ -1448,7 +1444,8 @@
 							Ipv6Nets:   []string{"2001:db8:2::2/128"},
 						},
 					})
-					epMgr.CompleteDeferredWork()
+					err := epMgr.CompleteDeferredWork()
+					Expect(err).ToNot(HaveOccurred())
 				})
 
 				Context("with policy", func() {
@@ -1517,7 +1514,8 @@
 							Name:  "cali12345-ab",
 							Addrs: set.New(),
 						})
-						epMgr.CompleteDeferredWork()
+						err := epMgr.CompleteDeferredWork()
+						Expect(err).ToNot(HaveOccurred())
 					})
 					It("should report the interface in error", func() {
 						Expect(statusReportRec.currentState).To(Equal(map[interface{}]string{
@@ -1536,7 +1534,8 @@
 							Name:  "cali12345-ab",
 							Addrs: set.New(),
 						})
-						epMgr.CompleteDeferredWork()
+						err := epMgr.CompleteDeferredWork()
+						Expect(err).ToNot(HaveOccurred())
 					})
 
 					It("should have expected chains", expectWlChainsFor("cali12345-ab"))
@@ -1585,7 +1584,8 @@
 									},
 								},
 							})
-							epMgr.CompleteDeferredWork()
+							err := epMgr.CompleteDeferredWork()
+							Expect(err).ToNot(HaveOccurred())
 						})
 
 						It("should have expected chains", expectWlChainsFor("cali12345-ab"))
@@ -1630,7 +1630,8 @@
 							epMgr.OnUpdate(&proto.WorkloadEndpointRemove{
 								Id: &wlEPID1,
 							})
-							epMgr.CompleteDeferredWork()
+							err := epMgr.CompleteDeferredWork()
+							Expect(err).ToNot(HaveOccurred())
 						})
 
 						It("should have empty dispatch chains", expectEmptyChains())
@@ -1665,7 +1666,8 @@
 									Ipv6Nets:   []string{"2001:db8:2::2/128"},
 								},
 							})
-							epMgr.CompleteDeferredWork()
+							err := epMgr.CompleteDeferredWork()
+							Expect(err).ToNot(HaveOccurred())
 						})
 
 						It("should have expected chains", expectWlChainsFor("cali12345-cd"))
@@ -1715,7 +1717,8 @@
 							Ipv6Nets:   []string{"2001:db8:2::2/128"},
 						},
 					})
-					epMgr.CompleteDeferredWork()
+					err := epMgr.CompleteDeferredWork()
+					Expect(err).ToNot(HaveOccurred())
 				})
 
 				It("should have expected chains", func() {
