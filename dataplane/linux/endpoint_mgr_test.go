--- conflicted
+++ resolved
@@ -180,6 +180,13 @@
 	return chainsForIfaces(ipVersion, ifaceTierNames, epMarkMapper, false, "normal", false, iptables.AcceptAction{})
 }
 
+func tierToPolicyName(tierName string) string {
+	if strings.HasPrefix(tierName, "tier") {
+		return "pol" + strings.TrimPrefix(tierName, "tier")
+	}
+	return "a"
+}
+
 func chainsForIfaces(ipVersion uint8,
 	ifaceTierNames []string,
 	epMarkMapper rules.EndpointMarkMapper,
@@ -261,7 +268,7 @@
 				polName = "/" + nameParts[1]
 			} else {
 				tierName = nameParts[1]
-				polName = "/a"
+				polName = "/" + tierToPolicyName(tierName)
 			}
 			ifaceKind = "normal"
 		} else {
@@ -274,7 +281,7 @@
 				polName = "/" + nameParts[1]
 			} else {
 				tierName = nameParts[1]
-				polName = "/a"
+				polName = "/" + tierToPolicyName(tierName)
 			}
 			switch nameParts[2] {
 			case "ingress":
@@ -768,11 +775,8 @@
 			routeTable      *mockRouteTable
 			mockProcSys     *testProcSys
 			statusReportRec *statusReportRecorder
-<<<<<<< HEAD
 			nlDataplane     *mocknetlink.MockNetlinkDataplane
-=======
 			hepListener     *testHEPListener
->>>>>>> cea5a44f
 		)
 
 		BeforeEach(func() {
@@ -816,13 +820,10 @@
 			}
 			mockProcSys = &testProcSys{state: map[string]string{}, pathsThatExist: map[string]bool{}}
 			statusReportRec = &statusReportRecorder{currentState: map[interface{}]string{}}
-<<<<<<< HEAD
 			nlDataplane = mocknetlink.New()
 			nlHandle, err := nlDataplane.NewMockNetlink()
 			Expect(err).NotTo(HaveOccurred())
-=======
 			hepListener = &testHEPListener{}
->>>>>>> cea5a44f
 			epMgr = newEndpointManagerWithShims(
 				rawTable,
 				mangleTable,
@@ -862,7 +863,7 @@
 						policies = []string{parts[0]}
 					} else {
 						tierName = parts[0]
-						policies = []string{"a"}
+						policies = []string{tierToPolicyName(tierName)}
 					}
 					tiers = append(tiers, &proto.TierInfo{
 						Name:            tierName,
@@ -875,7 +876,7 @@
 						policies = []string{parts[0]}
 					} else {
 						tierName = parts[0]
-						policies = []string{"a"}
+						policies = []string{tierToPolicyName(tierName)}
 					}
 					untrackedTiers = append(untrackedTiers, &proto.TierInfo{
 						Name:            tierName,
@@ -888,7 +889,7 @@
 						policies = []string{parts[0]}
 					} else {
 						tierName = parts[0]
-						policies = []string{"a"}
+						policies = []string{tierToPolicyName(tierName)}
 					}
 					preDNATTiers = append(preDNATTiers, &proto.TierInfo{
 						Name:            tierName,
@@ -906,7 +907,7 @@
 						policies = []string{parts[0]}
 					} else {
 						tierName = parts[0]
-						policies = []string{"a"}
+						policies = []string{tierToPolicyName(tierName)}
 					}
 					tiers = append(tiers, &proto.TierInfo{
 						Name:            tierName,
@@ -918,7 +919,7 @@
 						policies = []string{parts[0]}
 					} else {
 						tierName = parts[0]
-						policies = []string{"a"}
+						policies = []string{tierToPolicyName(tierName)}
 					}
 					tiers = append(tiers, &proto.TierInfo{
 						Name:           tierName,
@@ -1029,9 +1030,9 @@
 
 			Describe("with * host endpoint", func() {
 				JustBeforeEach(configureHostEp(&hostEpSpec{
-					id:      "id1",
-					name:    "*",
-					polName: "polA",
+					id:       "id1",
+					name:     "*",
+					tierName: "polA",
 				}))
 
 				It("should report id1 up", func() {
@@ -1107,15 +1108,11 @@
 
 						Context("with both host eps removed", func() {
 							JustBeforeEach(removeHostEp("id2"))
-<<<<<<< HEAD
 							It("should have empty dispatch chains", expectEmptyChains(ipVersion))
-=======
-							It("should have empty dispatch chains", expectEmptyChains())
 
 							It("should define host endpoints", func() {
 								Expect(hepListener.state).To(BeEmpty())
 							})
->>>>>>> cea5a44f
 						})
 					})
 				})
@@ -1176,17 +1173,13 @@
 						name:     "eth0",
 						tierName: "tierA_untracked",
 					}))
-<<<<<<< HEAD
 					It("should have expected chains", expectChainsFor(ipVersion, "eth0_tierA_untracked"))
-=======
-					It("should have expected chains", expectChainsFor("eth0_polA_untracked"))
 
 					It("should define host endpoints", func() {
 						Expect(hepListener.state).To(Equal(map[string]string{
 							"eth0": "profiles=,normal=,untracked=I=polA,E=polA,preDNAT=,AoF=",
 						}))
 					})
->>>>>>> cea5a44f
 				})
 
 				Describe("replaced with applyOnForward version", func() {
@@ -1195,17 +1188,13 @@
 						name:     "eth0",
 						tierName: "polA_applyOnForward",
 					}))
-<<<<<<< HEAD
 					It("should have expected chains", expectChainsFor(ipVersion, "eth0_polA_applyOnForward"))
-=======
-					It("should have expected chains", expectChainsFor("eth0_polA_applyOnForward"))
 
 					It("should define host endpoints", func() {
 						Expect(hepListener.state).To(Equal(map[string]string{
 							"eth0": "profiles=,normal=,untracked=,preDNAT=,AoF=I=polA,E=polA",
 						}))
 					})
->>>>>>> cea5a44f
 				})
 
 				Describe("replaced with pre-DNAT version", func() {
@@ -1214,17 +1203,13 @@
 						name:     "eth0",
 						tierName: "polA_preDNAT",
 					}))
-<<<<<<< HEAD
 					It("should have expected chains", expectChainsFor(ipVersion, "eth0_polA_preDNAT"))
-=======
-					It("should have expected chains", expectChainsFor("eth0_polA_preDNAT"))
 
 					It("should define host endpoints", func() {
 						Expect(hepListener.state).To(Equal(map[string]string{
 							"eth0": "profiles=,normal=,untracked=,preDNAT=I=polA,E=,AoF=",
 						}))
 					})
->>>>>>> cea5a44f
 				})
 
 				Describe("replaced with ingress-only version", func() {
@@ -1233,17 +1218,13 @@
 						name:     "eth0",
 						tierName: "polA_ingress",
 					}))
-<<<<<<< HEAD
 					It("should have expected chains", expectChainsFor(ipVersion, "eth0_polA_ingress"))
-=======
-					It("should have expected chains", expectChainsFor("eth0_polA_ingress"))
 
 					It("should define host endpoints", func() {
 						Expect(hepListener.state).To(Equal(map[string]string{
 							"eth0": "profiles=,normal=I=polA,E=,untracked=,preDNAT=,AoF=",
 						}))
 					})
->>>>>>> cea5a44f
 				})
 
 				Describe("replaced with egress-only version", func() {
@@ -1252,17 +1233,13 @@
 						name:     "eth0",
 						tierName: "polA_egress",
 					}))
-<<<<<<< HEAD
 					It("should have expected chains", expectChainsFor(ipVersion, "eth0_polA_egress"))
-=======
-					It("should have expected chains", expectChainsFor("eth0_polA_egress"))
 
 					It("should define host endpoints", func() {
 						Expect(hepListener.state).To(Equal(map[string]string{
 							"eth0": "profiles=,normal=I=,E=polA,untracked=,preDNAT=,AoF=",
 						}))
 					})
->>>>>>> cea5a44f
 				})
 			})
 
