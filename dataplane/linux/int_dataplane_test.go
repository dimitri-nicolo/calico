--- conflicted
+++ resolved
@@ -63,11 +63,8 @@
 				IptablesMarkPass:     0x2000000,
 				IptablesMarkScratch0: 0x4000000,
 				IptablesMarkScratch1: 0x8000000,
-<<<<<<< HEAD
 				IptablesMarkDrop:     0x0800000,
-=======
 				IptablesMarkEndpoint: 0x000ff00,
->>>>>>> 2ece19dd
 
 				IPIPEnabled:       configParams.IpInIpEnabled,
 				IPIPTunnelAddress: configParams.IpInIpTunnelAddr,
