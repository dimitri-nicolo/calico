--- conflicted
+++ resolved
@@ -61,10 +61,7 @@
 	var configParams *config.Config
 	var dpConfig intdataplane.Config
 	var healthAggregator *health.HealthAggregator
-<<<<<<< HEAD
 	var col collector.Collector
-=======
->>>>>>> ada21205
 	var kubernetesProvider = config.ProviderNone
 	var routeSource = "CalicoIPAM"
 
@@ -123,14 +120,12 @@
 			LookPathOverride: func(file string) (string, error) {
 				return file, nil
 			},
-<<<<<<< HEAD
+
 			PacketCapture: capture.Config{
 				Directory: "/tmp",
 			},
 
 			RouteTableManager: idalloc.NewIndexAllocator(idalloc.IndexRange{Min: 1, Max: 255}),
-=======
->>>>>>> ada21205
 
 			KubernetesProvider: kubernetesProvider,
 			RouteSource:        routeSource,
@@ -154,7 +149,6 @@
 		})
 	})
 
-<<<<<<< HEAD
 	Context("with collector", func() {
 
 		BeforeEach(func() {
@@ -167,8 +161,6 @@
 		})
 	})
 
-=======
->>>>>>> ada21205
 	Context("with Wireguard on AKS", func() {
 
 		BeforeEach(func() {
