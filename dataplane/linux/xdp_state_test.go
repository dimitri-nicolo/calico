// Copyright (c) 2019-2020 Tigera, Inc. All rights reserved.
//
// Licensed under the Apache License, Version 2.0 (the "License");
// you may not use this file except in compliance with the License.
// You may obtain a copy of the License at
//
//     http://www.apache.org/licenses/LICENSE-2.0
//
// Unless required by applicable law or agreed to in writing, software
// distributed under the License is distributed on an "AS IS" BASIS,
// WITHOUT WARRANTIES OR CONDITIONS OF ANY KIND, either express or implied.
// See the License for the specific language governing permissions and
// limitations under the License.

package intdataplane

import (
	"fmt"
	"reflect"
	"strings"

	. "github.com/onsi/ginkgo"
	. "github.com/onsi/ginkgo/extensions/table"
	. "github.com/onsi/gomega"

	"github.com/projectcalico/felix/bpf"
	"github.com/projectcalico/felix/ipsets"
	"github.com/projectcalico/felix/proto"
	"github.com/projectcalico/libcalico-go/lib/set"
)

type mockIPSetValue struct {
	members   set.Set
	ipsetType ipsets.IPSetType
}

type mockIPSetsSource struct {
	ipsetsMap map[string]mockIPSetValue
}

func (s *mockIPSetsSource) GetIPSetType(setID string) (ipsets.IPSetType, error) {
	return s.ipsetsMap[setID].ipsetType, nil
}

func (s *mockIPSetsSource) GetIPSetMembers(setID string) (set.Set, error) {
	return s.ipsetsMap[setID].members, nil
}

type mockEndpointsSource struct {
	rawHep map[proto.HostEndpointID]*proto.HostEndpoint
}

func (s *mockEndpointsSource) GetRawHostEndpoints() map[proto.HostEndpointID]*proto.HostEndpoint {
	return s.rawHep
}

func stateToBPFDataplane(state map[string]map[string]uint32, family bpf.IPFamily) bpf.BPFDataplane {
	lib := bpf.NewMockBPFLib()
	_, err := lib.NewFailsafeMap()
	Expect(err).NotTo(HaveOccurred())
	for iface, cidrMap := range state {
		mode := bpf.XDPDriver
		if strings.HasSuffix(iface, "_xdpgeneric") {
			mode = bpf.XDPGeneric
			iface = strings.TrimSuffix(iface, "_xdpgeneric")
		}
		_, err = lib.NewCIDRMap(iface, family)
		Expect(err).NotTo(HaveOccurred())
		err = lib.LoadXDPAuto(iface, mode)
		Expect(err).NotTo(HaveOccurred())
		for member, refCount := range cidrMap {
			ip, mask, err := bpf.MemberToIPMask(member)
			Expect(err).NotTo(HaveOccurred())

			err = lib.UpdateCIDRMap(iface, family, *ip, mask, refCount)
			Expect(err).NotTo(HaveOccurred())
		}
	}

	return lib
}

// knownProtoRuleFields lists the fields in the proto.Rule struct.
// If you add a new field, please check if isValidRuleForXDP() needs to be updated
var knownProtoRuleFields = set.From(
	"RuleId",
	"Protocol",
	"NotProtocol",
	"Icmp",
	"NotIcmp",
	"Action",
	"IpVersion",
	"DstNet",
	"DstPorts",
	"DstNamedPortIpSetIds",
	"DstIpSetIds",
	"NotDstNet",
	"NotDstPorts",
	"NotSrcIpSetIds",
	"NotDstIpSetIds",
	"NotSrcNamedPortIpSetIds",
	"NotDstNamedPortIpSetIds",
	"OriginalSrcSelector",
	"OriginalDstSelector",
	"OriginalSrcNamespaceSelector",
	"OriginalDstNamespaceSelector",
	"OriginalNotSrcSelector",
	"OriginalNotDstSelector",
	"DstServiceAccountMatch",
	"SrcNet",
	"SrcPorts",
	"SrcNamedPortIpSetIds",
	"NotSrcNet",
	"NotSrcPorts",
	"SrcIpSetIds",
	"SrcServiceAccountMatch",
	"HttpMatch",
<<<<<<< HEAD

	// Commercial fields
	"LogPrefix",

	// DstDomainIpSetIds is part of the implementation of DNS
	// policy, which is for egress only.  Therefore it has no
	// functional intersection with our XDP usage, which is for
	// ingress only.
	"DstDomainIpSetIds",
=======
	"Metadata",
>>>>>>> a95a1166
)

func testAllProtoRuleFieldsAreKnown() {
	t := reflect.TypeOf(proto.Rule{})
	for i := 0; i < t.NumField(); i++ {
		name := t.Field(i).Name
		Expect(knownProtoRuleFields.Contains(name)).To(BeTrue(), "It looks like that the field %s is a new addition to the proto.Rule struct. Please check if it affects XDP optimizations in any way, update the isValidRuleForXDP function and the \"invalid policies\" unit test if needed, and then add the name to the knownProtoRuleFields slice above. Please DO NOT blindly add the field to the slice without checking its influence on the XDP optimization.", name)
	}
}

type testCBEvent interface {
	Do(ipState *xdpIPState)
}

type updatePolicyType struct {
	policyID string
	inRules  []*proto.Rule
}

func (up *updatePolicyType) Do(ipState *xdpIPState) {
	policyID := proto.PolicyID{Tier: "default", Name: up.policyID}
	policy := &proto.Policy{InboundRules: up.inRules}
	ipState.updatePolicy(policyID, policy)
}

type removePolicyType struct {
	policyID string
}

func (rp *removePolicyType) Do(ipState *xdpIPState) {
	policyID := proto.PolicyID{Tier: "default", Name: rp.policyID}
	ipState.removePolicy(policyID)
}

type addMembersIPSetType struct {
	setID   string
	members set.Set
}

func (am *addMembersIPSetType) Do(ipState *xdpIPState) {
	ipState.addMembersIPSet(am.setID, am.members)
}

type removeMembersIPSetType struct {
	setID   string
	members set.Set
}

func (rm *removeMembersIPSetType) Do(ipState *xdpIPState) {
	ipState.removeMembersIPSet(rm.setID, rm.members)
}

type replaceIPSetType struct {
	setID   string
	members set.Set
}

func (r *replaceIPSetType) Do(ipState *xdpIPState) {
	ipState.replaceIPSet(r.setID, r.members)
}

type removeIPSetType struct {
	setID string
}

func (r *removeIPSetType) Do(ipState *xdpIPState) {
	ipState.removeIPSet(r.setID)
}

type addInterfaceType struct {
	ifaceName  string
	endpointID string
}

func (ai *addInterfaceType) Do(ipState *xdpIPState) {
	ipState.addInterface(ai.ifaceName, proto.HostEndpointID{EndpointId: ai.endpointID})
}

type removeInterfaceType struct {
	ifaceName string
}

func (ri *removeInterfaceType) Do(ipState *xdpIPState) {
	ipState.removeInterface(ri.ifaceName)
}

type updateInterfaceType struct {
	ifaceName  string
	endpointID string
}

func (ui *updateInterfaceType) Do(ipState *xdpIPState) {
	ipState.updateInterface(ui.ifaceName, proto.HostEndpointID{EndpointId: ui.endpointID})
}

type updateHostEndpointType struct {
	endpointID string
}

func (uh *updateHostEndpointType) Do(ipState *xdpIPState) {
	ipState.updateHostEndpoint(proto.HostEndpointID{EndpointId: uh.endpointID})
}

type removeHostEndpointType struct {
	endpointID string
}

func (rh *removeHostEndpointType) Do(ipState *xdpIPState) {
	ipState.removeHostEndpoint(proto.HostEndpointID{EndpointId: rh.endpointID})
}

var _ testCBEvent = &updatePolicyType{}

func denyRule(setIDs ...string) *proto.Rule {
	return customRule(nil, "deny", 4, setIDs...)
}

func allowRule(setIDs ...string) *proto.Rule {
	return customRule(nil, "allow", 4, setIDs...)
}

func customRule(protocol *string, action string, ipVersion int, setIDs ...string) *proto.Rule {
	ipVersion32 := int32(ipVersion)
	if _, ok := proto.IPVersion_name[ipVersion32]; !ok {
		versions := make([]int32, 0, len(proto.IPVersion_name))
		for version := range proto.IPVersion_name {
			versions = append(versions, version)
		}
		panic(fmt.Sprintf("The ip version needs to be one of %v, fix your test please", versions))
	}
	var protoProtocol *proto.Protocol = nil
	if protocol != nil {
		protoProtocol = &proto.Protocol{
			NumberOrName: &proto.Protocol_Name{
				Name: *protocol,
			},
		}
	}
	return &proto.Rule{
		Action:      action,
		Protocol:    protoProtocol,
		IpVersion:   proto.IPVersion(ipVersion32),
		SrcIpSetIds: setIDs,
	}
}

func stringPtr(str string) *string {
	return &str
}

func updatePolicy(policyID string, rules ...*proto.Rule) testCBEvent {
	return &updatePolicyType{
		policyID: policyID,
		inRules:  rules,
	}
}

var _ testCBEvent = &removePolicyType{}

func removePolicy(policyID string) testCBEvent {
	return &removePolicyType{
		policyID: policyID,
	}
}

var _ testCBEvent = &addMembersIPSetType{}

func addMembersIPSet(setID string, members ...string) testCBEvent {
	return &addMembersIPSetType{
		setID:   setID,
		members: set.FromArray(members),
	}
}

var _ testCBEvent = &removeMembersIPSetType{}

func removeMembersIPSet(setID string, members ...string) testCBEvent {
	return &removeMembersIPSetType{
		setID:   setID,
		members: set.FromArray(members),
	}
}

var _ testCBEvent = &replaceIPSetType{}

func replaceIPSet(setID string, members ...string) testCBEvent {
	return &replaceIPSetType{
		setID:   setID,
		members: set.FromArray(members),
	}
}

var _ testCBEvent = &removeIPSetType{}

func removeIPSet(setID string) testCBEvent {
	return &removeIPSetType{
		setID: setID,
	}
}

var _ testCBEvent = &addInterfaceType{}

func addInterface(ifaceName, endpointID string) testCBEvent {
	return &addInterfaceType{
		ifaceName:  ifaceName,
		endpointID: endpointID,
	}
}

var _ testCBEvent = &removeInterfaceType{}

func removeInterface(ifaceName string) testCBEvent {
	return &removeInterfaceType{
		ifaceName: ifaceName,
	}
}

var _ testCBEvent = &updateInterfaceType{}

func updateInterface(ifaceName, endpointID string) testCBEvent {
	return &updateInterfaceType{
		ifaceName:  ifaceName,
		endpointID: endpointID,
	}
}

var _ testCBEvent = &updateHostEndpointType{}

func updateHostEndpoint(endpointID string) testCBEvent {
	return &updateHostEndpointType{
		endpointID: endpointID,
	}
}

var _ testCBEvent = &removeHostEndpointType{}

func removeHostEndpoint(endpointID string) testCBEvent {
	return &removeHostEndpointType{
		endpointID: endpointID,
	}
}

type testIfaceData struct {
	epID           string
	policiesToSets map[string][]string
}

func testStateToRealState(testIfaces map[string]testIfaceData, testEligiblePolicies map[string][][]string, realState *xdpSystemState) {
	for ifaceName, ifaceData := range testIfaces {
		policiesToSetIDs := make(map[proto.PolicyID]set.Set, len(ifaceData.policiesToSets))
		for policyID, setIDs := range ifaceData.policiesToSets {
			protoID := proto.PolicyID{Tier: "default", Name: policyID}
			setIDsSet := set.FromArray(setIDs)
			policiesToSetIDs[protoID] = setIDsSet
		}
		realState.IfaceNameToData[ifaceName] = xdpIfaceData{
			EpID:             proto.HostEndpointID{EndpointId: ifaceData.epID},
			PoliciesToSetIDs: policiesToSetIDs,
		}
	}
	for policyID, testRules := range testEligiblePolicies {
		protoID := proto.PolicyID{Tier: "default", Name: policyID}
		rules := make([]xdpRule, 0, len(testRules))
		for _, setIDs := range testRules {
			rules = append(rules, xdpRule{
				SetIDs: setIDs,
			})
		}
		realState.XDPEligiblePolicies[protoID] = xdpRules{
			Rules: rules,
		}
	}
}

func bpfDataplaneDump(st bpf.BPFDataplane, family bpf.IPFamily) map[string]map[string]uint32 {
	ifaces, err := st.GetXDPIfaces()
	Expect(err).NotTo(HaveOccurred())

	actual := make(map[string]map[string]uint32)
	for _, ifName := range ifaces {
		rawCidrMap, err := st.DumpCIDRMap(ifName, family)
		Expect(err).NotTo(HaveOccurred())
		cidrMap := make(map[string]uint32)
		for k, v := range rawCidrMap {
			cidrMap[k.ToIPNet().String()] = v
		}

		actual[ifName] = cidrMap
	}
	return actual
}

var _ = Describe("XDP state", func() {
	It("should take into account all relevant fields of proto.Rule", func() {
		testAllProtoRuleFieldsAreKnown()
	})

	Context("XDP state logic", func() {
		Context("processPendingDiffState", func() {
			type bpfActions struct {
				createMap     set.Set
				removeMap     set.Set
				addToMap      map[string]map[string]uint32
				removeFromMap map[string]map[string]uint32
				installXDP    set.Set
				uninstallXDP  set.Set
			}

			type testStruct struct {
				currentState        map[string]testIfaceData
				eligiblePolicies    map[string][][]string
				endpoints           map[string][]string
				events              []testCBEvent
				actions             *bpfActions
				newCurrentState     map[string]testIfaceData
				newEligiblePolicies map[string][][]string
			}

			DescribeTable("",
				func(s testStruct) {
					state := NewXDPStateWithBPFLibrary(bpf.NewMockBPFLib(), true)
					ipState := state.ipV4State
					cs := ipState.currentState
					expectedNcs := newXDPSystemState()
					testStateToRealState(s.currentState, s.eligiblePolicies, cs)
					testStateToRealState(s.newCurrentState, s.newEligiblePolicies, expectedNcs)
					rawHep := make(map[proto.HostEndpointID]*proto.HostEndpoint, len(s.endpoints))
					for epID, policyIDs := range s.endpoints {
						protoEpID := proto.HostEndpointID{
							EndpointId: epID,
						}
						protoEndpoint := &proto.HostEndpoint{
							Name: "default." + epID,
							UntrackedTiers: []*proto.TierInfo{
								&proto.TierInfo{
									Name:            "default",
									IngressPolicies: policyIDs,
								},
							},
						}
						rawHep[protoEpID] = protoEndpoint
					}
					epSrc := &mockEndpointsSource{rawHep: rawHep}
					for _, event := range s.events {
						event.Do(ipState)
					}
					ipState.processPendingDiffState(epSrc)
					if s.actions == nil {
						s.actions = &bpfActions{}
					}
					if s.actions.createMap == nil {
						s.actions.createMap = set.New()
					}
					if s.actions.removeMap == nil {
						s.actions.removeMap = set.New()
					}
					if s.actions.addToMap == nil {
						s.actions.addToMap = make(map[string]map[string]uint32)
					}
					if s.actions.removeFromMap == nil {
						s.actions.removeFromMap = make(map[string]map[string]uint32)
					}
					if s.actions.installXDP == nil {
						s.actions.installXDP = set.New()
					}
					if s.actions.uninstallXDP == nil {
						s.actions.uninstallXDP = set.New()
					}
					ba := ipState.bpfActions
					ncs := ipState.newCurrentState
					Expect(ba.CreateMap).To(Equal(s.actions.createMap))
					Expect(ba.RemoveMap).To(Equal(s.actions.removeMap))
					Expect(ba.AddToMap).To(Equal(s.actions.addToMap))
					Expect(ba.RemoveFromMap).To(Equal(s.actions.removeFromMap))
					Expect(ba.InstallXDP).To(Equal(s.actions.installXDP))
					Expect(ba.UninstallXDP).To(Equal(s.actions.uninstallXDP))
					Expect(ba.MembersToDrop).To(Equal(make(map[string]map[string]uint32)))
					Expect(ba.MembersToAdd).To(Equal(make(map[string]map[string]uint32)))
					Expect(ncs).To(Equal(expectedNcs))
				},
				Entry("XDP program gets installed on an interface", testStruct{
					// nothing in current state
					// no eligible policies
					endpoints: map[string][]string{
						"ep": []string{"policy"},
					},
					events: []testCBEvent{
						updatePolicy("policy", denyRule("ipset")),
						addInterface("iface", "ep"),
					},
					actions: &bpfActions{
						createMap: set.From("iface"),
						addToMap: map[string]map[string]uint32{
							"iface": map[string]uint32{"ipset": 1},
						},
						installXDP: set.From("iface"),
					},
					newCurrentState: map[string]testIfaceData{
						"iface": testIfaceData{
							epID: "ep",
							policiesToSets: map[string][]string{
								"policy": []string{"ipset"},
							},
						},
					},
					newEligiblePolicies: map[string][][]string{
						"policy": [][]string{[]string{"ipset"}},
					},
				}),
				Entry("nothing gets installed on an interface if policy is not optimizable", testStruct{
					// nothing in current state
					// no eligible policies
					endpoints: map[string][]string{
						"ep": []string{"policy"},
					},
					events: []testCBEvent{
						updatePolicy("policy", allowRule("ipset")),
						addInterface("iface", "ep"),
					},
					// no actions
					newCurrentState: map[string]testIfaceData{
						"iface": testIfaceData{
							epID: "ep",
							// no policies
						},
					},
					// no new eligible policies
				}),
				Entry("XDP stuff gets dropped from interface when policy becomes invalid", testStruct{
					currentState: map[string]testIfaceData{
						"iface": testIfaceData{
							epID: "ep",
							policiesToSets: map[string][]string{
								"policy": []string{"ipset"},
							},
						},
					},
					eligiblePolicies: map[string][][]string{
						"policy": [][]string{[]string{"ipset"}},
					},
					endpoints: map[string][]string{
						"ep": []string{"policy"},
					},
					events: []testCBEvent{
						updatePolicy("policy", denyRule()),
					},
					actions: &bpfActions{
						removeMap:    set.From("iface"),
						uninstallXDP: set.From("iface"),
					},
					newCurrentState: map[string]testIfaceData{
						"iface": testIfaceData{
							epID: "ep",
							// no policies
						},
					},
					// no new eligible policies
				}),
				Entry("XDP stuff gets dropped from interface when last policy is dropped", testStruct{
					currentState: map[string]testIfaceData{
						"iface": testIfaceData{
							epID: "ep",
							policiesToSets: map[string][]string{
								"policy": []string{"ipset"},
							},
						},
					},
					eligiblePolicies: map[string][][]string{
						"policy": [][]string{[]string{"ipset"}},
					},
					endpoints: map[string][]string{
						"ep": []string{},
					},
					events: []testCBEvent{
						updateHostEndpoint("ep"),
						removePolicy("policy"),
					},
					actions: &bpfActions{
						removeMap:    set.From("iface"),
						uninstallXDP: set.From("iface"),
					},
					newCurrentState: map[string]testIfaceData{
						"iface": testIfaceData{
							epID: "ep",
							// no policies
						},
					},
					// no new eligible policies
				}),
				Entry("XDP stuff gets dropped from interface when active interface disappears", testStruct{
					currentState: map[string]testIfaceData{
						"iface": testIfaceData{
							epID: "ep",
							policiesToSets: map[string][]string{
								"policy": []string{"ipset"},
							},
						},
					},
					eligiblePolicies: map[string][][]string{
						"policy": [][]string{[]string{"ipset"}},
					},
					endpoints: map[string][]string{
						"ep": []string{},
					},
					events: []testCBEvent{
						removeInterface("iface"),
					},
					actions: &bpfActions{
						removeMap:    set.From("iface"),
						uninstallXDP: set.From("iface"),
					},
					// nothing in current state
					newEligiblePolicies: map[string][][]string{
						"policy": [][]string{[]string{"ipset"}},
					},
				}),
				Entry("XDP program gets installed on an interface when policy becomes optimizable again", testStruct{
					currentState: map[string]testIfaceData{
						"iface": testIfaceData{
							epID: "ep",
							// no policies
						},
					},
					// no eligible policies
					endpoints: map[string][]string{
						"ep": []string{"policy"},
					},
					events: []testCBEvent{
						updatePolicy("policy", denyRule("ipset")),
					},
					actions: &bpfActions{
						createMap: set.From("iface"),
						addToMap: map[string]map[string]uint32{
							"iface": map[string]uint32{"ipset": 1},
						},
						installXDP: set.From("iface"),
					},
					newCurrentState: map[string]testIfaceData{
						"iface": testIfaceData{
							epID: "ep",
							policiesToSets: map[string][]string{
								"policy": []string{"ipset"},
							},
						},
					},
					newEligiblePolicies: map[string][][]string{
						"policy": [][]string{[]string{"ipset"}},
					},
				}),
				Entry("XDP program gets installed on an interface when it changes to use host endpoint with optimizable policy", testStruct{
					currentState: map[string]testIfaceData{
						"iface": testIfaceData{
							epID: "ep",
							// no policies
						},
					},
					// no eligible policies
					endpoints: map[string][]string{
						"ep":  []string{"policy"},
						"ep2": []string{"policy2"},
					},
					events: []testCBEvent{
						updatePolicy("policy2", denyRule("ipset2")),
						updateInterface("iface", "ep2"),
					},
					actions: &bpfActions{
						createMap: set.From("iface"),
						addToMap: map[string]map[string]uint32{
							"iface": map[string]uint32{"ipset2": 1},
						},
						installXDP: set.From("iface"),
					},
					newCurrentState: map[string]testIfaceData{
						"iface": testIfaceData{
							epID: "ep2",
							policiesToSets: map[string][]string{
								"policy2": []string{"ipset2"},
							},
						},
					},
					newEligiblePolicies: map[string][][]string{
						"policy2": [][]string{[]string{"ipset2"}},
					},
				}),
				Entry("XDP program gets uninstalled on an interface when it changes to use host endpoint with unoptimizable policy", testStruct{
					currentState: map[string]testIfaceData{
						"iface": testIfaceData{
							epID: "ep2",
							policiesToSets: map[string][]string{
								"policy2": []string{"ipset2"},
							},
						},
					},
					eligiblePolicies: map[string][][]string{
						"policy2": [][]string{[]string{"ipset2"}},
					},
					endpoints: map[string][]string{
						"ep":  []string{"policy"},
						"ep2": []string{"policy2"},
					},
					events: []testCBEvent{
						updatePolicy("policy2", denyRule("ipset2")),
						updateInterface("iface", "ep"),
					},
					actions: &bpfActions{
						removeMap:    set.From("iface"),
						uninstallXDP: set.From("iface"),
					},
					newCurrentState: map[string]testIfaceData{
						"iface": testIfaceData{
							epID: "ep",
							// no policies
						},
					},
					newEligiblePolicies: map[string][][]string{
						"policy2": [][]string{[]string{"ipset2"}},
					},
				}),
				Entry("contents of the BPF map changes if the interface changes the host endpoint", testStruct{
					currentState: map[string]testIfaceData{
						"iface": testIfaceData{
							epID: "ep",
							policiesToSets: map[string][]string{
								"policy": []string{"ipset"},
							},
						},
					},
					eligiblePolicies: map[string][][]string{
						"policy":  [][]string{[]string{"ipset"}},
						"policy2": [][]string{[]string{"ipset2"}},
					},
					endpoints: map[string][]string{
						"ep":  []string{"policy"},
						"ep2": []string{"policy2"},
					},
					events: []testCBEvent{
						updateInterface("iface", "ep2"),
					},
					actions: &bpfActions{
						addToMap: map[string]map[string]uint32{
							"iface": map[string]uint32{"ipset2": 1},
						},
						removeFromMap: map[string]map[string]uint32{
							"iface": map[string]uint32{"ipset": 1},
						},
					},
					newCurrentState: map[string]testIfaceData{
						"iface": testIfaceData{
							epID: "ep2",
							policiesToSets: map[string][]string{
								"policy2": []string{"ipset2"},
							},
						},
					},
					newEligiblePolicies: map[string][][]string{
						"policy":  [][]string{[]string{"ipset"}},
						"policy2": [][]string{[]string{"ipset2"}},
					},
				}),
				Entry("contents of the BPF map changes if the host endpoint of the interface changes", testStruct{
					currentState: map[string]testIfaceData{
						"iface": testIfaceData{
							epID: "ep",
							policiesToSets: map[string][]string{
								"policy": []string{"ipset"},
							},
						},
					},
					eligiblePolicies: map[string][][]string{
						"policy":  [][]string{[]string{"ipset"}},
						"policy2": [][]string{[]string{"ipset2"}},
					},
					endpoints: map[string][]string{
						"ep": []string{"policy2"},
					},
					events: []testCBEvent{
						updateHostEndpoint("ep"),
					},
					actions: &bpfActions{
						addToMap: map[string]map[string]uint32{
							"iface": map[string]uint32{"ipset2": 1},
						},
						removeFromMap: map[string]map[string]uint32{
							"iface": map[string]uint32{"ipset": 1},
						},
					},
					newCurrentState: map[string]testIfaceData{
						"iface": testIfaceData{
							epID: "ep",
							policiesToSets: map[string][]string{
								"policy2": []string{"ipset2"},
							},
						},
					},
					newEligiblePolicies: map[string][][]string{
						"policy":  [][]string{[]string{"ipset"}},
						"policy2": [][]string{[]string{"ipset2"}},
					},
				}),
				Entry("contents of the BPF map changes if the policy changes, but is still optimizable", testStruct{
					currentState: map[string]testIfaceData{
						"iface": testIfaceData{
							epID: "ep",
							policiesToSets: map[string][]string{
								"policy": []string{"ipset"},
							},
						},
					},
					eligiblePolicies: map[string][][]string{
						"policy": [][]string{[]string{"ipset"}},
					},
					endpoints: map[string][]string{
						"ep": []string{"policy"},
					},
					events: []testCBEvent{
						updatePolicy("policy", denyRule("ipset2")),
					},
					actions: &bpfActions{
						addToMap: map[string]map[string]uint32{
							"iface": map[string]uint32{"ipset2": 1},
						},
						removeFromMap: map[string]map[string]uint32{
							"iface": map[string]uint32{"ipset": 1},
						},
					},
					newCurrentState: map[string]testIfaceData{
						"iface": testIfaceData{
							epID: "ep",
							policiesToSets: map[string][]string{
								"policy": []string{"ipset2"},
							},
						},
					},
					newEligiblePolicies: map[string][][]string{
						"policy": [][]string{[]string{"ipset2"}},
					},
				}),
				Entry("interface is processed once (host endpoint update on processed interface is ignored)", testStruct{
					currentState: map[string]testIfaceData{
						"iface": testIfaceData{
							epID: "ep",
							policiesToSets: map[string][]string{
								"policy": []string{"ipset"},
							},
						},
						// this is to have ep2 in the current state,
						// so update of the host endpoint ep2 is
						// not ignored in callbacks
						"iface2": testIfaceData{
							epID: "ep2",
							policiesToSets: map[string][]string{
								"policy2": []string{"ipset2"},
							},
						},
					},
					eligiblePolicies: map[string][][]string{
						"policy":  [][]string{[]string{"ipset"}},
						"policy2": [][]string{[]string{"ipset2"}},
					},
					endpoints: map[string][]string{
						"ep":  []string{"policy"},
						"ep2": []string{"policy2"},
					},
					events: []testCBEvent{
						updateInterface("iface", "ep2"),
						updateHostEndpoint("ep2"),
					},
					actions: &bpfActions{
						addToMap: map[string]map[string]uint32{
							// were the interface processed twice, ref count would be 2
							"iface": map[string]uint32{"ipset2": 1},
						},
						removeFromMap: map[string]map[string]uint32{
							"iface": map[string]uint32{"ipset": 1},
						},
					},
					newCurrentState: map[string]testIfaceData{
						"iface": testIfaceData{
							epID: "ep2",
							policiesToSets: map[string][]string{
								"policy2": []string{"ipset2"},
							},
						},
						"iface2": testIfaceData{
							epID: "ep2",
							policiesToSets: map[string][]string{
								"policy2": []string{"ipset2"},
							},
						},
					},
					newEligiblePolicies: map[string][][]string{
						"policy":  [][]string{[]string{"ipset"}},
						"policy2": [][]string{[]string{"ipset2"}},
					},
				}),
				Entry("interface is processed once (policy update on processed interface is ignored)", testStruct{
					currentState: map[string]testIfaceData{
						"iface": testIfaceData{
							epID: "ep",
							policiesToSets: map[string][]string{
								"policy": []string{"ipset"},
							},
						},
					},
					eligiblePolicies: map[string][][]string{
						"policy": [][]string{[]string{"ipset"}},
					},
					endpoints: map[string][]string{
						"ep": []string{"policy2"},
					},
					events: []testCBEvent{
						updatePolicy("policy2", denyRule("ipset2")),
						updateHostEndpoint("ep"),
					},
					actions: &bpfActions{
						addToMap: map[string]map[string]uint32{
							// were the interface processed twice, ref count would be 2
							"iface": map[string]uint32{"ipset2": 1},
						},
						removeFromMap: map[string]map[string]uint32{
							"iface": map[string]uint32{"ipset": 1},
						},
					},
					newCurrentState: map[string]testIfaceData{
						"iface": testIfaceData{
							epID: "ep",
							policiesToSets: map[string][]string{
								"policy2": []string{"ipset2"},
							},
						},
					},
					newEligiblePolicies: map[string][][]string{
						"policy":  [][]string{[]string{"ipset"}},
						"policy2": [][]string{[]string{"ipset2"}},
					},
				}),
				Entry("unrelated interfaces are unchanged on host endpoint update", testStruct{
					currentState: map[string]testIfaceData{
						"iface": testIfaceData{
							epID: "ep",
							policiesToSets: map[string][]string{
								"policy": []string{"ipset"},
							},
						},
						"iface2": testIfaceData{
							epID: "ep2",
							policiesToSets: map[string][]string{
								"policy2": []string{"ipset2"},
							},
						},
					},
					eligiblePolicies: map[string][][]string{
						"policy":  [][]string{[]string{"ipset"}},
						"policy2": [][]string{[]string{"ipset2"}},
						"policy3": [][]string{[]string{"ipset3"}},
					},
					endpoints: map[string][]string{
						"ep":  []string{"policy3"},
						"ep2": []string{"policy2"},
					},
					events: []testCBEvent{
						updateHostEndpoint("ep"),
					},
					actions: &bpfActions{
						addToMap: map[string]map[string]uint32{
							"iface": map[string]uint32{"ipset3": 1},
						},
						removeFromMap: map[string]map[string]uint32{
							"iface": map[string]uint32{"ipset": 1},
						},
					},
					newCurrentState: map[string]testIfaceData{
						"iface": testIfaceData{
							epID: "ep",
							policiesToSets: map[string][]string{
								"policy3": []string{"ipset3"},
							},
						},
						"iface2": testIfaceData{
							epID: "ep2",
							policiesToSets: map[string][]string{
								"policy2": []string{"ipset2"},
							},
						},
					},
					newEligiblePolicies: map[string][][]string{
						"policy":  [][]string{[]string{"ipset"}},
						"policy2": [][]string{[]string{"ipset2"}},
						"policy3": [][]string{[]string{"ipset3"}},
					},
				}),
				Entry("all related interfaces are processed on host endpoint update", testStruct{
					currentState: map[string]testIfaceData{
						"iface": testIfaceData{
							epID: "ep",
							policiesToSets: map[string][]string{
								"policy": []string{"ipset"},
							},
						},
						"iface2": testIfaceData{
							epID: "ep2",
							policiesToSets: map[string][]string{
								"policy2": []string{"ipset2"},
							},
						},
						"iface3": testIfaceData{
							epID: "ep",
							policiesToSets: map[string][]string{
								"policy": []string{"ipset"},
							},
						},
					},
					eligiblePolicies: map[string][][]string{
						"policy":  [][]string{[]string{"ipset"}},
						"policy2": [][]string{[]string{"ipset2"}},
						"policy3": [][]string{[]string{"ipset3"}},
					},
					endpoints: map[string][]string{
						"ep":  []string{"policy3"},
						"ep2": []string{"policy2"},
					},
					events: []testCBEvent{
						updateHostEndpoint("ep"),
					},
					actions: &bpfActions{
						addToMap: map[string]map[string]uint32{
							"iface":  map[string]uint32{"ipset3": 1},
							"iface3": map[string]uint32{"ipset3": 1},
						},
						removeFromMap: map[string]map[string]uint32{
							"iface":  map[string]uint32{"ipset": 1},
							"iface3": map[string]uint32{"ipset": 1},
						},
					},
					newCurrentState: map[string]testIfaceData{
						"iface": testIfaceData{
							epID: "ep",
							policiesToSets: map[string][]string{
								"policy3": []string{"ipset3"},
							},
						},
						"iface2": testIfaceData{
							epID: "ep2",
							policiesToSets: map[string][]string{
								"policy2": []string{"ipset2"},
							},
						},
						"iface3": testIfaceData{
							epID: "ep",
							policiesToSets: map[string][]string{
								"policy3": []string{"ipset3"},
							},
						},
					},
					newEligiblePolicies: map[string][][]string{
						"policy":  [][]string{[]string{"ipset"}},
						"policy2": [][]string{[]string{"ipset2"}},
						"policy3": [][]string{[]string{"ipset3"}},
					},
				}),
				Entry("nothing changes in the BPF stuff if nothing actually changes in the policy", testStruct{
					currentState: map[string]testIfaceData{
						"iface": testIfaceData{
							epID: "ep",
							policiesToSets: map[string][]string{
								"policy": []string{"ipset"},
							},
						},
					},
					eligiblePolicies: map[string][][]string{
						"policy": [][]string{[]string{"ipset"}},
					},
					endpoints: map[string][]string{
						"ep": []string{"policy"},
					},
					events: []testCBEvent{
						updatePolicy("policy", denyRule("ipset")),
					},
					// no actions
					newCurrentState: map[string]testIfaceData{
						"iface": testIfaceData{
							epID: "ep",
							policiesToSets: map[string][]string{
								"policy": []string{"ipset"},
							},
						},
					},
					newEligiblePolicies: map[string][][]string{
						"policy": [][]string{[]string{"ipset"}},
					},
				}),
				Entry("nothing changes in the BPF stuff if nothing actually changes in the host endpoint", testStruct{
					currentState: map[string]testIfaceData{
						"iface": testIfaceData{
							epID: "ep",
							policiesToSets: map[string][]string{
								"policy": []string{"ipset"},
							},
						},
					},
					eligiblePolicies: map[string][][]string{
						"policy": [][]string{[]string{"ipset"}},
					},
					endpoints: map[string][]string{
						"ep": []string{"policy"},
					},
					events: []testCBEvent{
						updateHostEndpoint("ep"),
					},
					// no actions
					newCurrentState: map[string]testIfaceData{
						"iface": testIfaceData{
							epID: "ep",
							policiesToSets: map[string][]string{
								"policy": []string{"ipset"},
							},
						},
					},
					newEligiblePolicies: map[string][][]string{
						"policy": [][]string{[]string{"ipset"}},
					},
				}),
				Entry("nothing changes in the BPF stuff if nothing actually changes in the network interface", testStruct{
					currentState: map[string]testIfaceData{
						"iface": testIfaceData{
							epID: "ep",
							policiesToSets: map[string][]string{
								"policy": []string{"ipset"},
							},
						},
					},
					eligiblePolicies: map[string][][]string{
						"policy": [][]string{[]string{"ipset"}},
					},
					endpoints: map[string][]string{
						"ep": []string{"policy"},
					},
					events: []testCBEvent{
						updateInterface("iface", "ep"),
					},
					// no actions
					newCurrentState: map[string]testIfaceData{
						"iface": testIfaceData{
							epID: "ep",
							policiesToSets: map[string][]string{
								"policy": []string{"ipset"},
							},
						},
					},
					newEligiblePolicies: map[string][][]string{
						"policy": [][]string{[]string{"ipset"}},
					},
				}),
				Entry("nothing changes in the BPF stuff we get unrelated policy change", testStruct{
					currentState: map[string]testIfaceData{
						"iface": testIfaceData{
							epID: "ep",
							policiesToSets: map[string][]string{
								"policy": []string{"ipset"},
							},
						},
					},
					eligiblePolicies: map[string][][]string{
						"policy": [][]string{[]string{"ipset"}},
					},
					endpoints: map[string][]string{
						"ep": []string{"policy"},
					},
					events: []testCBEvent{
						updatePolicy("policy2", allowRule("ipset2")),
					},
					// no actions
					newCurrentState: map[string]testIfaceData{
						"iface": testIfaceData{
							epID: "ep",
							policiesToSets: map[string][]string{
								"policy": []string{"ipset"},
							},
						},
					},
					newEligiblePolicies: map[string][][]string{
						"policy": [][]string{[]string{"ipset"}},
					},
				}),
				Entry("nothing changes in the BPF stuff we get unrelated host endpoint", testStruct{
					currentState: map[string]testIfaceData{
						"iface": testIfaceData{
							epID: "ep",
							policiesToSets: map[string][]string{
								"policy": []string{"ipset"},
							},
						},
					},
					eligiblePolicies: map[string][][]string{
						"policy": [][]string{[]string{"ipset"}},
					},
					endpoints: map[string][]string{
						"ep":  []string{"policy"},
						"ep2": []string{"policy2"},
					},
					events: []testCBEvent{
						updateHostEndpoint("ep2"),
					},
					// no actions
					newCurrentState: map[string]testIfaceData{
						"iface": testIfaceData{
							epID: "ep",
							policiesToSets: map[string][]string{
								"policy": []string{"ipset"},
							},
						},
					},
					newEligiblePolicies: map[string][][]string{
						"policy": [][]string{[]string{"ipset"}},
					},
				}),
				Entry("nothing changes in the BPF stuff we get ipset member changes", testStruct{
					currentState: map[string]testIfaceData{
						"iface": testIfaceData{
							epID: "ep",
							policiesToSets: map[string][]string{
								"policy": []string{"ipset"},
							},
						},
						"iface2": testIfaceData{
							epID: "ep2",
							policiesToSets: map[string][]string{
								"policy2": []string{"ipset2"},
							},
						},
					},
					eligiblePolicies: map[string][][]string{
						"policy":  [][]string{[]string{"ipset"}},
						"policy2": [][]string{[]string{"ipset2"}},
					},
					endpoints: map[string][]string{
						"ep":  []string{"policy"},
						"ep2": []string{"policy2"},
					},
					events: []testCBEvent{
						addMembersIPSet("ipset", "member1"),
						removeMembersIPSet("ipset", "member2"),
						replaceIPSet("ipset2", "member21"),
						// this is quite artificial, because removing
						// an ipset would be acompanied with events
						// about policy being updated or dropped,
						// so there would be no mentions of the removed
						// ipset anywhere
						removeIPSet("ipset2"),
					},
					// no actions
					newCurrentState: map[string]testIfaceData{
						"iface": testIfaceData{
							epID: "ep",
							policiesToSets: map[string][]string{
								"policy": []string{"ipset"},
							},
						},
						"iface2": testIfaceData{
							epID: "ep2",
							policiesToSets: map[string][]string{
								"policy2": []string{"ipset2"},
							},
						},
					},
					newEligiblePolicies: map[string][][]string{
						"policy":  [][]string{[]string{"ipset"}},
						"policy2": [][]string{[]string{"ipset2"}},
					},
				}),
				Entry("host endpoint update and deletion are handled properly", testStruct{
					currentState: map[string]testIfaceData{
						"iface": testIfaceData{
							epID: "ep",
							policiesToSets: map[string][]string{
								"policy": []string{"ipset"},
							},
						},
						"iface2": testIfaceData{
							epID: "ep2",
							policiesToSets: map[string][]string{
								"policy2": []string{"ipset2"},
							},
						},
					},
					eligiblePolicies: map[string][][]string{
						"policy":  [][]string{[]string{"ipset"}},
						"policy2": [][]string{[]string{"ipset2"}},
					},
					endpoints: map[string][]string{
						"ep": []string{"policy"},
					},
					events: []testCBEvent{
						removeHostEndpoint("ep"),
						updateHostEndpoint("ep"),
						updateHostEndpoint("ep2"),
						updateInterface("iface2", "ep"),
						removeHostEndpoint("ep2"),
					},
					actions: &bpfActions{
						addToMap: map[string]map[string]uint32{
							"iface2": map[string]uint32{"ipset": 1},
						},
						removeFromMap: map[string]map[string]uint32{
							"iface2": map[string]uint32{"ipset2": 1},
						},
					},
					newCurrentState: map[string]testIfaceData{
						"iface": testIfaceData{
							epID: "ep",
							policiesToSets: map[string][]string{
								"policy": []string{"ipset"},
							},
						},
						"iface2": testIfaceData{
							epID: "ep",
							policiesToSets: map[string][]string{
								"policy": []string{"ipset"},
							},
						},
					},
					newEligiblePolicies: map[string][][]string{
						"policy":  [][]string{[]string{"ipset"}},
						"policy2": [][]string{[]string{"ipset2"}},
					},
				}),
				Entry("policy update and deletion are handled properly", testStruct{
					currentState: map[string]testIfaceData{
						"iface": testIfaceData{
							epID: "ep",
							policiesToSets: map[string][]string{
								"policy": []string{"ipset"},
							},
						},
						"iface2": testIfaceData{
							epID: "ep2",
							policiesToSets: map[string][]string{
								"policy2": []string{"ipset2"},
							},
						},
					},
					eligiblePolicies: map[string][][]string{
						"policy":  [][]string{[]string{"ipset"}},
						"policy2": [][]string{[]string{"ipset2"}},
					},
					endpoints: map[string][]string{
						"ep":  []string{"policy"},
						"ep2": []string{"policy"},
					},
					events: []testCBEvent{
						removePolicy("policy"),
						updatePolicy("policy", denyRule("ipset3")),
						updatePolicy("policy2", denyRule("ipset4")),
						updateHostEndpoint("ep2"),
						removePolicy("policy2"),
					},
					actions: &bpfActions{
						addToMap: map[string]map[string]uint32{
							"iface":  map[string]uint32{"ipset3": 1},
							"iface2": map[string]uint32{"ipset3": 1},
						},
						removeFromMap: map[string]map[string]uint32{
							"iface":  map[string]uint32{"ipset": 1},
							"iface2": map[string]uint32{"ipset2": 1},
						},
					},
					newCurrentState: map[string]testIfaceData{
						"iface": testIfaceData{
							epID: "ep",
							policiesToSets: map[string][]string{
								"policy": []string{"ipset3"},
							},
						},
						"iface2": testIfaceData{
							epID: "ep2",
							policiesToSets: map[string][]string{
								"policy": []string{"ipset3"},
							},
						},
					},
					newEligiblePolicies: map[string][][]string{
						"policy": [][]string{[]string{"ipset3"}},
					},
				}),
				// TODO: That's not really possible - we support only one policy in host endpoint
				//Entry("ipset gets dropped from bpf map when policy becomes unoptimizable", testStruct{
				//	currentState: map[string]testIfaceData{
				//		"iface": testIfaceData{
				//			epID: "ep",
				//			policiesToSets: map[string][]string{
				//				"policy":  []string{"ipset"},
				//				"policy2": []string{"ipset2"},
				//			},
				//		},
				//	},
				//	eligiblePolicies: map[string][][]string{
				//		"policy":  [][]string{[]string{"ipset"}},
				//		"policy2": [][]string{[]string{"ipset2"}},
				//	},
				//	endpoints: map[string][]string{
				//		"ep": []string{"policy", "policy2"},
				//	},
				//	events: []testCBEvent{
				//		updatePolicy("policy2", allowRule("ipset2")),
				//	},
				//	actions: &bpfActions{
				//		removeFromMap: map[string]map[string]uint32{
				//			"iface": map[string]uint32{"ipset2": 1},
				//		},
				//	},
				//	newCurrentState: map[string]testIfaceData{
				//		"iface": testIfaceData{
				//			epID: "ep",
				//			policiesToSets: map[string][]string{
				//				"policy": []string{"ipset"},
				//			},
				//		},
				//	},
				//	newEligiblePolicies: map[string][][]string{
				//		"policy": [][]string{[]string{"ipset"}},
				//	},
				//}),
				//TODO: uncomment it when we support optimization of more than one policy in the host endpoint
				//Entry("ipset gets added to bpf map when policy becomes optimizable", testStruct{
				//	currentState: map[string]testIfaceData{
				//		"iface": testIfaceData{
				//			epID: "ep",
				//			policiesToSets: map[string][]string{
				//				"policy": []string{"ipset"},
				//			},
				//		},
				//	},
				//	eligiblePolicies: map[string][][]string{
				//		"policy": [][]string{[]string{"ipset"}},
				//	},
				//	endpoints: map[string][]string{
				//		"ep": []string{"policy", "policy2"},
				//	},
				//	events: []testCBEvent{
				//		updatePolicy("policy2", denyRule("ipset2")),
				//	},
				//	actions: &bpfActions{
				//		addToMap: map[string]map[string]uint32{
				//			"iface": map[string]uint32{"ipset2": 1},
				//		},
				//	},
				//	newCurrentState: map[string]testIfaceData{
				//		"iface": testIfaceData{
				//			epID: "ep",
				//			policiesToSets: map[string][]string{
				//				"policy":  []string{"ipset"},
				//				"policy2": []string{"ipset2"},
				//			},
				//		},
				//	},
				//	newEligiblePolicies: map[string][][]string{
				//		"policy":  [][]string{[]string{"ipset"}},
				//		"policy2": [][]string{[]string{"ipset2"}},
				//	},
				//}),
				Entry("invalid policies", func() testStruct {
					modifiedRule := func(field string, value interface{}) *proto.Rule {
						rule := denyRule("ipset")
						rulePtrValue := reflect.ValueOf(rule)
						ruleValue := rulePtrValue.Elem()
						fieldValue := ruleValue.FieldByName(field)
						fieldType := fieldValue.Type()
						valueValue := reflect.ValueOf(value)
						valueType := valueValue.Type()
						if !valueType.AssignableTo(fieldType) {
							panic(fmt.Sprintf("modifying proto.Rule field %s of type %s with a value %v of type %s, fix your test please", field, fieldType.Name(), value, valueType.Name()))
						}
						if !fieldValue.CanSet() {
							panic(fmt.Sprintf("modifying proto.Rule field %s of type %s is not possible, fix your test please", field, fieldType.Name()))
						}
						fieldValue.Set(valueValue)
						return rule
					}
					type policyInfo struct {
						name string
						rule *proto.Rule
					}
					policyInfos := []policyInfo{
						{
							name: "badAction",
							rule: allowRule("ipset"),
						},
						{
							name: "badIPVersion",
							rule: customRule(nil, "deny", 6, "ipset"),
						},
						{
							name: "withProtocol",
							rule: customRule(stringPtr("tcp"), "deny", 4, "ipset"),
						},
						{
							name: "noIPSets",
							rule: denyRule(),
						},
						{
							name: "tooManyIPSets",
							rule: denyRule("ipset", "ipset2"),
						},
						{
							name: "icmpDefined",
							rule: modifiedRule("Icmp", &proto.Rule_IcmpType{}),
						},
						{
							name: "notIcmpDefined",
							rule: modifiedRule("NotIcmp", &proto.Rule_NotIcmpType{}),
						},
						{
							name: "srcNetDefined",
							rule: modifiedRule("SrcNet", []string{"net"}),
						},
						{
							name: "notSrcNetDefined",
							rule: modifiedRule("NotSrcNet", []string{"net"}),
						},
						{
							name: "srcPortsDefined",
							rule: modifiedRule("SrcPorts", []*proto.PortRange{
								{
									First: 1,
									Last:  42,
								},
							}),
						},
						{
							name: "notSrcPortsDefined",
							rule: modifiedRule("NotSrcPorts", []*proto.PortRange{
								{
									First: 1,
									Last:  42,
								},
							}),
						},
						{
							name: "srcNamedPortIpSetIdsDefined",
							rule: modifiedRule("SrcNamedPortIpSetIds", []string{"namedPort"}),
						},
						{
							name: "notSrcNamedPortIpSetIdsDefined",
							rule: modifiedRule("NotSrcNamedPortIpSetIds", []string{"namedPort"}),
						},
						{
							name: "notProtocolDefined",
							rule: modifiedRule("NotProtocol", &proto.Protocol{
								NumberOrName: &proto.Protocol_Name{
									Name: "tcp",
								},
							}),
						},
						{
							name: "notSrcIpSetIdsDefined",
							rule: modifiedRule("NotSrcIpSetIds", []string{"ipset"}),
						},
						{
							name: "dstNetDefined",
							rule: modifiedRule("DstNet", []string{"net"}),
						},
						{
							name: "dstPortsDefined",
							rule: modifiedRule("DstPorts", []*proto.PortRange{
								{
									First: 1,
									Last:  42,
								},
							}),
						},
						{
							name: "dstNamedPortIpSetIdsDefined",
							rule: modifiedRule("DstNamedPortIpSetIds", []string{"namedPort"}),
						},
						{
							name: "dstIpSetIdsDefined",
							rule: modifiedRule("DstIpSetIds", []string{"ipset"}),
						},
						{
							name: "notDstNetDefined",
							rule: modifiedRule("NotDstNet", []string{"net"}),
						},
						{
							name: "notDstPortsDefined",
							rule: modifiedRule("NotDstPorts", []*proto.PortRange{
								{
									First: 1,
									Last:  42,
								},
							}),
						},
						{
							name: "notDstIpSetIdsDefined",
							rule: modifiedRule("NotDstIpSetIds", []string{"ipset"}),
						},
						{
							name: "notDstNamedPortIpSetIdsDefined",
							rule: modifiedRule("NotDstNamedPortIpSetIds", []string{"namedPort"}),
						},
						{
							name: "httpMatchDefined",
							rule: modifiedRule("HttpMatch", &proto.HTTPMatch{}),
						},
						{
							name: "srcServiceAccountMatchDefined",
							rule: modifiedRule("SrcServiceAccountMatch", &proto.ServiceAccountMatch{}),
						},
						{
							name: "dstServiceAccountMatchDefined",
							rule: modifiedRule("DstServiceAccountMatch", &proto.ServiceAccountMatch{}),
						},
					}
					ts := testStruct{
						currentState: make(map[string]testIfaceData, len(policyInfos)),
						endpoints:    make(map[string][]string, len(policyInfos)),
						events:       make([]testCBEvent, 0, len(policyInfos)),
						// no actions expected
						newCurrentState: make(map[string]testIfaceData, len(policyInfos)),
					}
					for idx, info := range policyInfos {
						iface := fmt.Sprintf("if%d", idx)
						ep := fmt.Sprintf("ep%d", idx)
						ifaceData := testIfaceData{
							epID: ep,
						}
						ts.currentState[iface] = ifaceData
						ts.endpoints[ep] = []string{info.name}
						ts.events = append(ts.events, updatePolicy(info.name, info.rule))
						ts.newCurrentState[iface] = ifaceData
					}
					return ts
				}()),
			)
		})

		Describe("resync", func() {
			type bpfIfaceData struct {
				hasXDP      bool
				hasBogusXDP bool
				hasBadMode  bool
				mapExists   bool
				mapBogus    bool
				mapMismatch bool
				mapContents map[bpf.IPv4Mask]uint32
			}

			bpfStateToBpfLib := func(bpfState map[string]bpfIfaceData) (bpf.BPFDataplane, string) {
				id := 0
				getNextID := func() int {
					id++
					return id
				}
				lib := bpf.NewMockBPFLib()
				failsafeID := getNextID()
				lib.FailsafeMap = bpf.NewMockFailsafeMap(failsafeID)
				expectedProgramBytes := []byte{42}
				bogusProgramBytes := []byte{13}
				for iface, bpfData := range bpfState {
					mapID := getNextID()
					if bpfData.mapExists {
						family := bpf.IPFamilyV4
						m := bpf.NewMockCIDRMap(mapID)
						if bpfData.mapBogus {
							m.Info.Type = "i'm a map, yes"
							m.Info.KeySize++
							m.Info.ValueSize++
						} else if bpfData.mapContents != nil {
							m.M = bpfData.mapContents
						}
						key := bpf.CIDRMapsKey{
							IfName: iface,
							Family: family,
						}
						lib.CIDRMaps[key] = m
					}
					if bpfData.hasXDP {
						prog := bpf.XDPInfo{
							Id:    getNextID(),
							Maps:  []int{failsafeID, mapID},
							Bytes: expectedProgramBytes,
							Mode:  bpf.XDPOffload,
						}
						if bpfData.hasBogusXDP {
							prog.Bytes = bogusProgramBytes
						}
						if bpfData.hasBadMode {
							// generic mode is forbidden in this test
							prog.Mode = bpf.XDPGeneric
						}
						if bpfData.mapMismatch {
							prog.Maps[1] = getNextID()
						}
						lib.XDPProgs[iface] = prog
					}
				}
				return lib, bpf.GetMockXDPTag(expectedProgramBytes)
			}

			type testStruct struct {
				bpfState        map[string]bpfIfaceData
				newCurrentState map[string]testIfaceData
				ipsetsSrc       ipsetsSource
				actions         *xdpBPFActions
			}

			DescribeTable("resync",
				func(s testStruct) {
					lib, programTag := bpfStateToBpfLib(s.bpfState)
					state := NewXDPStateWithBPFLibrary(lib, false)
					state.common.programTag = programTag
					ipState := state.ipV4State
					ipState.newCurrentState = newXDPSystemState()
					testStateToRealState(s.newCurrentState, nil, ipState.newCurrentState)

					ipsetsSrc := s.ipsetsSrc
					if ipsetsSrc == nil {
						ipsetsSrc = &nilIPSetsSource{}
					}
					err := ipState.tryResync(&state.common, newConvertingIPSetsSource(ipsetsSrc))
					Expect(err).NotTo(HaveOccurred())

					if s.actions == nil {
						s.actions = newXDPBPFActions()
					}
					if s.actions.CreateMap == nil {
						s.actions.CreateMap = set.New()
					}
					if s.actions.RemoveMap == nil {
						s.actions.RemoveMap = set.New()
					}
					if s.actions.AddToMap == nil {
						s.actions.AddToMap = make(map[string]map[string]uint32)
					}
					if s.actions.RemoveFromMap == nil {
						s.actions.RemoveFromMap = make(map[string]map[string]uint32)
					}
					if s.actions.InstallXDP == nil {
						s.actions.InstallXDP = set.New()
					}
					if s.actions.UninstallXDP == nil {
						s.actions.UninstallXDP = set.New()
					}
					if s.actions.MembersToDrop == nil {
						s.actions.MembersToDrop = make(map[string]map[string]uint32)
					}
					if s.actions.MembersToAdd == nil {
						s.actions.MembersToAdd = make(map[string]map[string]uint32)
					}
					Expect(ipState.bpfActions).To(Equal(s.actions))
				},
				Entry("nothing in BPF, nothing in current state, nothing to do", testStruct{
					// nothing in bpf state
					// nothing in new current state
					// nil ipsets source
					// no actions
				}),
				Entry("something in BPF, no need for BPF, remove BPF stuff", testStruct{
					bpfState: map[string]bpfIfaceData{
						"ifMap": bpfIfaceData{
							// no xdp
							mapExists: true,
						},
						"ifProg": bpfIfaceData{
							hasXDP: true,
							// no map
						},
						"ifProgMap": bpfIfaceData{
							hasXDP:    true,
							mapExists: true,
						},
					},
					// nothing in current state
					// nil ipsets source
					actions: &xdpBPFActions{
						RemoveMap:    set.From("ifMap", "ifProgMap"),
						UninstallXDP: set.From("ifProg", "ifProgMap"),
					},
				}),
				Entry("no XDP, but should have it", testStruct{
					bpfState: map[string]bpfIfaceData{
						"ifNoMap": bpfIfaceData{
							// no xdp
							// no map
						},
						"ifBogusMap": bpfIfaceData{
							// no xdp
							mapExists: true,
							mapBogus:  true,
						},
						"ifOkMap": bpfIfaceData{
							// no xdp
							mapExists: true,
						},
					},
					newCurrentState: map[string]testIfaceData{
						"ifNoMap": testIfaceData{
							epID: "ep",
							policiesToSets: map[string][]string{
								"policy": []string{"ipset"},
							},
						},
						"ifBogusMap": testIfaceData{
							epID: "ep",
							policiesToSets: map[string][]string{
								"policy": []string{"ipset"},
							},
						},
						"ifOkMap": testIfaceData{
							epID: "ep",
							policiesToSets: map[string][]string{
								"policy": []string{"ipset"},
							},
						},
					},
					// nil ipsets source
					actions: &xdpBPFActions{
						InstallXDP: set.From("ifNoMap", "ifBogusMap", "ifOkMap"),
						CreateMap:  set.From("ifNoMap", "ifBogusMap"),
						RemoveMap:  set.From("ifBogusMap"),
						AddToMap: map[string]map[string]uint32{
							"ifNoMap": map[string]uint32{
								"ipset": 1,
							},
							"ifBogusMap": map[string]uint32{
								"ipset": 1,
							},
							// no ifOkMap here, because it is synced memberwise,
							// but ipset has no members, no it does not appear anywhere
						},
					},
				}),
				Entry("has XDP, but with some map problems", testStruct{
					bpfState: map[string]bpfIfaceData{
						"ifNoMap": bpfIfaceData{
							hasXDP: true,
							// no map
						},
						"ifBogusMap": bpfIfaceData{
							hasXDP:    true,
							mapExists: true,
							mapBogus:  true,
						},
						"ifMismatchedMap": bpfIfaceData{
							hasXDP:      true,
							mapExists:   true,
							mapMismatch: true,
						},
						"ifOkMap": bpfIfaceData{
							hasXDP:    true,
							mapExists: true,
						},
					},
					newCurrentState: map[string]testIfaceData{
						"ifNoMap": testIfaceData{
							epID: "ep",
							policiesToSets: map[string][]string{
								"policy": []string{"ipset"},
							},
						},
						"ifBogusMap": testIfaceData{
							epID: "ep",
							policiesToSets: map[string][]string{
								"policy": []string{"ipset"},
							},
						},
						"ifMismatchedMap": testIfaceData{
							epID: "ep",
							policiesToSets: map[string][]string{
								"policy": []string{"ipset"},
							},
						},
						"ifOkMap": testIfaceData{
							epID: "ep",
							policiesToSets: map[string][]string{
								"policy": []string{"ipset"},
							},
						},
					},
					// nil ipsets source
					actions: &xdpBPFActions{
						InstallXDP:   set.From("ifNoMap", "ifBogusMap", "ifMismatchedMap"),
						UninstallXDP: set.From("ifNoMap", "ifBogusMap", "ifMismatchedMap"),
						CreateMap:    set.From("ifNoMap", "ifBogusMap"),
						RemoveMap:    set.From("ifBogusMap"),
						AddToMap: map[string]map[string]uint32{
							"ifNoMap": map[string]uint32{
								"ipset": 1,
							},
							"ifBogusMap": map[string]uint32{
								"ipset": 1,
							},
							// no ifOkMap and ifMismatchedMap here, because they are synced memberwise,
							// but ipset has no members, so they do not appear anywhere
						},
					},
				}),
				Entry("has bogus XDP and some map problems", testStruct{
					bpfState: map[string]bpfIfaceData{
						"ifNoMap": bpfIfaceData{
							hasXDP:      true,
							hasBogusXDP: true,
							// no map
						},
						"ifBogusMap": bpfIfaceData{
							hasXDP:      true,
							hasBogusXDP: true,
							mapExists:   true,
							mapBogus:    true,
						},
						"ifMismatchedMap": bpfIfaceData{
							hasXDP:      true,
							hasBogusXDP: true,
							mapExists:   true,
							mapMismatch: true,
						},
						"ifOkMap": bpfIfaceData{
							hasXDP:      true,
							hasBogusXDP: true,
							mapExists:   true,
						},
					},
					newCurrentState: map[string]testIfaceData{
						"ifNoMap": testIfaceData{
							epID: "ep",
							policiesToSets: map[string][]string{
								"policy": []string{"ipset"},
							},
						},
						"ifBogusMap": testIfaceData{
							epID: "ep",
							policiesToSets: map[string][]string{
								"policy": []string{"ipset"},
							},
						},
						"ifMismatchedMap": testIfaceData{
							epID: "ep",
							policiesToSets: map[string][]string{
								"policy": []string{"ipset"},
							},
						},
						"ifOkMap": testIfaceData{
							epID: "ep",
							policiesToSets: map[string][]string{
								"policy": []string{"ipset"},
							},
						},
					},
					// nil ipsets source
					actions: &xdpBPFActions{
						InstallXDP:   set.From("ifNoMap", "ifBogusMap", "ifMismatchedMap", "ifOkMap"),
						UninstallXDP: set.From("ifNoMap", "ifBogusMap", "ifMismatchedMap", "ifOkMap"),
						CreateMap:    set.From("ifNoMap", "ifBogusMap"),
						RemoveMap:    set.From("ifBogusMap"),
						AddToMap: map[string]map[string]uint32{
							"ifNoMap": map[string]uint32{
								"ipset": 1,
							},
							"ifBogusMap": map[string]uint32{
								"ipset": 1,
							},
							// no ifOkMap and ifMismatchedMap here, because they are synced memberwise,
							// but ipset has no members, so they do not appear anywhere
						},
					},
				}),
				Entry("has invalid XDP mode and some map problems", testStruct{
					bpfState: map[string]bpfIfaceData{
						"ifNoMap": bpfIfaceData{
							hasXDP:     true,
							hasBadMode: true,
							// no map
						},
						"ifBogusMap": bpfIfaceData{
							hasXDP:     true,
							hasBadMode: true,
							mapExists:  true,
							mapBogus:   true,
						},
						"ifMismatchedMap": bpfIfaceData{
							hasXDP:      true,
							hasBadMode:  true,
							mapExists:   true,
							mapMismatch: true,
						},
						"ifOkMap": bpfIfaceData{
							hasXDP:     true,
							hasBadMode: true,
							mapExists:  true,
						},
					},
					newCurrentState: map[string]testIfaceData{
						"ifNoMap": testIfaceData{
							epID: "ep",
							policiesToSets: map[string][]string{
								"policy": []string{"ipset"},
							},
						},
						"ifBogusMap": testIfaceData{
							epID: "ep",
							policiesToSets: map[string][]string{
								"policy": []string{"ipset"},
							},
						},
						"ifMismatchedMap": testIfaceData{
							epID: "ep",
							policiesToSets: map[string][]string{
								"policy": []string{"ipset"},
							},
						},
						"ifOkMap": testIfaceData{
							epID: "ep",
							policiesToSets: map[string][]string{
								"policy": []string{"ipset"},
							},
						},
					},
					// nil ipsets source
					actions: &xdpBPFActions{
						InstallXDP:   set.From("ifNoMap", "ifBogusMap", "ifMismatchedMap", "ifOkMap"),
						UninstallXDP: set.From("ifNoMap", "ifBogusMap", "ifMismatchedMap", "ifOkMap"),
						CreateMap:    set.From("ifNoMap", "ifBogusMap"),
						RemoveMap:    set.From("ifBogusMap"),
						AddToMap: map[string]map[string]uint32{
							"ifNoMap": map[string]uint32{
								"ipset": 1,
							},
							"ifBogusMap": map[string]uint32{
								"ipset": 1,
							},
							// no ifOkMap and ifMismatchedMap here, because they are synced memberwise,
							// but ipset has no members, so they do not appear anywhere
						},
					},
				}),
				Entry("has some member problems", testStruct{
					bpfState: map[string]bpfIfaceData{
						"ifNoMap": bpfIfaceData{
							// no xdp
							// no map
						},
						"ifOkMap": bpfIfaceData{
							hasXDP:    true,
							mapExists: true,
							mapContents: map[bpf.IPv4Mask]uint32{
								bpf.IPv4Mask{Ip: [4]byte{1, 2, 3, 4}, Mask: 32}: 1,
								bpf.IPv4Mask{Ip: [4]byte{2, 3, 4, 5}, Mask: 32}: 1,
								bpf.IPv4Mask{Ip: [4]byte{3, 4, 5, 6}, Mask: 32}: 1,
							},
						},
						"ifBadMap1": bpfIfaceData{
							hasXDP:    true,
							mapExists: true,
							mapContents: map[bpf.IPv4Mask]uint32{
								bpf.IPv4Mask{Ip: [4]byte{42, 42, 42, 42}, Mask: 32}: 3,
								bpf.IPv4Mask{Ip: [4]byte{1, 2, 3, 4}, Mask: 16}:     1,
							},
						},
						"ifBadMap2": bpfIfaceData{
							hasXDP:    true,
							mapExists: true,
							mapContents: map[bpf.IPv4Mask]uint32{
								bpf.IPv4Mask{Ip: [4]byte{1, 2, 3, 4}, Mask: 32}: 3,
								bpf.IPv4Mask{Ip: [4]byte{2, 3, 4, 5}, Mask: 32}: 6,
								bpf.IPv4Mask{Ip: [4]byte{3, 4, 5, 6}, Mask: 32}: 1,
							},
						},
					},
					newCurrentState: map[string]testIfaceData{
						"ifNoMap": testIfaceData{
							epID: "ep",
							policiesToSets: map[string][]string{
								"policy": []string{"ipset"},
							},
						},
						"ifOkMap": testIfaceData{
							epID: "ep",
							policiesToSets: map[string][]string{
								"policy": []string{"ipset"},
							},
						},
						"ifBadMap1": testIfaceData{
							epID: "ep",
							policiesToSets: map[string][]string{
								"policy": []string{"ipset"},
							},
						},
						"ifBadMap2": testIfaceData{
							epID: "ep",
							policiesToSets: map[string][]string{
								"policy": []string{"ipset"},
							},
						},
					},
					ipsetsSrc: &mockIPSetsSource{
						ipsetsMap: map[string]mockIPSetValue{
							"ipset": mockIPSetValue{
								ipsetType: ipsets.IPSetTypeHashIP,
								members:   set.From("1.2.3.4", "2.3.4.5", "3.4.5.6"),
							},
						},
					},
					actions: &xdpBPFActions{
						InstallXDP: set.From("ifNoMap"),
						CreateMap:  set.From("ifNoMap"),
						AddToMap: map[string]map[string]uint32{
							"ifNoMap": map[string]uint32{
								"ipset": 1,
							},
						},
						MembersToAdd: map[string]map[string]uint32{
							"ifBadMap1": map[string]uint32{
								"1.2.3.4/32": 1,
								"2.3.4.5/32": 1,
								"3.4.5.6/32": 1,
							},
						},
						MembersToDrop: map[string]map[string]uint32{
							"ifBadMap1": map[string]uint32{
								"42.42.42.42/32": 3,
								"1.2.3.4/16":     1,
							},
							"ifBadMap2": map[string]uint32{
								"1.2.3.4/32": 2,
								"2.3.4.5/32": 5,
							},
						},
					},
				}),
			)
		})

		Describe("process member updates", func() {
			type testStruct struct {
				ipsets           map[string][]string
				newCurrentState  map[string]testIfaceData
				events           []testCBEvent
				expectedBPFState map[string]map[string]uint32
			}
			DescribeTable("",
				func(s testStruct) {
					ipsetsWithTestStateToBPFStateAndCache := func(ipsets map[string][]string, testState map[string]testIfaceData) (map[string]map[string]uint32, map[string]set.Set) {
						bpfState := make(map[string]map[string]uint32, len(testState))
						cache := make(map[string]set.Set)
						for iface, ifaceData := range testState {
							for _, setIDs := range ifaceData.policiesToSets {
								for _, setID := range setIDs {
									for _, member := range ipsets[setID] {
										m, ok := bpfState[iface]
										if !ok {
											m = make(map[string]uint32)
											bpfState[iface] = m
										}
										m[member] += 1
									}
									if _, ok := cache[setID]; !ok {
										cache[setID] = set.FromArray(ipsets[setID])
									}
								}
							}
						}
						return bpfState, cache
					}
					if s.ipsets == nil {
						s.ipsets = make(map[string][]string)
					}
					bpfState, cache := ipsetsWithTestStateToBPFStateAndCache(s.ipsets, s.newCurrentState)
					family := bpf.IPFamilyV4
					lib := stateToBPFDataplane(bpfState, family)
					memberCache := newXDPMemberCache(family, lib)
					state := NewXDPStateWithBPFLibrary(lib, true)
					ipState := state.ipV4State
					ipState.newCurrentState = newXDPSystemState()
					testStateToRealState(s.newCurrentState, nil, ipState.newCurrentState)
					ipState.ipsetIDsToMembers.cache = cache
					for _, event := range s.events {
						event.Do(ipState)
					}
					err := ipState.processMemberUpdates(memberCache)
					Expect(err).ToNot(HaveOccurred())
					actual := bpfDataplaneDump(lib, bpf.IPFamilyV4)
					if s.expectedBPFState == nil {
						s.expectedBPFState = make(map[string]map[string]uint32)
					}
					Expect(actual).To(Equal(s.expectedBPFState))
				},
				Entry("change irrelevant ipset", testStruct{
					ipsets: map[string][]string{
						"ipset": []string{"1.2.3.4/32"},
					},
					newCurrentState: map[string]testIfaceData{
						"iface": testIfaceData{
							epID: "ep",
							policiesToSets: map[string][]string{
								"policy": []string{"ipset"},
							},
						},
					},
					events: []testCBEvent{
						replaceIPSet("ipset2", "4.3.2.1/32", "5.4.3.2/32", "6.6.6.6/32"),
						addMembersIPSet("ipset3", "4.3.2.1/32", "5.4.3.2/32", "6.6.6.6/32"),
						removeMembersIPSet("ipset4", "2.3.4.5/32"),
						removeIPSet("ipset5"),
					},
					expectedBPFState: map[string]map[string]uint32{
						"iface": map[string]uint32{
							"1.2.3.4/32": 1,
						},
					},
				}),
				Entry("add a member to ipset", testStruct{
					ipsets: map[string][]string{
						"ipset": []string{"1.2.3.4/32"},
					},
					newCurrentState: map[string]testIfaceData{
						"iface": testIfaceData{
							epID: "ep",
							policiesToSets: map[string][]string{
								"policy": []string{"ipset"},
							},
						},
					},
					events: []testCBEvent{
						addMembersIPSet("ipset", "2.3.4.5/32"),
					},
					expectedBPFState: map[string]map[string]uint32{
						"iface": map[string]uint32{
							"1.2.3.4/32": 1,
							"2.3.4.5/32": 1,
						},
					},
				}),
				Entry("remove a member from ipset", testStruct{
					ipsets: map[string][]string{
						"ipset": []string{"1.2.3.4/32", "2.3.4.5/32"},
					},
					newCurrentState: map[string]testIfaceData{
						"iface": testIfaceData{
							epID: "ep",
							policiesToSets: map[string][]string{
								"policy": []string{"ipset"},
							},
						},
					},
					events: []testCBEvent{
						removeMembersIPSet("ipset", "2.3.4.5/32"),
					},
					expectedBPFState: map[string]map[string]uint32{
						"iface": map[string]uint32{
							"1.2.3.4/32": 1,
						},
					},
				}),
				Entry("replace contents of the ipset", testStruct{
					ipsets: map[string][]string{
						"ipset": []string{"1.2.3.4/32", "2.3.4.5/32"},
					},
					newCurrentState: map[string]testIfaceData{
						"iface": testIfaceData{
							epID: "ep",
							policiesToSets: map[string][]string{
								"policy": []string{"ipset"},
							},
						},
					},
					events: []testCBEvent{
						replaceIPSet("ipset", "4.3.2.1/32", "5.4.3.2/32"),
					},
					expectedBPFState: map[string]map[string]uint32{
						"iface": map[string]uint32{
							"4.3.2.1/32": 1,
							"5.4.3.2/32": 1,
						},
					},
				}),
				Entry("replace overlapping contents of the ipset", testStruct{
					ipsets: map[string][]string{
						"ipset": []string{"1.2.3.4/32", "2.3.4.5/32", "6.6.6.6/32"},
					},
					newCurrentState: map[string]testIfaceData{
						"iface": testIfaceData{
							epID: "ep",
							policiesToSets: map[string][]string{
								"policy": []string{"ipset"},
							},
						},
					},
					events: []testCBEvent{
						replaceIPSet("ipset", "4.3.2.1/32", "5.4.3.2/32", "6.6.6.6/32"),
					},
					expectedBPFState: map[string]map[string]uint32{
						"iface": map[string]uint32{
							"4.3.2.1/32": 1,
							"5.4.3.2/32": 1,
							"6.6.6.6/32": 1,
						},
					},
				}),
				Entry("replace contents of the ipset with further modifications", testStruct{
					ipsets: map[string][]string{
						"ipset": []string{"1.2.3.4/32", "2.3.4.5/32"},
					},
					newCurrentState: map[string]testIfaceData{
						"iface": testIfaceData{
							epID: "ep",
							policiesToSets: map[string][]string{
								"policy": []string{"ipset"},
							},
						},
					},
					events: []testCBEvent{
						replaceIPSet("ipset", "4.3.2.1/32", "5.4.3.2/32"),
						addMembersIPSet("ipset", "6.5.4.3/32"),
						removeMembersIPSet("ipset", "4.3.2.1/32"),
					},
					expectedBPFState: map[string]map[string]uint32{
						"iface": map[string]uint32{
							"6.5.4.3/32": 1,
							"5.4.3.2/32": 1,
						},
					},
				}),
				// this is kinda a lame case, because by the time the ipset is removed,
				// normally nothing refers to the ipset any more
				Entry("remove contents of the ipset", testStruct{
					ipsets: map[string][]string{
						"ipset": []string{"1.2.3.4/32", "2.3.4.5/32"},
					},
					newCurrentState: map[string]testIfaceData{
						"iface": testIfaceData{
							epID: "ep",
							policiesToSets: map[string][]string{
								"policy": []string{"ipset"},
							},
						},
					},
					events: []testCBEvent{
						removeIPSet("ipset"),
					},
					expectedBPFState: map[string]map[string]uint32{
						"iface": map[string]uint32{},
					},
				}),
				Entry("modify contents of the ipset, then replace it", testStruct{
					ipsets: map[string][]string{
						"ipset": []string{"1.2.3.4/32", "2.3.4.5/32", "3.4.5.6/32"},
					},
					newCurrentState: map[string]testIfaceData{
						"iface": testIfaceData{
							epID: "ep",
							policiesToSets: map[string][]string{
								"policy": []string{"ipset"},
							},
						},
					},
					events: []testCBEvent{
						addMembersIPSet("ipset", "4.5.6.7/32"),
						removeMembersIPSet("ipset", "1.2.3.4/32"),
						replaceIPSet("ipset", "4.3.2.1/32", "5.4.3.2/32"),
					},
					expectedBPFState: map[string]map[string]uint32{
						"iface": map[string]uint32{
							"4.3.2.1/32": 1,
							"5.4.3.2/32": 1,
						},
					},
				}),
			)
		})

		It("should clean the cache properly", func() {
			testState := map[string]testIfaceData{
				"iface": testIfaceData{
					epID: "ep",
					policiesToSets: map[string][]string{
						"policy": []string{"ipset"},
					},
				},
				"iface2": testIfaceData{
					epID: "ep2",
					policiesToSets: map[string][]string{
						"policy2": []string{"ipset2"},
					},
				},
			}
			state := NewXDPStateWithBPFLibrary(bpf.NewMockBPFLib(), true)
			ipState := state.ipV4State
			testStateToRealState(testState, nil, ipState.currentState)
			cache := ipState.ipsetIDsToMembers
			cache.cache = map[string]set.Set{
				"ipset":  set.From("1.2.3.4/32"),
				"ipset2": set.From("2.3.4.5/32"),
				"ipset3": set.From("3.4.5.6/32"),
			}
			cache.pendingReplaces = map[string]set.Set{
				"ipset":  set.From("10.20.30.40/32"),
				"ipset4": set.From("2.2.2.2/32"),
			}
			cache.pendingAdds = map[string]set.Set{
				"ipset2": set.From("11.21.31.41/32"),
				"ipset5": set.From("3.3.3.3/32"),
			}
			cache.pendingDeletions = map[string]set.Set{
				"ipset3": set.From("12.22.32.42/32"),
				"ipset6": set.From("4.4.4.4/32"),
			}
			expectedCache := newIPSetIDsToMembers()
			expectedCache.cache = map[string]set.Set{
				"ipset":  set.From("1.2.3.4/32"),
				"ipset2": set.From("2.3.4.5/32"),
			}
			expectedCache.pendingReplaces = map[string]set.Set{
				"ipset": set.From("10.20.30.40/32"),
			}
			expectedCache.pendingAdds = map[string]set.Set{
				"ipset2": set.From("11.21.31.41/32"),
			}
			expectedCache.pendingDeletions = map[string]set.Set{}
			ipState.cleanupCache()
			Expect(cache).To(Equal(expectedCache))
		})

		Describe("xdpBPFActions.apply", func() {
			type testStruct struct {
				initialState      map[string]map[string]uint32
				ipsetsSrc         ipsetsSource
				ipsetIDsToMembers *ipsetIDsToMembers
				install           []string
				uninstall         []string
				create            []string
				remove            []string
				addToMap          map[string]map[string]uint32
				removeFromMap     map[string]map[string]uint32
				membersToAdd      map[string]map[string]uint32
				membersToDrop     map[string]map[string]uint32
				expectedState     map[string]map[string]uint32
			}

			DescribeTable("",
				func(s testStruct) {
					state := NewXDPStateWithBPFLibrary(bpf.NewMockBPFLib(), false)
					state.ipV4State.bpfActions.InstallXDP.AddAll(s.install)
					state.ipV4State.bpfActions.UninstallXDP.AddAll(s.uninstall)
					state.ipV4State.bpfActions.CreateMap.AddAll(s.create)
					state.ipV4State.bpfActions.RemoveMap.AddAll(s.remove)
					state.ipV4State.bpfActions.MembersToAdd = s.membersToAdd
					state.ipV4State.bpfActions.MembersToDrop = s.membersToDrop
					state.ipV4State.bpfActions.AddToMap = s.addToMap
					state.ipV4State.bpfActions.RemoveFromMap = s.removeFromMap

					st := stateToBPFDataplane(s.initialState, bpf.IPFamilyV4)

					memberCache := newXDPMemberCache(bpf.IPFamilyV4, st)

					_, err := memberCache.bpfLib.NewFailsafeMap()
					Expect(err).NotTo(HaveOccurred())

					err = state.ipV4State.bpfActions.apply(memberCache, s.ipsetIDsToMembers, newConvertingIPSetsSource(s.ipsetsSrc), state.common.xdpModes)
					Expect(err).NotTo(HaveOccurred())

					actual := bpfDataplaneDump(st, bpf.IPFamilyV4)

					Expect(actual).To(Equal(s.expectedState))
				},
				Entry("only add", testStruct{
					initialState: map[string]map[string]uint32{},
					ipsetsSrc: &mockIPSetsSource{
						ipsetsMap: map[string]mockIPSetValue{
							"id0001": mockIPSetValue{
								ipsetType: ipsets.IPSetTypeHashIP,
								members:   set.From("10.0.0.1", "10.0.0.2"),
							},
							"id0004": mockIPSetValue{
								ipsetType: ipsets.IPSetTypeHashNet,
								members:   set.From("10.1.0.0/16", "10.1.1.0/24"),
							},
						},
					},
					ipsetIDsToMembers: newIPSetIDsToMembers(),
					install:           []string{"eth0", "eth1"},
					uninstall:         nil,
					create:            []string{"eth0", "eth1"},
					remove:            nil,
					addToMap: map[string]map[string]uint32{
						"eth0": map[string]uint32{
							"id0004": 3,
						},
					},
					removeFromMap: nil,
					membersToAdd: map[string]map[string]uint32{
						"eth0": map[string]uint32{
							"10.0.0.10/32": 2,
							"10.2.0.0/16":  1,
						},
						"eth1": map[string]uint32{
							"10.0.0.3/32": 1,
						},
					},
					membersToDrop: nil,
					expectedState: map[string]map[string]uint32{
						"eth0": map[string]uint32{
							"10.0.0.10/32": 2,
							"10.2.0.0/16":  1,
							"10.1.0.0/16":  3,
							"10.1.1.0/24":  3,
						},
						"eth1": map[string]uint32{
							"10.0.0.3/32": 1,
						},
					},
				}),
				Entry("drop things with previous final state", testStruct{
					initialState: map[string]map[string]uint32{
						"eth0": map[string]uint32{
							"10.0.0.10/32": 2,
							"10.2.0.0/16":  1,
							"10.1.0.0/16":  3,
							"10.1.1.0/24":  3,
						},
						"eth1": map[string]uint32{
							"10.0.0.3/32": 1,
						},
					},
					ipsetsSrc: &mockIPSetsSource{},
					ipsetIDsToMembers: &ipsetIDsToMembers{
						cache: map[string]set.Set{
							"id0001": set.From("10.0.0.1", "10.0.0.2"),
							"id0004": set.From("10.1.0.0/16", "10.1.1.0/24"),
						},
						pendingReplaces:  make(map[string]set.Set),
						pendingAdds:      make(map[string]set.Set),
						pendingDeletions: make(map[string]set.Set),
					},
					install:   nil,
					uninstall: []string{"eth1"},
					create:    nil,
					remove:    []string{"eth1"},
					addToMap:  nil,
					removeFromMap: map[string]map[string]uint32{
						"eth0": map[string]uint32{
							"id0004": 1,
						},
					},
					membersToAdd: nil,
					membersToDrop: map[string]map[string]uint32{
						"eth0": map[string]uint32{
							"10.2.0.0/16": 1,
						},
					},
					expectedState: map[string]map[string]uint32{
						"eth0": map[string]uint32{
							"10.0.0.10/32": 2,
							"10.1.0.0/16":  2,
							"10.1.1.0/24":  2,
						},
					},
				}),
				Entry("adds and drops", testStruct{
					initialState: map[string]map[string]uint32{
						"eth0": map[string]uint32{
							"10.0.0.1/32": 3,
							"10.0.0.2/32": 2,
							"10.0.0.3/32": 4,
						},
						"eth1": map[string]uint32{
							"10.0.1.1/32": 1,
							"10.0.1.2/32": 3,
							"10.0.1.0/24": 1,
						},
					},
					ipsetsSrc: &mockIPSetsSource{
						ipsetsMap: map[string]mockIPSetValue{
							"id0006": mockIPSetValue{
								ipsetType: ipsets.IPSetTypeHashIP,
								members:   set.From("1.1.1.1", "2.2.2.2"),
							},
							"id0007": mockIPSetValue{
								ipsetType: ipsets.IPSetTypeHashNet,
								members:   set.From("8.1.2.0/24", "10.1.1.0/24"),
							},
						},
					},
					ipsetIDsToMembers: &ipsetIDsToMembers{
						cache: map[string]set.Set{
							"id0009": set.From("10.0.1.0/24"),
						},
						pendingReplaces:  make(map[string]set.Set),
						pendingAdds:      make(map[string]set.Set),
						pendingDeletions: make(map[string]set.Set),
					},
					install:   []string{"wlan0"},
					uninstall: []string{"eth0"},
					create:    []string{"wlan0"},
					remove:    []string{"eth0"},
					addToMap: map[string]map[string]uint32{
						"eth1": map[string]uint32{
							"id0006": 3,
						},
						"wlan0": map[string]uint32{
							"id0006": 1,
							"id0007": 1,
						},
					},
					removeFromMap: map[string]map[string]uint32{
						"eth1": map[string]uint32{
							"id0009": 1,
						},
					},
					membersToAdd: map[string]map[string]uint32{
						"eth1": map[string]uint32{
							"9.9.0.0/16": 2,
						},
						"wlan0": map[string]uint32{
							"1.1.1.1/32": 1,
						},
					},
					membersToDrop: map[string]map[string]uint32{
						"eth1": map[string]uint32{
							"10.0.1.2/32": 3,
						},
					},
					expectedState: map[string]map[string]uint32{
						"eth1": map[string]uint32{
							"1.1.1.1/32":  3,
							"2.2.2.2/32":  3,
							"10.0.1.1/32": 1,
							"9.9.0.0/16":  2,
						},
						"wlan0": map[string]uint32{
							"1.1.1.1/32":  2,
							"2.2.2.2/32":  1,
							"8.1.2.0/24":  1,
							"10.1.1.0/24": 1,
						},
					},
				}),
				Entry("replace or remove program that has the undesired mode", testStruct{
					initialState: map[string]map[string]uint32{
						// the _xdpgeneric suffix won't be
						// a part of the iface name
						"eth0_xdpgeneric": map[string]uint32{
							"10.0.0.10/32": 1,
						},
						"eth1_xdpgeneric": map[string]uint32{
							"10.0.0.10/32": 1,
						},
					},
					ipsetsSrc: &mockIPSetsSource{},
					ipsetIDsToMembers: &ipsetIDsToMembers{
						cache:            make(map[string]set.Set),
						pendingReplaces:  make(map[string]set.Set),
						pendingAdds:      make(map[string]set.Set),
						pendingDeletions: make(map[string]set.Set),
					},
					install:       []string{"eth0"},
					uninstall:     []string{"eth0", "eth1"},
					create:        nil,
					remove:        nil,
					addToMap:      nil,
					removeFromMap: nil,
					membersToAdd:  nil,
					membersToDrop: nil,
					expectedState: map[string]map[string]uint32{
						"eth0": map[string]uint32{
							"10.0.0.10/32": 1,
						},
					},
				}),
			)
		})

		Describe("getIfaces", func() {
			type testStruct struct {
				install   []string
				uninstall []string
				create    []string
				remove    []string
				withProgs map[string]progInfo
				withMaps  map[string]mapInfo
				newState  map[string]bool /* needs XDP */
				expected  map[IfaceFlags][]string
			}

			DescribeTable("",
				func(s testStruct) {
					state := NewXDPStateWithBPFLibrary(bpf.NewMockBPFLib(), true)
					state.ipV4State.newCurrentState = newXDPSystemState()
					ipsetsSrc := &nilIPSetsSource{}
					resyncState, err := state.ipV4State.newXDPResyncState(state.common.bpfLib, ipsetsSrc, state.common.programTag, state.common.xdpModes)
					Expect(err).NotTo(HaveOccurred())
					state.ipV4State.bpfActions.InstallXDP.AddAll(s.install)
					state.ipV4State.bpfActions.UninstallXDP.AddAll(s.uninstall)
					state.ipV4State.bpfActions.CreateMap.AddAll(s.create)
					state.ipV4State.bpfActions.RemoveMap.AddAll(s.remove)
					for i, p := range s.withProgs {
						resyncState.ifacesWithProgs[i] = p
					}
					for i, p := range s.withMaps {
						resyncState.ifacesWithMaps[i] = p
					}
					for iface, needsXDP := range s.newState {
						data := xdpIfaceData{}
						if needsXDP {
							policyID := proto.PolicyID{Tier: "default", Name: "bar"}
							endpointID := proto.HostEndpointID{EndpointId: "foo"}
							data.EpID = endpointID
							data.PoliciesToSetIDs = map[proto.PolicyID]set.Set{
								policyID: set.From("ipset"),
							}
						}
						state.ipV4State.newCurrentState.IfaceNameToData[iface] = data
					}
					for f, s := range s.expected {
						Expect(state.ipV4State.getIfaces(resyncState, f)).To(Equal(set.FromArray(s)))
					}
				},
				Entry("simple test", testStruct{
					install:   []string{"eth0", "eth1"},
					uninstall: []string{"eth10"},
					create:    []string{"enps0"},
					remove:    []string{"enps1"},
					withProgs: map[string]progInfo{
						"wlan0": progInfo{},
						"wlan1": progInfo{},
					},
					withMaps: map[string]mapInfo{
						"wlan0": mapInfo{},
						"wlan1": mapInfo{},
					},
					newState: map[string]bool{
						"eth15": true,
						"eth99": false,
					},
					expected: map[IfaceFlags][]string{
						giIX: {
							"eth0",
							"eth1",
						},
						giUX: {
							"eth10",
						},
						giIX | giUX: {
							"eth0",
							"eth1",
							"eth10",
						},
						giCM: {
							"enps0",
						},
						giRM: {
							"enps1",
						},
						giRM | giNS | giWX | giWM: {
							"enps1",
							"eth15",
							"wlan0",
							"wlan1",
						},
						giNS | giWX | giIX | giUX | giWM | giCM | giRM: {
							"eth0",
							"eth1",
							"eth10",
							"enps0",
							"enps1",
							"eth15",
							"wlan0",
							"wlan1",
						},
					},
				}),
			)
		})
	})
})<|MERGE_RESOLUTION|>--- conflicted
+++ resolved
@@ -115,7 +115,7 @@
 	"SrcIpSetIds",
 	"SrcServiceAccountMatch",
 	"HttpMatch",
-<<<<<<< HEAD
+	"Metadata",
 
 	// Commercial fields
 	"LogPrefix",
@@ -125,9 +125,6 @@
 	// functional intersection with our XDP usage, which is for
 	// ingress only.
 	"DstDomainIpSetIds",
-=======
-	"Metadata",
->>>>>>> a95a1166
 )
 
 func testAllProtoRuleFieldsAreKnown() {
