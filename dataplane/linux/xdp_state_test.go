// Copyright (c) 2019-2020 Tigera, Inc. All rights reserved.
//
// Licensed under the Apache License, Version 2.0 (the "License");
// you may not use this file except in compliance with the License.
// You may obtain a copy of the License at
//
//     http://www.apache.org/licenses/LICENSE-2.0
//
// Unless required by applicable law or agreed to in writing, software
// distributed under the License is distributed on an "AS IS" BASIS,
// WITHOUT WARRANTIES OR CONDITIONS OF ANY KIND, either express or implied.
// See the License for the specific language governing permissions and
// limitations under the License.

package intdataplane

import (
	"fmt"
	"reflect"
	"strings"

	. "github.com/onsi/ginkgo"
	. "github.com/onsi/ginkgo/extensions/table"
	. "github.com/onsi/gomega"

	"github.com/projectcalico/felix/bpf"
	"github.com/projectcalico/felix/ipsets"
	"github.com/projectcalico/felix/proto"
	"github.com/projectcalico/libcalico-go/lib/set"
)

type mockIPSetValue struct {
	members   set.Set
	ipsetType ipsets.IPSetType
}

type mockIPSetsSource struct {
	ipsetsMap map[string]mockIPSetValue
}

func (s *mockIPSetsSource) GetIPSetType(setID string) (ipsets.IPSetType, error) {
	return s.ipsetsMap[setID].ipsetType, nil
}

func (s *mockIPSetsSource) GetIPSetMembers(setID string) (set.Set, error) {
	return s.ipsetsMap[setID].members, nil
}

type mockEndpointsSource struct {
	rawHep map[proto.HostEndpointID]*proto.HostEndpoint
}

func (s *mockEndpointsSource) GetRawHostEndpoints() map[proto.HostEndpointID]*proto.HostEndpoint {
	return s.rawHep
}

func stateToBPFDataplane(state map[string]map[string]uint32, family bpf.IPFamily) bpf.BPFDataplane {
	lib := bpf.NewMockBPFLib("../../bpf-apache/bin")
	_, err := lib.NewFailsafeMap()
	Expect(err).NotTo(HaveOccurred())
	for iface, cidrMap := range state {
		mode := bpf.XDPDriver
		if strings.HasSuffix(iface, "_xdpgeneric") {
			mode = bpf.XDPGeneric
			iface = strings.TrimSuffix(iface, "_xdpgeneric")
		}
		_, err = lib.NewCIDRMap(iface, family)
		Expect(err).NotTo(HaveOccurred())
		err = lib.LoadXDPAuto(iface, mode)
		Expect(err).NotTo(HaveOccurred())
		for member, refCount := range cidrMap {
			ip, mask, err := bpf.MemberToIPMask(member)
			Expect(err).NotTo(HaveOccurred())

			err = lib.UpdateCIDRMap(iface, family, *ip, mask, refCount)
			Expect(err).NotTo(HaveOccurred())
		}
	}

	return lib
}

// knownProtoRuleFields lists the fields in the proto.Rule struct.
// If you add a new field, please check if isValidRuleForXDP() needs to be updated
var knownProtoRuleFields = set.From(
	"RuleId",
	"Protocol",
	"NotProtocol",
	"Icmp",
	"NotIcmp",
	"Action",
	"IpVersion",
	"DstNet",
	"DstPorts",
	"DstNamedPortIpSetIds",
	"DstIpSetIds",
	"NotDstNet",
	"NotDstPorts",
	"NotSrcIpSetIds",
	"NotDstIpSetIds",
	"NotSrcNamedPortIpSetIds",
	"NotDstNamedPortIpSetIds",
	"OriginalSrcSelector",
	"OriginalDstSelector",
	"OriginalSrcNamespaceSelector",
	"OriginalDstNamespaceSelector",
	"OriginalNotSrcSelector",
	"OriginalNotDstSelector",
	"OriginalDstService",
	"OriginalDstServiceNamespace",
	"DstServiceAccountMatch",
	"SrcNet",
	"SrcPorts",
	"SrcNamedPortIpSetIds",
	"NotSrcNet",
	"NotSrcPorts",
	"SrcIpSetIds",
	"SrcServiceAccountMatch",
	"HttpMatch",
	"Metadata",
<<<<<<< HEAD

	// Commercial fields
	"LogPrefix",

	// DstDomainIpSetIds is part of the implementation of DNS
	// policy, which is for egress only.  Therefore it has no
	// functional intersection with our XDP usage, which is for
	// ingress only.
	"DstDomainIpSetIds",
=======
	"DstIpPortSetIds",
>>>>>>> 22392d18
)

func testAllProtoRuleFieldsAreKnown() {
	t := reflect.TypeOf(proto.Rule{})
	for i := 0; i < t.NumField(); i++ {
		name := t.Field(i).Name
		Expect(knownProtoRuleFields.Contains(name)).To(BeTrue(), "It looks like that the field %s is a new addition to the proto.Rule struct. Please check if it affects XDP optimizations in any way, update the isValidRuleForXDP function and the \"invalid policies\" unit test if needed, and then add the name to the knownProtoRuleFields slice above. Please DO NOT blindly add the field to the slice without checking its influence on the XDP optimization.", name)
	}
}

type testCBEvent interface {
	Do(ipState *xdpIPState)
}

type updatePolicyType struct {
	policyID string
	inRules  []*proto.Rule
}

func (up *updatePolicyType) Do(ipState *xdpIPState) {
	policyID := proto.PolicyID{Tier: "default", Name: up.policyID}
	policy := &proto.Policy{InboundRules: up.inRules}
	ipState.updatePolicy(policyID, policy)
}

type removePolicyType struct {
	policyID string
}

func (rp *removePolicyType) Do(ipState *xdpIPState) {
	policyID := proto.PolicyID{Tier: "default", Name: rp.policyID}
	ipState.removePolicy(policyID)
}

type addMembersIPSetType struct {
	setID   string
	members set.Set
}

func (am *addMembersIPSetType) Do(ipState *xdpIPState) {
	ipState.addMembersIPSet(am.setID, am.members)
}

type removeMembersIPSetType struct {
	setID   string
	members set.Set
}

func (rm *removeMembersIPSetType) Do(ipState *xdpIPState) {
	ipState.removeMembersIPSet(rm.setID, rm.members)
}

type replaceIPSetType struct {
	setID   string
	members set.Set
}

func (r *replaceIPSetType) Do(ipState *xdpIPState) {
	ipState.replaceIPSet(r.setID, r.members)
}

type removeIPSetType struct {
	setID string
}

func (r *removeIPSetType) Do(ipState *xdpIPState) {
	ipState.removeIPSet(r.setID)
}

type addInterfaceType struct {
	ifaceName  string
	endpointID string
}

func (ai *addInterfaceType) Do(ipState *xdpIPState) {
	ipState.addInterface(ai.ifaceName, proto.HostEndpointID{EndpointId: ai.endpointID})
}

type removeInterfaceType struct {
	ifaceName string
}

func (ri *removeInterfaceType) Do(ipState *xdpIPState) {
	ipState.removeInterface(ri.ifaceName)
}

type updateInterfaceType struct {
	ifaceName  string
	endpointID string
}

func (ui *updateInterfaceType) Do(ipState *xdpIPState) {
	ipState.updateInterface(ui.ifaceName, proto.HostEndpointID{EndpointId: ui.endpointID})
}

type updateHostEndpointType struct {
	endpointID string
}

func (uh *updateHostEndpointType) Do(ipState *xdpIPState) {
	ipState.updateHostEndpoint(proto.HostEndpointID{EndpointId: uh.endpointID})
}

type removeHostEndpointType struct {
	endpointID string
}

func (rh *removeHostEndpointType) Do(ipState *xdpIPState) {
	ipState.removeHostEndpoint(proto.HostEndpointID{EndpointId: rh.endpointID})
}

var _ testCBEvent = &updatePolicyType{}

func denyRule(setIDs ...string) *proto.Rule {
	return customRule(nil, "deny", 4, setIDs...)
}

func allowRule(setIDs ...string) *proto.Rule {
	return customRule(nil, "allow", 4, setIDs...)
}

func customRule(protocol *string, action string, ipVersion int, setIDs ...string) *proto.Rule {
	ipVersion32 := int32(ipVersion)
	if _, ok := proto.IPVersion_name[ipVersion32]; !ok {
		versions := make([]int32, 0, len(proto.IPVersion_name))
		for version := range proto.IPVersion_name {
			versions = append(versions, version)
		}
		panic(fmt.Sprintf("The ip version needs to be one of %v, fix your test please", versions))
	}
	var protoProtocol *proto.Protocol = nil
	if protocol != nil {
		protoProtocol = &proto.Protocol{
			NumberOrName: &proto.Protocol_Name{
				Name: *protocol,
			},
		}
	}
	return &proto.Rule{
		Action:      action,
		Protocol:    protoProtocol,
		IpVersion:   proto.IPVersion(ipVersion32),
		SrcIpSetIds: setIDs,
	}
}

func stringPtr(str string) *string {
	return &str
}

func updatePolicy(policyID string, rules ...*proto.Rule) testCBEvent {
	return &updatePolicyType{
		policyID: policyID,
		inRules:  rules,
	}
}

var _ testCBEvent = &removePolicyType{}

func removePolicy(policyID string) testCBEvent {
	return &removePolicyType{
		policyID: policyID,
	}
}

var _ testCBEvent = &addMembersIPSetType{}

func addMembersIPSet(setID string, members ...string) testCBEvent {
	return &addMembersIPSetType{
		setID:   setID,
		members: set.FromArray(members),
	}
}

var _ testCBEvent = &removeMembersIPSetType{}

func removeMembersIPSet(setID string, members ...string) testCBEvent {
	return &removeMembersIPSetType{
		setID:   setID,
		members: set.FromArray(members),
	}
}

var _ testCBEvent = &replaceIPSetType{}

func replaceIPSet(setID string, members ...string) testCBEvent {
	return &replaceIPSetType{
		setID:   setID,
		members: set.FromArray(members),
	}
}

var _ testCBEvent = &removeIPSetType{}

func removeIPSet(setID string) testCBEvent {
	return &removeIPSetType{
		setID: setID,
	}
}

var _ testCBEvent = &addInterfaceType{}

func addInterface(ifaceName, endpointID string) testCBEvent {
	return &addInterfaceType{
		ifaceName:  ifaceName,
		endpointID: endpointID,
	}
}

var _ testCBEvent = &removeInterfaceType{}

func removeInterface(ifaceName string) testCBEvent {
	return &removeInterfaceType{
		ifaceName: ifaceName,
	}
}

var _ testCBEvent = &updateInterfaceType{}

func updateInterface(ifaceName, endpointID string) testCBEvent {
	return &updateInterfaceType{
		ifaceName:  ifaceName,
		endpointID: endpointID,
	}
}

var _ testCBEvent = &updateHostEndpointType{}

func updateHostEndpoint(endpointID string) testCBEvent {
	return &updateHostEndpointType{
		endpointID: endpointID,
	}
}

var _ testCBEvent = &removeHostEndpointType{}

func removeHostEndpoint(endpointID string) testCBEvent {
	return &removeHostEndpointType{
		endpointID: endpointID,
	}
}

type testIfaceData struct {
	epID           string
	policiesToSets map[string][]string
}

func testStateToRealState(testIfaces map[string]testIfaceData, testEligiblePolicies map[string][][]string, realState *xdpSystemState) {
	for ifaceName, ifaceData := range testIfaces {
		policiesToSetIDs := make(map[proto.PolicyID]set.Set, len(ifaceData.policiesToSets))
		for policyID, setIDs := range ifaceData.policiesToSets {
			protoID := proto.PolicyID{Tier: "default", Name: policyID}
			setIDsSet := set.FromArray(setIDs)
			policiesToSetIDs[protoID] = setIDsSet
		}
		realState.IfaceNameToData[ifaceName] = xdpIfaceData{
			EpID:             proto.HostEndpointID{EndpointId: ifaceData.epID},
			PoliciesToSetIDs: policiesToSetIDs,
		}
	}
	for policyID, testRules := range testEligiblePolicies {
		protoID := proto.PolicyID{Tier: "default", Name: policyID}
		rules := make([]xdpRule, 0, len(testRules))
		for _, setIDs := range testRules {
			rules = append(rules, xdpRule{
				SetIDs: setIDs,
			})
		}
		realState.XDPEligiblePolicies[protoID] = xdpRules{
			Rules: rules,
		}
	}
}

func bpfDataplaneDump(st bpf.BPFDataplane, family bpf.IPFamily) map[string]map[string]uint32 {
	ifaces, err := st.GetXDPIfaces()
	Expect(err).NotTo(HaveOccurred())

	actual := make(map[string]map[string]uint32)
	for _, ifName := range ifaces {
		rawCidrMap, err := st.DumpCIDRMap(ifName, family)
		Expect(err).NotTo(HaveOccurred())
		cidrMap := make(map[string]uint32)
		for k, v := range rawCidrMap {
			cidrMap[k.ToIPNet().String()] = v
		}

		actual[ifName] = cidrMap
	}
	return actual
}

var _ = Describe("XDP state", func() {
	It("should take into account all relevant fields of proto.Rule", func() {
		testAllProtoRuleFieldsAreKnown()
	})

	Context("XDP state logic", func() {
		Context("processPendingDiffState", func() {
			type bpfActions struct {
				createMap     set.Set
				removeMap     set.Set
				addToMap      map[string]map[string]uint32
				removeFromMap map[string]map[string]uint32
				installXDP    set.Set
				uninstallXDP  set.Set
			}

			type testStruct struct {
				currentState        map[string]testIfaceData
				eligiblePolicies    map[string][][]string
				endpoints           map[string][]string
				events              []testCBEvent
				actions             *bpfActions
				newCurrentState     map[string]testIfaceData
				newEligiblePolicies map[string][][]string
			}

			DescribeTable("",
				func(s testStruct) {
					state := NewXDPStateWithBPFLibrary(bpf.NewMockBPFLib("../../bpf-apache/bin"), true)
					ipState := state.ipV4State
					cs := ipState.currentState
					expectedNcs := newXDPSystemState()
					testStateToRealState(s.currentState, s.eligiblePolicies, cs)
					testStateToRealState(s.newCurrentState, s.newEligiblePolicies, expectedNcs)
					rawHep := make(map[proto.HostEndpointID]*proto.HostEndpoint, len(s.endpoints))
					for epID, policyIDs := range s.endpoints {
						protoEpID := proto.HostEndpointID{
							EndpointId: epID,
						}
						protoEndpoint := &proto.HostEndpoint{
							Name: "default." + epID,
							UntrackedTiers: []*proto.TierInfo{
								{
									Name:            "default",
									IngressPolicies: policyIDs,
								},
							},
						}
						rawHep[protoEpID] = protoEndpoint
					}
					epSrc := &mockEndpointsSource{rawHep: rawHep}
					for _, event := range s.events {
						event.Do(ipState)
					}
					ipState.processPendingDiffState(epSrc)
					if s.actions == nil {
						s.actions = &bpfActions{}
					}
					if s.actions.createMap == nil {
						s.actions.createMap = set.New()
					}
					if s.actions.removeMap == nil {
						s.actions.removeMap = set.New()
					}
					if s.actions.addToMap == nil {
						s.actions.addToMap = make(map[string]map[string]uint32)
					}
					if s.actions.removeFromMap == nil {
						s.actions.removeFromMap = make(map[string]map[string]uint32)
					}
					if s.actions.installXDP == nil {
						s.actions.installXDP = set.New()
					}
					if s.actions.uninstallXDP == nil {
						s.actions.uninstallXDP = set.New()
					}
					ba := ipState.bpfActions
					ncs := ipState.newCurrentState
					Expect(ba.CreateMap).To(Equal(s.actions.createMap))
					Expect(ba.RemoveMap).To(Equal(s.actions.removeMap))
					Expect(ba.AddToMap).To(Equal(s.actions.addToMap))
					Expect(ba.RemoveFromMap).To(Equal(s.actions.removeFromMap))
					Expect(ba.InstallXDP).To(Equal(s.actions.installXDP))
					Expect(ba.UninstallXDP).To(Equal(s.actions.uninstallXDP))
					Expect(ba.MembersToDrop).To(Equal(make(map[string]map[string]uint32)))
					Expect(ba.MembersToAdd).To(Equal(make(map[string]map[string]uint32)))
					Expect(ncs).To(Equal(expectedNcs))
				},
				Entry("XDP program gets installed on an interface", testStruct{
					// nothing in current state
					// no eligible policies
					endpoints: map[string][]string{
						"ep": {"policy"},
					},
					events: []testCBEvent{
						updatePolicy("policy", denyRule("ipset")),
						addInterface("iface", "ep"),
					},
					actions: &bpfActions{
						createMap: set.From("iface"),
						addToMap: map[string]map[string]uint32{
							"iface": {"ipset": 1},
						},
						installXDP: set.From("iface"),
					},
					newCurrentState: map[string]testIfaceData{
						"iface": {
							epID: "ep",
							policiesToSets: map[string][]string{
								"policy": {"ipset"},
							},
						},
					},
					newEligiblePolicies: map[string][][]string{
						"policy": {{"ipset"}},
					},
				}),
				Entry("nothing gets installed on an interface if policy is not optimizable", testStruct{
					// nothing in current state
					// no eligible policies
					endpoints: map[string][]string{
						"ep": {"policy"},
					},
					events: []testCBEvent{
						updatePolicy("policy", allowRule("ipset")),
						addInterface("iface", "ep"),
					},
					// no actions
					newCurrentState: map[string]testIfaceData{
						"iface": {
							epID: "ep",
							// no policies
						},
					},
					// no new eligible policies
				}),
				Entry("XDP stuff gets dropped from interface when policy becomes invalid", testStruct{
					currentState: map[string]testIfaceData{
						"iface": {
							epID: "ep",
							policiesToSets: map[string][]string{
								"policy": {"ipset"},
							},
						},
					},
					eligiblePolicies: map[string][][]string{
						"policy": {{"ipset"}},
					},
					endpoints: map[string][]string{
						"ep": {"policy"},
					},
					events: []testCBEvent{
						updatePolicy("policy", denyRule()),
					},
					actions: &bpfActions{
						removeMap:    set.From("iface"),
						uninstallXDP: set.From("iface"),
					},
					newCurrentState: map[string]testIfaceData{
						"iface": {
							epID: "ep",
							// no policies
						},
					},
					// no new eligible policies
				}),
				Entry("XDP stuff gets dropped from interface when last policy is dropped", testStruct{
					currentState: map[string]testIfaceData{
						"iface": {
							epID: "ep",
							policiesToSets: map[string][]string{
								"policy": {"ipset"},
							},
						},
					},
					eligiblePolicies: map[string][][]string{
						"policy": {{"ipset"}},
					},
					endpoints: map[string][]string{
						"ep": {},
					},
					events: []testCBEvent{
						updateHostEndpoint("ep"),
						removePolicy("policy"),
					},
					actions: &bpfActions{
						removeMap:    set.From("iface"),
						uninstallXDP: set.From("iface"),
					},
					newCurrentState: map[string]testIfaceData{
						"iface": {
							epID: "ep",
							// no policies
						},
					},
					// no new eligible policies
				}),
				Entry("XDP stuff gets dropped from interface when active interface disappears", testStruct{
					currentState: map[string]testIfaceData{
						"iface": {
							epID: "ep",
							policiesToSets: map[string][]string{
								"policy": {"ipset"},
							},
						},
					},
					eligiblePolicies: map[string][][]string{
						"policy": {{"ipset"}},
					},
					endpoints: map[string][]string{
						"ep": {},
					},
					events: []testCBEvent{
						removeInterface("iface"),
					},
					actions: &bpfActions{
						removeMap:    set.From("iface"),
						uninstallXDP: set.From("iface"),
					},
					// nothing in current state
					newEligiblePolicies: map[string][][]string{
						"policy": {{"ipset"}},
					},
				}),
				Entry("XDP program gets installed on an interface when policy becomes optimizable again", testStruct{
					currentState: map[string]testIfaceData{
						"iface": {
							epID: "ep",
							// no policies
						},
					},
					// no eligible policies
					endpoints: map[string][]string{
						"ep": {"policy"},
					},
					events: []testCBEvent{
						updatePolicy("policy", denyRule("ipset")),
					},
					actions: &bpfActions{
						createMap: set.From("iface"),
						addToMap: map[string]map[string]uint32{
							"iface": {"ipset": 1},
						},
						installXDP: set.From("iface"),
					},
					newCurrentState: map[string]testIfaceData{
						"iface": {
							epID: "ep",
							policiesToSets: map[string][]string{
								"policy": {"ipset"},
							},
						},
					},
					newEligiblePolicies: map[string][][]string{
						"policy": {{"ipset"}},
					},
				}),
				Entry("XDP program gets installed on an interface when it changes to use host endpoint with optimizable policy", testStruct{
					currentState: map[string]testIfaceData{
						"iface": {
							epID: "ep",
							// no policies
						},
					},
					// no eligible policies
					endpoints: map[string][]string{
						"ep":  {"policy"},
						"ep2": {"policy2"},
					},
					events: []testCBEvent{
						updatePolicy("policy2", denyRule("ipset2")),
						updateInterface("iface", "ep2"),
					},
					actions: &bpfActions{
						createMap: set.From("iface"),
						addToMap: map[string]map[string]uint32{
							"iface": {"ipset2": 1},
						},
						installXDP: set.From("iface"),
					},
					newCurrentState: map[string]testIfaceData{
						"iface": {
							epID: "ep2",
							policiesToSets: map[string][]string{
								"policy2": {"ipset2"},
							},
						},
					},
					newEligiblePolicies: map[string][][]string{
						"policy2": {{"ipset2"}},
					},
				}),
				Entry("XDP program gets uninstalled on an interface when it changes to use host endpoint with unoptimizable policy", testStruct{
					currentState: map[string]testIfaceData{
						"iface": {
							epID: "ep2",
							policiesToSets: map[string][]string{
								"policy2": {"ipset2"},
							},
						},
					},
					eligiblePolicies: map[string][][]string{
						"policy2": {{"ipset2"}},
					},
					endpoints: map[string][]string{
						"ep":  {"policy"},
						"ep2": {"policy2"},
					},
					events: []testCBEvent{
						updatePolicy("policy2", denyRule("ipset2")),
						updateInterface("iface", "ep"),
					},
					actions: &bpfActions{
						removeMap:    set.From("iface"),
						uninstallXDP: set.From("iface"),
					},
					newCurrentState: map[string]testIfaceData{
						"iface": {
							epID: "ep",
							// no policies
						},
					},
					newEligiblePolicies: map[string][][]string{
						"policy2": {{"ipset2"}},
					},
				}),
				Entry("contents of the BPF map changes if the interface changes the host endpoint", testStruct{
					currentState: map[string]testIfaceData{
						"iface": {
							epID: "ep",
							policiesToSets: map[string][]string{
								"policy": {"ipset"},
							},
						},
					},
					eligiblePolicies: map[string][][]string{
						"policy":  {{"ipset"}},
						"policy2": {{"ipset2"}},
					},
					endpoints: map[string][]string{
						"ep":  {"policy"},
						"ep2": {"policy2"},
					},
					events: []testCBEvent{
						updateInterface("iface", "ep2"),
					},
					actions: &bpfActions{
						addToMap: map[string]map[string]uint32{
							"iface": {"ipset2": 1},
						},
						removeFromMap: map[string]map[string]uint32{
							"iface": {"ipset": 1},
						},
					},
					newCurrentState: map[string]testIfaceData{
						"iface": {
							epID: "ep2",
							policiesToSets: map[string][]string{
								"policy2": {"ipset2"},
							},
						},
					},
					newEligiblePolicies: map[string][][]string{
						"policy":  {{"ipset"}},
						"policy2": {{"ipset2"}},
					},
				}),
				Entry("contents of the BPF map changes if the host endpoint of the interface changes", testStruct{
					currentState: map[string]testIfaceData{
						"iface": {
							epID: "ep",
							policiesToSets: map[string][]string{
								"policy": {"ipset"},
							},
						},
					},
					eligiblePolicies: map[string][][]string{
						"policy":  {{"ipset"}},
						"policy2": {{"ipset2"}},
					},
					endpoints: map[string][]string{
						"ep": {"policy2"},
					},
					events: []testCBEvent{
						updateHostEndpoint("ep"),
					},
					actions: &bpfActions{
						addToMap: map[string]map[string]uint32{
							"iface": {"ipset2": 1},
						},
						removeFromMap: map[string]map[string]uint32{
							"iface": {"ipset": 1},
						},
					},
					newCurrentState: map[string]testIfaceData{
						"iface": {
							epID: "ep",
							policiesToSets: map[string][]string{
								"policy2": {"ipset2"},
							},
						},
					},
					newEligiblePolicies: map[string][][]string{
						"policy":  {{"ipset"}},
						"policy2": {{"ipset2"}},
					},
				}),
				Entry("contents of the BPF map changes if the policy changes, but is still optimizable", testStruct{
					currentState: map[string]testIfaceData{
						"iface": {
							epID: "ep",
							policiesToSets: map[string][]string{
								"policy": {"ipset"},
							},
						},
					},
					eligiblePolicies: map[string][][]string{
						"policy": {{"ipset"}},
					},
					endpoints: map[string][]string{
						"ep": {"policy"},
					},
					events: []testCBEvent{
						updatePolicy("policy", denyRule("ipset2")),
					},
					actions: &bpfActions{
						addToMap: map[string]map[string]uint32{
							"iface": {"ipset2": 1},
						},
						removeFromMap: map[string]map[string]uint32{
							"iface": {"ipset": 1},
						},
					},
					newCurrentState: map[string]testIfaceData{
						"iface": {
							epID: "ep",
							policiesToSets: map[string][]string{
								"policy": {"ipset2"},
							},
						},
					},
					newEligiblePolicies: map[string][][]string{
						"policy": {{"ipset2"}},
					},
				}),
				Entry("interface is processed once (host endpoint update on processed interface is ignored)", testStruct{
					currentState: map[string]testIfaceData{
						"iface": {
							epID: "ep",
							policiesToSets: map[string][]string{
								"policy": {"ipset"},
							},
						},
						// this is to have ep2 in the current state,
						// so update of the host endpoint ep2 is
						// not ignored in callbacks
						"iface2": {
							epID: "ep2",
							policiesToSets: map[string][]string{
								"policy2": {"ipset2"},
							},
						},
					},
					eligiblePolicies: map[string][][]string{
						"policy":  {{"ipset"}},
						"policy2": {{"ipset2"}},
					},
					endpoints: map[string][]string{
						"ep":  {"policy"},
						"ep2": {"policy2"},
					},
					events: []testCBEvent{
						updateInterface("iface", "ep2"),
						updateHostEndpoint("ep2"),
					},
					actions: &bpfActions{
						addToMap: map[string]map[string]uint32{
							// were the interface processed twice, ref count would be 2
							"iface": {"ipset2": 1},
						},
						removeFromMap: map[string]map[string]uint32{
							"iface": {"ipset": 1},
						},
					},
					newCurrentState: map[string]testIfaceData{
						"iface": {
							epID: "ep2",
							policiesToSets: map[string][]string{
								"policy2": {"ipset2"},
							},
						},
						"iface2": {
							epID: "ep2",
							policiesToSets: map[string][]string{
								"policy2": {"ipset2"},
							},
						},
					},
					newEligiblePolicies: map[string][][]string{
						"policy":  {{"ipset"}},
						"policy2": {{"ipset2"}},
					},
				}),
				Entry("interface is processed once (policy update on processed interface is ignored)", testStruct{
					currentState: map[string]testIfaceData{
						"iface": {
							epID: "ep",
							policiesToSets: map[string][]string{
								"policy": {"ipset"},
							},
						},
					},
					eligiblePolicies: map[string][][]string{
						"policy": {{"ipset"}},
					},
					endpoints: map[string][]string{
						"ep": {"policy2"},
					},
					events: []testCBEvent{
						updatePolicy("policy2", denyRule("ipset2")),
						updateHostEndpoint("ep"),
					},
					actions: &bpfActions{
						addToMap: map[string]map[string]uint32{
							// were the interface processed twice, ref count would be 2
							"iface": {"ipset2": 1},
						},
						removeFromMap: map[string]map[string]uint32{
							"iface": {"ipset": 1},
						},
					},
					newCurrentState: map[string]testIfaceData{
						"iface": {
							epID: "ep",
							policiesToSets: map[string][]string{
								"policy2": {"ipset2"},
							},
						},
					},
					newEligiblePolicies: map[string][][]string{
						"policy":  {{"ipset"}},
						"policy2": {{"ipset2"}},
					},
				}),
				Entry("unrelated interfaces are unchanged on host endpoint update", testStruct{
					currentState: map[string]testIfaceData{
						"iface": {
							epID: "ep",
							policiesToSets: map[string][]string{
								"policy": {"ipset"},
							},
						},
						"iface2": {
							epID: "ep2",
							policiesToSets: map[string][]string{
								"policy2": {"ipset2"},
							},
						},
					},
					eligiblePolicies: map[string][][]string{
						"policy":  {{"ipset"}},
						"policy2": {{"ipset2"}},
						"policy3": {{"ipset3"}},
					},
					endpoints: map[string][]string{
						"ep":  {"policy3"},
						"ep2": {"policy2"},
					},
					events: []testCBEvent{
						updateHostEndpoint("ep"),
					},
					actions: &bpfActions{
						addToMap: map[string]map[string]uint32{
							"iface": {"ipset3": 1},
						},
						removeFromMap: map[string]map[string]uint32{
							"iface": {"ipset": 1},
						},
					},
					newCurrentState: map[string]testIfaceData{
						"iface": {
							epID: "ep",
							policiesToSets: map[string][]string{
								"policy3": {"ipset3"},
							},
						},
						"iface2": {
							epID: "ep2",
							policiesToSets: map[string][]string{
								"policy2": {"ipset2"},
							},
						},
					},
					newEligiblePolicies: map[string][][]string{
						"policy":  {{"ipset"}},
						"policy2": {{"ipset2"}},
						"policy3": {{"ipset3"}},
					},
				}),
				Entry("all related interfaces are processed on host endpoint update", testStruct{
					currentState: map[string]testIfaceData{
						"iface": {
							epID: "ep",
							policiesToSets: map[string][]string{
								"policy": {"ipset"},
							},
						},
						"iface2": {
							epID: "ep2",
							policiesToSets: map[string][]string{
								"policy2": {"ipset2"},
							},
						},
						"iface3": {
							epID: "ep",
							policiesToSets: map[string][]string{
								"policy": {"ipset"},
							},
						},
					},
					eligiblePolicies: map[string][][]string{
						"policy":  {{"ipset"}},
						"policy2": {{"ipset2"}},
						"policy3": {{"ipset3"}},
					},
					endpoints: map[string][]string{
						"ep":  {"policy3"},
						"ep2": {"policy2"},
					},
					events: []testCBEvent{
						updateHostEndpoint("ep"),
					},
					actions: &bpfActions{
						addToMap: map[string]map[string]uint32{
							"iface":  {"ipset3": 1},
							"iface3": {"ipset3": 1},
						},
						removeFromMap: map[string]map[string]uint32{
							"iface":  {"ipset": 1},
							"iface3": {"ipset": 1},
						},
					},
					newCurrentState: map[string]testIfaceData{
						"iface": {
							epID: "ep",
							policiesToSets: map[string][]string{
								"policy3": {"ipset3"},
							},
						},
						"iface2": {
							epID: "ep2",
							policiesToSets: map[string][]string{
								"policy2": {"ipset2"},
							},
						},
						"iface3": {
							epID: "ep",
							policiesToSets: map[string][]string{
								"policy3": {"ipset3"},
							},
						},
					},
					newEligiblePolicies: map[string][][]string{
						"policy":  {{"ipset"}},
						"policy2": {{"ipset2"}},
						"policy3": {{"ipset3"}},
					},
				}),
				Entry("nothing changes in the BPF stuff if nothing actually changes in the policy", testStruct{
					currentState: map[string]testIfaceData{
						"iface": {
							epID: "ep",
							policiesToSets: map[string][]string{
								"policy": {"ipset"},
							},
						},
					},
					eligiblePolicies: map[string][][]string{
						"policy": {{"ipset"}},
					},
					endpoints: map[string][]string{
						"ep": {"policy"},
					},
					events: []testCBEvent{
						updatePolicy("policy", denyRule("ipset")),
					},
					// no actions
					newCurrentState: map[string]testIfaceData{
						"iface": {
							epID: "ep",
							policiesToSets: map[string][]string{
								"policy": {"ipset"},
							},
						},
					},
					newEligiblePolicies: map[string][][]string{
						"policy": {{"ipset"}},
					},
				}),
				Entry("nothing changes in the BPF stuff if nothing actually changes in the host endpoint", testStruct{
					currentState: map[string]testIfaceData{
						"iface": {
							epID: "ep",
							policiesToSets: map[string][]string{
								"policy": {"ipset"},
							},
						},
					},
					eligiblePolicies: map[string][][]string{
						"policy": {{"ipset"}},
					},
					endpoints: map[string][]string{
						"ep": {"policy"},
					},
					events: []testCBEvent{
						updateHostEndpoint("ep"),
					},
					// no actions
					newCurrentState: map[string]testIfaceData{
						"iface": {
							epID: "ep",
							policiesToSets: map[string][]string{
								"policy": {"ipset"},
							},
						},
					},
					newEligiblePolicies: map[string][][]string{
						"policy": {{"ipset"}},
					},
				}),
				Entry("nothing changes in the BPF stuff if nothing actually changes in the network interface", testStruct{
					currentState: map[string]testIfaceData{
						"iface": {
							epID: "ep",
							policiesToSets: map[string][]string{
								"policy": {"ipset"},
							},
						},
					},
					eligiblePolicies: map[string][][]string{
						"policy": {{"ipset"}},
					},
					endpoints: map[string][]string{
						"ep": {"policy"},
					},
					events: []testCBEvent{
						updateInterface("iface", "ep"),
					},
					// no actions
					newCurrentState: map[string]testIfaceData{
						"iface": {
							epID: "ep",
							policiesToSets: map[string][]string{
								"policy": {"ipset"},
							},
						},
					},
					newEligiblePolicies: map[string][][]string{
						"policy": {{"ipset"}},
					},
				}),
				Entry("nothing changes in the BPF stuff we get unrelated policy change", testStruct{
					currentState: map[string]testIfaceData{
						"iface": {
							epID: "ep",
							policiesToSets: map[string][]string{
								"policy": {"ipset"},
							},
						},
					},
					eligiblePolicies: map[string][][]string{
						"policy": {{"ipset"}},
					},
					endpoints: map[string][]string{
						"ep": {"policy"},
					},
					events: []testCBEvent{
						updatePolicy("policy2", allowRule("ipset2")),
					},
					// no actions
					newCurrentState: map[string]testIfaceData{
						"iface": {
							epID: "ep",
							policiesToSets: map[string][]string{
								"policy": {"ipset"},
							},
						},
					},
					newEligiblePolicies: map[string][][]string{
						"policy": {{"ipset"}},
					},
				}),
				Entry("nothing changes in the BPF stuff we get unrelated host endpoint", testStruct{
					currentState: map[string]testIfaceData{
						"iface": {
							epID: "ep",
							policiesToSets: map[string][]string{
								"policy": {"ipset"},
							},
						},
					},
					eligiblePolicies: map[string][][]string{
						"policy": {{"ipset"}},
					},
					endpoints: map[string][]string{
						"ep":  {"policy"},
						"ep2": {"policy2"},
					},
					events: []testCBEvent{
						updateHostEndpoint("ep2"),
					},
					// no actions
					newCurrentState: map[string]testIfaceData{
						"iface": {
							epID: "ep",
							policiesToSets: map[string][]string{
								"policy": {"ipset"},
							},
						},
					},
					newEligiblePolicies: map[string][][]string{
						"policy": {{"ipset"}},
					},
				}),
				Entry("nothing changes in the BPF stuff we get ipset member changes", testStruct{
					currentState: map[string]testIfaceData{
						"iface": {
							epID: "ep",
							policiesToSets: map[string][]string{
								"policy": {"ipset"},
							},
						},
						"iface2": {
							epID: "ep2",
							policiesToSets: map[string][]string{
								"policy2": {"ipset2"},
							},
						},
					},
					eligiblePolicies: map[string][][]string{
						"policy":  {{"ipset"}},
						"policy2": {{"ipset2"}},
					},
					endpoints: map[string][]string{
						"ep":  {"policy"},
						"ep2": {"policy2"},
					},
					events: []testCBEvent{
						addMembersIPSet("ipset", "member1"),
						removeMembersIPSet("ipset", "member2"),
						replaceIPSet("ipset2", "member21"),
						// this is quite artificial, because removing
						// an ipset would be acompanied with events
						// about policy being updated or dropped,
						// so there would be no mentions of the removed
						// ipset anywhere
						removeIPSet("ipset2"),
					},
					// no actions
					newCurrentState: map[string]testIfaceData{
						"iface": {
							epID: "ep",
							policiesToSets: map[string][]string{
								"policy": {"ipset"},
							},
						},
						"iface2": {
							epID: "ep2",
							policiesToSets: map[string][]string{
								"policy2": {"ipset2"},
							},
						},
					},
					newEligiblePolicies: map[string][][]string{
						"policy":  {{"ipset"}},
						"policy2": {{"ipset2"}},
					},
				}),
				Entry("host endpoint update and deletion are handled properly", testStruct{
					currentState: map[string]testIfaceData{
						"iface": {
							epID: "ep",
							policiesToSets: map[string][]string{
								"policy": {"ipset"},
							},
						},
						"iface2": {
							epID: "ep2",
							policiesToSets: map[string][]string{
								"policy2": {"ipset2"},
							},
						},
					},
					eligiblePolicies: map[string][][]string{
						"policy":  {{"ipset"}},
						"policy2": {{"ipset2"}},
					},
					endpoints: map[string][]string{
						"ep": {"policy"},
					},
					events: []testCBEvent{
						removeHostEndpoint("ep"),
						updateHostEndpoint("ep"),
						updateHostEndpoint("ep2"),
						updateInterface("iface2", "ep"),
						removeHostEndpoint("ep2"),
					},
					actions: &bpfActions{
						addToMap: map[string]map[string]uint32{
							"iface2": {"ipset": 1},
						},
						removeFromMap: map[string]map[string]uint32{
							"iface2": {"ipset2": 1},
						},
					},
					newCurrentState: map[string]testIfaceData{
						"iface": {
							epID: "ep",
							policiesToSets: map[string][]string{
								"policy": {"ipset"},
							},
						},
						"iface2": {
							epID: "ep",
							policiesToSets: map[string][]string{
								"policy": {"ipset"},
							},
						},
					},
					newEligiblePolicies: map[string][][]string{
						"policy":  {{"ipset"}},
						"policy2": {{"ipset2"}},
					},
				}),
				Entry("policy update and deletion are handled properly", testStruct{
					currentState: map[string]testIfaceData{
						"iface": {
							epID: "ep",
							policiesToSets: map[string][]string{
								"policy": {"ipset"},
							},
						},
						"iface2": {
							epID: "ep2",
							policiesToSets: map[string][]string{
								"policy2": {"ipset2"},
							},
						},
					},
					eligiblePolicies: map[string][][]string{
						"policy":  {{"ipset"}},
						"policy2": {{"ipset2"}},
					},
					endpoints: map[string][]string{
						"ep":  {"policy"},
						"ep2": {"policy"},
					},
					events: []testCBEvent{
						removePolicy("policy"),
						updatePolicy("policy", denyRule("ipset3")),
						updatePolicy("policy2", denyRule("ipset4")),
						updateHostEndpoint("ep2"),
						removePolicy("policy2"),
					},
					actions: &bpfActions{
						addToMap: map[string]map[string]uint32{
							"iface":  {"ipset3": 1},
							"iface2": {"ipset3": 1},
						},
						removeFromMap: map[string]map[string]uint32{
							"iface":  {"ipset": 1},
							"iface2": {"ipset2": 1},
						},
					},
					newCurrentState: map[string]testIfaceData{
						"iface": {
							epID: "ep",
							policiesToSets: map[string][]string{
								"policy": {"ipset3"},
							},
						},
						"iface2": {
							epID: "ep2",
							policiesToSets: map[string][]string{
								"policy": {"ipset3"},
							},
						},
					},
					newEligiblePolicies: map[string][][]string{
						"policy": {{"ipset3"}},
					},
				}),
				// TODO: That's not really possible - we support only one policy in host endpoint
				//Entry("ipset gets dropped from bpf map when policy becomes unoptimizable", testStruct{
				//	currentState: map[string]testIfaceData{
				//		"iface": testIfaceData{
				//			epID: "ep",
				//			policiesToSets: map[string][]string{
				//				"policy":  []string{"ipset"},
				//				"policy2": []string{"ipset2"},
				//			},
				//		},
				//	},
				//	eligiblePolicies: map[string][][]string{
				//		"policy":  [][]string{[]string{"ipset"}},
				//		"policy2": [][]string{[]string{"ipset2"}},
				//	},
				//	endpoints: map[string][]string{
				//		"ep": []string{"policy", "policy2"},
				//	},
				//	events: []testCBEvent{
				//		updatePolicy("policy2", allowRule("ipset2")),
				//	},
				//	actions: &bpfActions{
				//		removeFromMap: map[string]map[string]uint32{
				//			"iface": map[string]uint32{"ipset2": 1},
				//		},
				//	},
				//	newCurrentState: map[string]testIfaceData{
				//		"iface": testIfaceData{
				//			epID: "ep",
				//			policiesToSets: map[string][]string{
				//				"policy": []string{"ipset"},
				//			},
				//		},
				//	},
				//	newEligiblePolicies: map[string][][]string{
				//		"policy": [][]string{[]string{"ipset"}},
				//	},
				//}),
				//TODO: uncomment it when we support optimization of more than one policy in the host endpoint
				//Entry("ipset gets added to bpf map when policy becomes optimizable", testStruct{
				//	currentState: map[string]testIfaceData{
				//		"iface": testIfaceData{
				//			epID: "ep",
				//			policiesToSets: map[string][]string{
				//				"policy": []string{"ipset"},
				//			},
				//		},
				//	},
				//	eligiblePolicies: map[string][][]string{
				//		"policy": [][]string{[]string{"ipset"}},
				//	},
				//	endpoints: map[string][]string{
				//		"ep": []string{"policy", "policy2"},
				//	},
				//	events: []testCBEvent{
				//		updatePolicy("policy2", denyRule("ipset2")),
				//	},
				//	actions: &bpfActions{
				//		addToMap: map[string]map[string]uint32{
				//			"iface": map[string]uint32{"ipset2": 1},
				//		},
				//	},
				//	newCurrentState: map[string]testIfaceData{
				//		"iface": testIfaceData{
				//			epID: "ep",
				//			policiesToSets: map[string][]string{
				//				"policy":  []string{"ipset"},
				//				"policy2": []string{"ipset2"},
				//			},
				//		},
				//	},
				//	newEligiblePolicies: map[string][][]string{
				//		"policy":  [][]string{[]string{"ipset"}},
				//		"policy2": [][]string{[]string{"ipset2"}},
				//	},
				//}),
				Entry("invalid policies", func() testStruct {
					modifiedRule := func(field string, value interface{}) *proto.Rule {
						rule := denyRule("ipset")
						rulePtrValue := reflect.ValueOf(rule)
						ruleValue := rulePtrValue.Elem()
						fieldValue := ruleValue.FieldByName(field)
						fieldType := fieldValue.Type()
						valueValue := reflect.ValueOf(value)
						valueType := valueValue.Type()
						if !valueType.AssignableTo(fieldType) {
							panic(fmt.Sprintf("modifying proto.Rule field %s of type %s with a value %v of type %s, fix your test please", field, fieldType.Name(), value, valueType.Name()))
						}
						if !fieldValue.CanSet() {
							panic(fmt.Sprintf("modifying proto.Rule field %s of type %s is not possible, fix your test please", field, fieldType.Name()))
						}
						fieldValue.Set(valueValue)
						return rule
					}
					type policyInfo struct {
						name string
						rule *proto.Rule
					}
					policyInfos := []policyInfo{
						{
							name: "badAction",
							rule: allowRule("ipset"),
						},
						{
							name: "badIPVersion",
							rule: customRule(nil, "deny", 6, "ipset"),
						},
						{
							name: "withProtocol",
							rule: customRule(stringPtr("tcp"), "deny", 4, "ipset"),
						},
						{
							name: "noIPSets",
							rule: denyRule(),
						},
						{
							name: "tooManyIPSets",
							rule: denyRule("ipset", "ipset2"),
						},
						{
							name: "icmpDefined",
							rule: modifiedRule("Icmp", &proto.Rule_IcmpType{}),
						},
						{
							name: "notIcmpDefined",
							rule: modifiedRule("NotIcmp", &proto.Rule_NotIcmpType{}),
						},
						{
							name: "srcNetDefined",
							rule: modifiedRule("SrcNet", []string{"net"}),
						},
						{
							name: "notSrcNetDefined",
							rule: modifiedRule("NotSrcNet", []string{"net"}),
						},
						{
							name: "srcPortsDefined",
							rule: modifiedRule("SrcPorts", []*proto.PortRange{
								{
									First: 1,
									Last:  42,
								},
							}),
						},
						{
							name: "notSrcPortsDefined",
							rule: modifiedRule("NotSrcPorts", []*proto.PortRange{
								{
									First: 1,
									Last:  42,
								},
							}),
						},
						{
							name: "srcNamedPortIpSetIdsDefined",
							rule: modifiedRule("SrcNamedPortIpSetIds", []string{"namedPort"}),
						},
						{
							name: "notSrcNamedPortIpSetIdsDefined",
							rule: modifiedRule("NotSrcNamedPortIpSetIds", []string{"namedPort"}),
						},
						{
							name: "notProtocolDefined",
							rule: modifiedRule("NotProtocol", &proto.Protocol{
								NumberOrName: &proto.Protocol_Name{
									Name: "tcp",
								},
							}),
						},
						{
							name: "notSrcIpSetIdsDefined",
							rule: modifiedRule("NotSrcIpSetIds", []string{"ipset"}),
						},
						{
							name: "dstNetDefined",
							rule: modifiedRule("DstNet", []string{"net"}),
						},
						{
							name: "dstPortsDefined",
							rule: modifiedRule("DstPorts", []*proto.PortRange{
								{
									First: 1,
									Last:  42,
								},
							}),
						},
						{
							name: "dstNamedPortIpSetIdsDefined",
							rule: modifiedRule("DstNamedPortIpSetIds", []string{"namedPort"}),
						},
						{
							name: "dstIpSetIdsDefined",
							rule: modifiedRule("DstIpSetIds", []string{"ipset"}),
						},
						{
							name: "notDstNetDefined",
							rule: modifiedRule("NotDstNet", []string{"net"}),
						},
						{
							name: "notDstPortsDefined",
							rule: modifiedRule("NotDstPorts", []*proto.PortRange{
								{
									First: 1,
									Last:  42,
								},
							}),
						},
						{
							name: "notDstIpSetIdsDefined",
							rule: modifiedRule("NotDstIpSetIds", []string{"ipset"}),
						},
						{
							name: "notDstNamedPortIpSetIdsDefined",
							rule: modifiedRule("NotDstNamedPortIpSetIds", []string{"namedPort"}),
						},
						{
							name: "httpMatchDefined",
							rule: modifiedRule("HttpMatch", &proto.HTTPMatch{}),
						},
						{
							name: "srcServiceAccountMatchDefined",
							rule: modifiedRule("SrcServiceAccountMatch", &proto.ServiceAccountMatch{}),
						},
						{
							name: "dstServiceAccountMatchDefined",
							rule: modifiedRule("DstServiceAccountMatch", &proto.ServiceAccountMatch{}),
						},
					}
					ts := testStruct{
						currentState: make(map[string]testIfaceData, len(policyInfos)),
						endpoints:    make(map[string][]string, len(policyInfos)),
						events:       make([]testCBEvent, 0, len(policyInfos)),
						// no actions expected
						newCurrentState: make(map[string]testIfaceData, len(policyInfos)),
					}
					for idx, info := range policyInfos {
						iface := fmt.Sprintf("if%d", idx)
						ep := fmt.Sprintf("ep%d", idx)
						ifaceData := testIfaceData{
							epID: ep,
						}
						ts.currentState[iface] = ifaceData
						ts.endpoints[ep] = []string{info.name}
						ts.events = append(ts.events, updatePolicy(info.name, info.rule))
						ts.newCurrentState[iface] = ifaceData
					}
					return ts
				}()),
			)
		})

		Describe("resync", func() {
			type bpfIfaceData struct {
				hasXDP      bool
				hasBogusXDP bool
				hasBadMode  bool
				mapExists   bool
				mapBogus    bool
				mapMismatch bool
				mapContents map[bpf.IPv4Mask]uint32
			}

			bpfStateToBpfLib := func(bpfState map[string]bpfIfaceData) (bpf.BPFDataplane, string) {
				id := 0
				getNextID := func() int {
					id++
					return id
				}
				lib := bpf.NewMockBPFLib("../../bpf-apache/bin")
				failsafeID := getNextID()
				lib.FailsafeMap = bpf.NewMockFailsafeMap(failsafeID)
				expectedProgramBytes := []byte{42}
				bogusProgramBytes := []byte{13}
				for iface, bpfData := range bpfState {
					mapID := getNextID()
					if bpfData.mapExists {
						family := bpf.IPFamilyV4
						m := bpf.NewMockCIDRMap(mapID)
						if bpfData.mapBogus {
							m.Info.Type = "i'm a map, yes"
							m.Info.KeySize++
							m.Info.ValueSize++
						} else if bpfData.mapContents != nil {
							m.M = bpfData.mapContents
						}
						key := bpf.CIDRMapsKey{
							IfName: iface,
							Family: family,
						}
						lib.CIDRMaps[key] = m
					}
					if bpfData.hasXDP {
						prog := bpf.XDPInfo{
							Id:    getNextID(),
							Maps:  []int{failsafeID, mapID},
							Bytes: expectedProgramBytes,
							Mode:  bpf.XDPOffload,
						}
						if bpfData.hasBogusXDP {
							prog.Bytes = bogusProgramBytes
						}
						if bpfData.hasBadMode {
							// generic mode is forbidden in this test
							prog.Mode = bpf.XDPGeneric
						}
						if bpfData.mapMismatch {
							prog.Maps[1] = getNextID()
						}
						lib.XDPProgs[iface] = prog
					}
				}
				return lib, bpf.GetMockXDPTag(expectedProgramBytes)
			}

			type testStruct struct {
				bpfState        map[string]bpfIfaceData
				newCurrentState map[string]testIfaceData
				ipsetsSrc       ipsetsSource
				actions         *xdpBPFActions
			}

			DescribeTable("resync",
				func(s testStruct) {
					lib, programTag := bpfStateToBpfLib(s.bpfState)
					state := NewXDPStateWithBPFLibrary(lib, false)
					state.common.programTag = programTag
					ipState := state.ipV4State
					ipState.newCurrentState = newXDPSystemState()
					testStateToRealState(s.newCurrentState, nil, ipState.newCurrentState)

					ipsetsSrc := s.ipsetsSrc
					if ipsetsSrc == nil {
						ipsetsSrc = &nilIPSetsSource{}
					}
					err := ipState.tryResync(&state.common, newConvertingIPSetsSource(ipsetsSrc))
					Expect(err).NotTo(HaveOccurred())

					if s.actions == nil {
						s.actions = newXDPBPFActions()
					}
					if s.actions.CreateMap == nil {
						s.actions.CreateMap = set.New()
					}
					if s.actions.RemoveMap == nil {
						s.actions.RemoveMap = set.New()
					}
					if s.actions.AddToMap == nil {
						s.actions.AddToMap = make(map[string]map[string]uint32)
					}
					if s.actions.RemoveFromMap == nil {
						s.actions.RemoveFromMap = make(map[string]map[string]uint32)
					}
					if s.actions.InstallXDP == nil {
						s.actions.InstallXDP = set.New()
					}
					if s.actions.UninstallXDP == nil {
						s.actions.UninstallXDP = set.New()
					}
					if s.actions.MembersToDrop == nil {
						s.actions.MembersToDrop = make(map[string]map[string]uint32)
					}
					if s.actions.MembersToAdd == nil {
						s.actions.MembersToAdd = make(map[string]map[string]uint32)
					}
					Expect(ipState.bpfActions).To(Equal(s.actions))
				},
				Entry("nothing in BPF, nothing in current state, nothing to do", testStruct{
					// nothing in bpf state
					// nothing in new current state
					// nil ipsets source
					// no actions
				}),
				Entry("something in BPF, no need for BPF, remove BPF stuff", testStruct{
					bpfState: map[string]bpfIfaceData{
						"ifMap": {
							// no xdp
							mapExists: true,
						},
						"ifProg": {
							hasXDP: true,
							// no map
						},
						"ifProgMap": {
							hasXDP:    true,
							mapExists: true,
						},
					},
					// nothing in current state
					// nil ipsets source
					actions: &xdpBPFActions{
						RemoveMap:    set.From("ifMap", "ifProgMap"),
						UninstallXDP: set.From("ifProg", "ifProgMap"),
					},
				}),
				Entry("no XDP, but should have it", testStruct{
					bpfState: map[string]bpfIfaceData{
						"ifNoMap": {
							// no xdp
							// no map
						},
						"ifBogusMap": {
							// no xdp
							mapExists: true,
							mapBogus:  true,
						},
						"ifOkMap": {
							// no xdp
							mapExists: true,
						},
					},
					newCurrentState: map[string]testIfaceData{
						"ifNoMap": {
							epID: "ep",
							policiesToSets: map[string][]string{
								"policy": {"ipset"},
							},
						},
						"ifBogusMap": {
							epID: "ep",
							policiesToSets: map[string][]string{
								"policy": {"ipset"},
							},
						},
						"ifOkMap": {
							epID: "ep",
							policiesToSets: map[string][]string{
								"policy": {"ipset"},
							},
						},
					},
					// nil ipsets source
					actions: &xdpBPFActions{
						InstallXDP: set.From("ifNoMap", "ifBogusMap", "ifOkMap"),
						CreateMap:  set.From("ifNoMap", "ifBogusMap"),
						RemoveMap:  set.From("ifBogusMap"),
						AddToMap: map[string]map[string]uint32{
							"ifNoMap": {
								"ipset": 1,
							},
							"ifBogusMap": {
								"ipset": 1,
							},
							// no ifOkMap here, because it is synced memberwise,
							// but ipset has no members, no it does not appear anywhere
						},
					},
				}),
				Entry("has XDP, but with some map problems", testStruct{
					bpfState: map[string]bpfIfaceData{
						"ifNoMap": {
							hasXDP: true,
							// no map
						},
						"ifBogusMap": {
							hasXDP:    true,
							mapExists: true,
							mapBogus:  true,
						},
						"ifMismatchedMap": {
							hasXDP:      true,
							mapExists:   true,
							mapMismatch: true,
						},
						"ifOkMap": {
							hasXDP:    true,
							mapExists: true,
						},
					},
					newCurrentState: map[string]testIfaceData{
						"ifNoMap": {
							epID: "ep",
							policiesToSets: map[string][]string{
								"policy": {"ipset"},
							},
						},
						"ifBogusMap": {
							epID: "ep",
							policiesToSets: map[string][]string{
								"policy": {"ipset"},
							},
						},
						"ifMismatchedMap": {
							epID: "ep",
							policiesToSets: map[string][]string{
								"policy": {"ipset"},
							},
						},
						"ifOkMap": {
							epID: "ep",
							policiesToSets: map[string][]string{
								"policy": {"ipset"},
							},
						},
					},
					// nil ipsets source
					actions: &xdpBPFActions{
						InstallXDP:   set.From("ifNoMap", "ifBogusMap", "ifMismatchedMap"),
						UninstallXDP: set.From("ifNoMap", "ifBogusMap", "ifMismatchedMap"),
						CreateMap:    set.From("ifNoMap", "ifBogusMap"),
						RemoveMap:    set.From("ifBogusMap"),
						AddToMap: map[string]map[string]uint32{
							"ifNoMap": {
								"ipset": 1,
							},
							"ifBogusMap": {
								"ipset": 1,
							},
							// no ifOkMap and ifMismatchedMap here, because they are synced memberwise,
							// but ipset has no members, so they do not appear anywhere
						},
					},
				}),
				Entry("has bogus XDP and some map problems", testStruct{
					bpfState: map[string]bpfIfaceData{
						"ifNoMap": {
							hasXDP:      true,
							hasBogusXDP: true,
							// no map
						},
						"ifBogusMap": {
							hasXDP:      true,
							hasBogusXDP: true,
							mapExists:   true,
							mapBogus:    true,
						},
						"ifMismatchedMap": {
							hasXDP:      true,
							hasBogusXDP: true,
							mapExists:   true,
							mapMismatch: true,
						},
						"ifOkMap": {
							hasXDP:      true,
							hasBogusXDP: true,
							mapExists:   true,
						},
					},
					newCurrentState: map[string]testIfaceData{
						"ifNoMap": {
							epID: "ep",
							policiesToSets: map[string][]string{
								"policy": {"ipset"},
							},
						},
						"ifBogusMap": {
							epID: "ep",
							policiesToSets: map[string][]string{
								"policy": {"ipset"},
							},
						},
						"ifMismatchedMap": {
							epID: "ep",
							policiesToSets: map[string][]string{
								"policy": {"ipset"},
							},
						},
						"ifOkMap": {
							epID: "ep",
							policiesToSets: map[string][]string{
								"policy": {"ipset"},
							},
						},
					},
					// nil ipsets source
					actions: &xdpBPFActions{
						InstallXDP:   set.From("ifNoMap", "ifBogusMap", "ifMismatchedMap", "ifOkMap"),
						UninstallXDP: set.From("ifNoMap", "ifBogusMap", "ifMismatchedMap", "ifOkMap"),
						CreateMap:    set.From("ifNoMap", "ifBogusMap"),
						RemoveMap:    set.From("ifBogusMap"),
						AddToMap: map[string]map[string]uint32{
							"ifNoMap": {
								"ipset": 1,
							},
							"ifBogusMap": {
								"ipset": 1,
							},
							// no ifOkMap and ifMismatchedMap here, because they are synced memberwise,
							// but ipset has no members, so they do not appear anywhere
						},
					},
				}),
				Entry("has invalid XDP mode and some map problems", testStruct{
					bpfState: map[string]bpfIfaceData{
						"ifNoMap": {
							hasXDP:     true,
							hasBadMode: true,
							// no map
						},
						"ifBogusMap": {
							hasXDP:     true,
							hasBadMode: true,
							mapExists:  true,
							mapBogus:   true,
						},
						"ifMismatchedMap": {
							hasXDP:      true,
							hasBadMode:  true,
							mapExists:   true,
							mapMismatch: true,
						},
						"ifOkMap": {
							hasXDP:     true,
							hasBadMode: true,
							mapExists:  true,
						},
					},
					newCurrentState: map[string]testIfaceData{
						"ifNoMap": {
							epID: "ep",
							policiesToSets: map[string][]string{
								"policy": {"ipset"},
							},
						},
						"ifBogusMap": {
							epID: "ep",
							policiesToSets: map[string][]string{
								"policy": {"ipset"},
							},
						},
						"ifMismatchedMap": {
							epID: "ep",
							policiesToSets: map[string][]string{
								"policy": {"ipset"},
							},
						},
						"ifOkMap": {
							epID: "ep",
							policiesToSets: map[string][]string{
								"policy": {"ipset"},
							},
						},
					},
					// nil ipsets source
					actions: &xdpBPFActions{
						InstallXDP:   set.From("ifNoMap", "ifBogusMap", "ifMismatchedMap", "ifOkMap"),
						UninstallXDP: set.From("ifNoMap", "ifBogusMap", "ifMismatchedMap", "ifOkMap"),
						CreateMap:    set.From("ifNoMap", "ifBogusMap"),
						RemoveMap:    set.From("ifBogusMap"),
						AddToMap: map[string]map[string]uint32{
							"ifNoMap": {
								"ipset": 1,
							},
							"ifBogusMap": {
								"ipset": 1,
							},
							// no ifOkMap and ifMismatchedMap here, because they are synced memberwise,
							// but ipset has no members, so they do not appear anywhere
						},
					},
				}),
				Entry("has some member problems", testStruct{
					bpfState: map[string]bpfIfaceData{
						"ifNoMap": {
							// no xdp
							// no map
						},
						"ifOkMap": {
							hasXDP:    true,
							mapExists: true,
							mapContents: map[bpf.IPv4Mask]uint32{
								bpf.IPv4Mask{Ip: [4]byte{1, 2, 3, 4}, Mask: 32}: 1,
								bpf.IPv4Mask{Ip: [4]byte{2, 3, 4, 5}, Mask: 32}: 1,
								bpf.IPv4Mask{Ip: [4]byte{3, 4, 5, 6}, Mask: 32}: 1,
							},
						},
						"ifBadMap1": {
							hasXDP:    true,
							mapExists: true,
							mapContents: map[bpf.IPv4Mask]uint32{
								bpf.IPv4Mask{Ip: [4]byte{42, 42, 42, 42}, Mask: 32}: 3,
								bpf.IPv4Mask{Ip: [4]byte{1, 2, 3, 4}, Mask: 16}:     1,
							},
						},
						"ifBadMap2": {
							hasXDP:    true,
							mapExists: true,
							mapContents: map[bpf.IPv4Mask]uint32{
								bpf.IPv4Mask{Ip: [4]byte{1, 2, 3, 4}, Mask: 32}: 3,
								bpf.IPv4Mask{Ip: [4]byte{2, 3, 4, 5}, Mask: 32}: 6,
								bpf.IPv4Mask{Ip: [4]byte{3, 4, 5, 6}, Mask: 32}: 1,
							},
						},
					},
					newCurrentState: map[string]testIfaceData{
						"ifNoMap": {
							epID: "ep",
							policiesToSets: map[string][]string{
								"policy": {"ipset"},
							},
						},
						"ifOkMap": {
							epID: "ep",
							policiesToSets: map[string][]string{
								"policy": {"ipset"},
							},
						},
						"ifBadMap1": {
							epID: "ep",
							policiesToSets: map[string][]string{
								"policy": {"ipset"},
							},
						},
						"ifBadMap2": {
							epID: "ep",
							policiesToSets: map[string][]string{
								"policy": {"ipset"},
							},
						},
					},
					ipsetsSrc: &mockIPSetsSource{
						ipsetsMap: map[string]mockIPSetValue{
							"ipset": {
								ipsetType: ipsets.IPSetTypeHashIP,
								members:   set.From("1.2.3.4", "2.3.4.5", "3.4.5.6"),
							},
						},
					},
					actions: &xdpBPFActions{
						InstallXDP: set.From("ifNoMap"),
						CreateMap:  set.From("ifNoMap"),
						AddToMap: map[string]map[string]uint32{
							"ifNoMap": {
								"ipset": 1,
							},
						},
						MembersToAdd: map[string]map[string]uint32{
							"ifBadMap1": {
								"1.2.3.4/32": 1,
								"2.3.4.5/32": 1,
								"3.4.5.6/32": 1,
							},
						},
						MembersToDrop: map[string]map[string]uint32{
							"ifBadMap1": {
								"42.42.42.42/32": 3,
								"1.2.3.4/16":     1,
							},
							"ifBadMap2": {
								"1.2.3.4/32": 2,
								"2.3.4.5/32": 5,
							},
						},
					},
				}),
			)
		})

		Describe("process member updates", func() {
			type testStruct struct {
				ipsets           map[string][]string
				newCurrentState  map[string]testIfaceData
				events           []testCBEvent
				expectedBPFState map[string]map[string]uint32
			}
			DescribeTable("",
				func(s testStruct) {
					ipsetsWithTestStateToBPFStateAndCache := func(ipsets map[string][]string, testState map[string]testIfaceData) (map[string]map[string]uint32, map[string]set.Set) {
						bpfState := make(map[string]map[string]uint32, len(testState))
						cache := make(map[string]set.Set)
						for iface, ifaceData := range testState {
							for _, setIDs := range ifaceData.policiesToSets {
								for _, setID := range setIDs {
									for _, member := range ipsets[setID] {
										m, ok := bpfState[iface]
										if !ok {
											m = make(map[string]uint32)
											bpfState[iface] = m
										}
										m[member] += 1
									}
									if _, ok := cache[setID]; !ok {
										cache[setID] = set.FromArray(ipsets[setID])
									}
								}
							}
						}
						return bpfState, cache
					}
					if s.ipsets == nil {
						s.ipsets = make(map[string][]string)
					}
					bpfState, cache := ipsetsWithTestStateToBPFStateAndCache(s.ipsets, s.newCurrentState)
					family := bpf.IPFamilyV4
					lib := stateToBPFDataplane(bpfState, family)
					memberCache := newXDPMemberCache(family, lib)
					state := NewXDPStateWithBPFLibrary(lib, true)
					ipState := state.ipV4State
					ipState.newCurrentState = newXDPSystemState()
					testStateToRealState(s.newCurrentState, nil, ipState.newCurrentState)
					ipState.ipsetIDsToMembers.cache = cache
					for _, event := range s.events {
						event.Do(ipState)
					}
					err := ipState.processMemberUpdates(memberCache)
					Expect(err).ToNot(HaveOccurred())
					actual := bpfDataplaneDump(lib, bpf.IPFamilyV4)
					if s.expectedBPFState == nil {
						s.expectedBPFState = make(map[string]map[string]uint32)
					}
					Expect(actual).To(Equal(s.expectedBPFState))
				},
				Entry("change irrelevant ipset", testStruct{
					ipsets: map[string][]string{
						"ipset": {"1.2.3.4/32"},
					},
					newCurrentState: map[string]testIfaceData{
						"iface": {
							epID: "ep",
							policiesToSets: map[string][]string{
								"policy": {"ipset"},
							},
						},
					},
					events: []testCBEvent{
						replaceIPSet("ipset2", "4.3.2.1/32", "5.4.3.2/32", "6.6.6.6/32"),
						addMembersIPSet("ipset3", "4.3.2.1/32", "5.4.3.2/32", "6.6.6.6/32"),
						removeMembersIPSet("ipset4", "2.3.4.5/32"),
						removeIPSet("ipset5"),
					},
					expectedBPFState: map[string]map[string]uint32{
						"iface": {
							"1.2.3.4/32": 1,
						},
					},
				}),
				Entry("add a member to ipset", testStruct{
					ipsets: map[string][]string{
						"ipset": {"1.2.3.4/32"},
					},
					newCurrentState: map[string]testIfaceData{
						"iface": {
							epID: "ep",
							policiesToSets: map[string][]string{
								"policy": {"ipset"},
							},
						},
					},
					events: []testCBEvent{
						addMembersIPSet("ipset", "2.3.4.5/32"),
					},
					expectedBPFState: map[string]map[string]uint32{
						"iface": {
							"1.2.3.4/32": 1,
							"2.3.4.5/32": 1,
						},
					},
				}),
				Entry("remove a member from ipset", testStruct{
					ipsets: map[string][]string{
						"ipset": {"1.2.3.4/32", "2.3.4.5/32"},
					},
					newCurrentState: map[string]testIfaceData{
						"iface": {
							epID: "ep",
							policiesToSets: map[string][]string{
								"policy": {"ipset"},
							},
						},
					},
					events: []testCBEvent{
						removeMembersIPSet("ipset", "2.3.4.5/32"),
					},
					expectedBPFState: map[string]map[string]uint32{
						"iface": {
							"1.2.3.4/32": 1,
						},
					},
				}),
				Entry("replace contents of the ipset", testStruct{
					ipsets: map[string][]string{
						"ipset": {"1.2.3.4/32", "2.3.4.5/32"},
					},
					newCurrentState: map[string]testIfaceData{
						"iface": {
							epID: "ep",
							policiesToSets: map[string][]string{
								"policy": {"ipset"},
							},
						},
					},
					events: []testCBEvent{
						replaceIPSet("ipset", "4.3.2.1/32", "5.4.3.2/32"),
					},
					expectedBPFState: map[string]map[string]uint32{
						"iface": {
							"4.3.2.1/32": 1,
							"5.4.3.2/32": 1,
						},
					},
				}),
				Entry("replace overlapping contents of the ipset", testStruct{
					ipsets: map[string][]string{
						"ipset": {"1.2.3.4/32", "2.3.4.5/32", "6.6.6.6/32"},
					},
					newCurrentState: map[string]testIfaceData{
						"iface": {
							epID: "ep",
							policiesToSets: map[string][]string{
								"policy": {"ipset"},
							},
						},
					},
					events: []testCBEvent{
						replaceIPSet("ipset", "4.3.2.1/32", "5.4.3.2/32", "6.6.6.6/32"),
					},
					expectedBPFState: map[string]map[string]uint32{
						"iface": {
							"4.3.2.1/32": 1,
							"5.4.3.2/32": 1,
							"6.6.6.6/32": 1,
						},
					},
				}),
				Entry("replace contents of the ipset with further modifications", testStruct{
					ipsets: map[string][]string{
						"ipset": {"1.2.3.4/32", "2.3.4.5/32"},
					},
					newCurrentState: map[string]testIfaceData{
						"iface": {
							epID: "ep",
							policiesToSets: map[string][]string{
								"policy": {"ipset"},
							},
						},
					},
					events: []testCBEvent{
						replaceIPSet("ipset", "4.3.2.1/32", "5.4.3.2/32"),
						addMembersIPSet("ipset", "6.5.4.3/32"),
						removeMembersIPSet("ipset", "4.3.2.1/32"),
					},
					expectedBPFState: map[string]map[string]uint32{
						"iface": {
							"6.5.4.3/32": 1,
							"5.4.3.2/32": 1,
						},
					},
				}),
				// this is kinda a lame case, because by the time the ipset is removed,
				// normally nothing refers to the ipset any more
				Entry("remove contents of the ipset", testStruct{
					ipsets: map[string][]string{
						"ipset": {"1.2.3.4/32", "2.3.4.5/32"},
					},
					newCurrentState: map[string]testIfaceData{
						"iface": {
							epID: "ep",
							policiesToSets: map[string][]string{
								"policy": {"ipset"},
							},
						},
					},
					events: []testCBEvent{
						removeIPSet("ipset"),
					},
					expectedBPFState: map[string]map[string]uint32{
						"iface": {},
					},
				}),
				Entry("modify contents of the ipset, then replace it", testStruct{
					ipsets: map[string][]string{
						"ipset": {"1.2.3.4/32", "2.3.4.5/32", "3.4.5.6/32"},
					},
					newCurrentState: map[string]testIfaceData{
						"iface": {
							epID: "ep",
							policiesToSets: map[string][]string{
								"policy": {"ipset"},
							},
						},
					},
					events: []testCBEvent{
						addMembersIPSet("ipset", "4.5.6.7/32"),
						removeMembersIPSet("ipset", "1.2.3.4/32"),
						replaceIPSet("ipset", "4.3.2.1/32", "5.4.3.2/32"),
					},
					expectedBPFState: map[string]map[string]uint32{
						"iface": {
							"4.3.2.1/32": 1,
							"5.4.3.2/32": 1,
						},
					},
				}),
			)
		})

		It("should clean the cache properly", func() {
			testState := map[string]testIfaceData{
				"iface": {
					epID: "ep",
					policiesToSets: map[string][]string{
						"policy": {"ipset"},
					},
				},
				"iface2": {
					epID: "ep2",
					policiesToSets: map[string][]string{
						"policy2": {"ipset2"},
					},
				},
			}
			state := NewXDPStateWithBPFLibrary(bpf.NewMockBPFLib("../../bpf-apache/bin"), true)
			ipState := state.ipV4State
			testStateToRealState(testState, nil, ipState.currentState)
			cache := ipState.ipsetIDsToMembers
			cache.cache = map[string]set.Set{
				"ipset":  set.From("1.2.3.4/32"),
				"ipset2": set.From("2.3.4.5/32"),
				"ipset3": set.From("3.4.5.6/32"),
			}
			cache.pendingReplaces = map[string]set.Set{
				"ipset":  set.From("10.20.30.40/32"),
				"ipset4": set.From("2.2.2.2/32"),
			}
			cache.pendingAdds = map[string]set.Set{
				"ipset2": set.From("11.21.31.41/32"),
				"ipset5": set.From("3.3.3.3/32"),
			}
			cache.pendingDeletions = map[string]set.Set{
				"ipset3": set.From("12.22.32.42/32"),
				"ipset6": set.From("4.4.4.4/32"),
			}
			expectedCache := newIPSetIDsToMembers()
			expectedCache.cache = map[string]set.Set{
				"ipset":  set.From("1.2.3.4/32"),
				"ipset2": set.From("2.3.4.5/32"),
			}
			expectedCache.pendingReplaces = map[string]set.Set{
				"ipset": set.From("10.20.30.40/32"),
			}
			expectedCache.pendingAdds = map[string]set.Set{
				"ipset2": set.From("11.21.31.41/32"),
			}
			expectedCache.pendingDeletions = map[string]set.Set{}
			ipState.cleanupCache()
			Expect(cache).To(Equal(expectedCache))
		})

		Describe("xdpBPFActions.apply", func() {
			type testStruct struct {
				initialState      map[string]map[string]uint32
				ipsetsSrc         ipsetsSource
				ipsetIDsToMembers *ipsetIDsToMembers
				install           []string
				uninstall         []string
				create            []string
				remove            []string
				addToMap          map[string]map[string]uint32
				removeFromMap     map[string]map[string]uint32
				membersToAdd      map[string]map[string]uint32
				membersToDrop     map[string]map[string]uint32
				expectedState     map[string]map[string]uint32
			}

			DescribeTable("",
				func(s testStruct) {
					state := NewXDPStateWithBPFLibrary(bpf.NewMockBPFLib("../../bpf-apache/bin"), false)
					state.ipV4State.bpfActions.InstallXDP.AddAll(s.install)
					state.ipV4State.bpfActions.UninstallXDP.AddAll(s.uninstall)
					state.ipV4State.bpfActions.CreateMap.AddAll(s.create)
					state.ipV4State.bpfActions.RemoveMap.AddAll(s.remove)
					state.ipV4State.bpfActions.MembersToAdd = s.membersToAdd
					state.ipV4State.bpfActions.MembersToDrop = s.membersToDrop
					state.ipV4State.bpfActions.AddToMap = s.addToMap
					state.ipV4State.bpfActions.RemoveFromMap = s.removeFromMap

					st := stateToBPFDataplane(s.initialState, bpf.IPFamilyV4)

					memberCache := newXDPMemberCache(bpf.IPFamilyV4, st)

					_, err := memberCache.bpfLib.NewFailsafeMap()
					Expect(err).NotTo(HaveOccurred())

					err = state.ipV4State.bpfActions.apply(memberCache, s.ipsetIDsToMembers, newConvertingIPSetsSource(s.ipsetsSrc), state.common.xdpModes)
					Expect(err).NotTo(HaveOccurred())

					actual := bpfDataplaneDump(st, bpf.IPFamilyV4)

					Expect(actual).To(Equal(s.expectedState))
				},
				Entry("only add", testStruct{
					initialState: map[string]map[string]uint32{},
					ipsetsSrc: &mockIPSetsSource{
						ipsetsMap: map[string]mockIPSetValue{
							"id0001": {
								ipsetType: ipsets.IPSetTypeHashIP,
								members:   set.From("10.0.0.1", "10.0.0.2"),
							},
							"id0004": {
								ipsetType: ipsets.IPSetTypeHashNet,
								members:   set.From("10.1.0.0/16", "10.1.1.0/24"),
							},
						},
					},
					ipsetIDsToMembers: newIPSetIDsToMembers(),
					install:           []string{"eth0", "eth1"},
					uninstall:         nil,
					create:            []string{"eth0", "eth1"},
					remove:            nil,
					addToMap: map[string]map[string]uint32{
						"eth0": {
							"id0004": 3,
						},
					},
					removeFromMap: nil,
					membersToAdd: map[string]map[string]uint32{
						"eth0": {
							"10.0.0.10/32": 2,
							"10.2.0.0/16":  1,
						},
						"eth1": {
							"10.0.0.3/32": 1,
						},
					},
					membersToDrop: nil,
					expectedState: map[string]map[string]uint32{
						"eth0": {
							"10.0.0.10/32": 2,
							"10.2.0.0/16":  1,
							"10.1.0.0/16":  3,
							"10.1.1.0/24":  3,
						},
						"eth1": {
							"10.0.0.3/32": 1,
						},
					},
				}),
				Entry("drop things with previous final state", testStruct{
					initialState: map[string]map[string]uint32{
						"eth0": {
							"10.0.0.10/32": 2,
							"10.2.0.0/16":  1,
							"10.1.0.0/16":  3,
							"10.1.1.0/24":  3,
						},
						"eth1": {
							"10.0.0.3/32": 1,
						},
					},
					ipsetsSrc: &mockIPSetsSource{},
					ipsetIDsToMembers: &ipsetIDsToMembers{
						cache: map[string]set.Set{
							"id0001": set.From("10.0.0.1", "10.0.0.2"),
							"id0004": set.From("10.1.0.0/16", "10.1.1.0/24"),
						},
						pendingReplaces:  make(map[string]set.Set),
						pendingAdds:      make(map[string]set.Set),
						pendingDeletions: make(map[string]set.Set),
					},
					install:   nil,
					uninstall: []string{"eth1"},
					create:    nil,
					remove:    []string{"eth1"},
					addToMap:  nil,
					removeFromMap: map[string]map[string]uint32{
						"eth0": {
							"id0004": 1,
						},
					},
					membersToAdd: nil,
					membersToDrop: map[string]map[string]uint32{
						"eth0": {
							"10.2.0.0/16": 1,
						},
					},
					expectedState: map[string]map[string]uint32{
						"eth0": {
							"10.0.0.10/32": 2,
							"10.1.0.0/16":  2,
							"10.1.1.0/24":  2,
						},
					},
				}),
				Entry("adds and drops", testStruct{
					initialState: map[string]map[string]uint32{
						"eth0": {
							"10.0.0.1/32": 3,
							"10.0.0.2/32": 2,
							"10.0.0.3/32": 4,
						},
						"eth1": {
							"10.0.1.1/32": 1,
							"10.0.1.2/32": 3,
							"10.0.1.0/24": 1,
						},
					},
					ipsetsSrc: &mockIPSetsSource{
						ipsetsMap: map[string]mockIPSetValue{
							"id0006": {
								ipsetType: ipsets.IPSetTypeHashIP,
								members:   set.From("1.1.1.1", "2.2.2.2"),
							},
							"id0007": {
								ipsetType: ipsets.IPSetTypeHashNet,
								members:   set.From("8.1.2.0/24", "10.1.1.0/24"),
							},
						},
					},
					ipsetIDsToMembers: &ipsetIDsToMembers{
						cache: map[string]set.Set{
							"id0009": set.From("10.0.1.0/24"),
						},
						pendingReplaces:  make(map[string]set.Set),
						pendingAdds:      make(map[string]set.Set),
						pendingDeletions: make(map[string]set.Set),
					},
					install:   []string{"wlan0"},
					uninstall: []string{"eth0"},
					create:    []string{"wlan0"},
					remove:    []string{"eth0"},
					addToMap: map[string]map[string]uint32{
						"eth1": {
							"id0006": 3,
						},
						"wlan0": {
							"id0006": 1,
							"id0007": 1,
						},
					},
					removeFromMap: map[string]map[string]uint32{
						"eth1": {
							"id0009": 1,
						},
					},
					membersToAdd: map[string]map[string]uint32{
						"eth1": {
							"9.9.0.0/16": 2,
						},
						"wlan0": {
							"1.1.1.1/32": 1,
						},
					},
					membersToDrop: map[string]map[string]uint32{
						"eth1": {
							"10.0.1.2/32": 3,
						},
					},
					expectedState: map[string]map[string]uint32{
						"eth1": {
							"1.1.1.1/32":  3,
							"2.2.2.2/32":  3,
							"10.0.1.1/32": 1,
							"9.9.0.0/16":  2,
						},
						"wlan0": {
							"1.1.1.1/32":  2,
							"2.2.2.2/32":  1,
							"8.1.2.0/24":  1,
							"10.1.1.0/24": 1,
						},
					},
				}),
				Entry("replace or remove program that has the undesired mode", testStruct{
					initialState: map[string]map[string]uint32{
						// the _xdpgeneric suffix won't be
						// a part of the iface name
						"eth0_xdpgeneric": {
							"10.0.0.10/32": 1,
						},
						"eth1_xdpgeneric": {
							"10.0.0.10/32": 1,
						},
					},
					ipsetsSrc: &mockIPSetsSource{},
					ipsetIDsToMembers: &ipsetIDsToMembers{
						cache:            make(map[string]set.Set),
						pendingReplaces:  make(map[string]set.Set),
						pendingAdds:      make(map[string]set.Set),
						pendingDeletions: make(map[string]set.Set),
					},
					install:       []string{"eth0"},
					uninstall:     []string{"eth0", "eth1"},
					create:        nil,
					remove:        nil,
					addToMap:      nil,
					removeFromMap: nil,
					membersToAdd:  nil,
					membersToDrop: nil,
					expectedState: map[string]map[string]uint32{
						"eth0": {
							"10.0.0.10/32": 1,
						},
					},
				}),
			)
		})

		Describe("getIfaces", func() {
			type testStruct struct {
				install   []string
				uninstall []string
				create    []string
				remove    []string
				withProgs map[string]progInfo
				withMaps  map[string]mapInfo
				newState  map[string]bool /* needs XDP */
				expected  map[IfaceFlags][]string
			}

			DescribeTable("",
				func(s testStruct) {
					state := NewXDPStateWithBPFLibrary(bpf.NewMockBPFLib("../../bpf-apache/bin"), true)
					state.ipV4State.newCurrentState = newXDPSystemState()
					ipsetsSrc := &nilIPSetsSource{}
					resyncState, err := state.ipV4State.newXDPResyncState(state.common.bpfLib, ipsetsSrc, state.common.programTag, state.common.xdpModes)
					Expect(err).NotTo(HaveOccurred())
					state.ipV4State.bpfActions.InstallXDP.AddAll(s.install)
					state.ipV4State.bpfActions.UninstallXDP.AddAll(s.uninstall)
					state.ipV4State.bpfActions.CreateMap.AddAll(s.create)
					state.ipV4State.bpfActions.RemoveMap.AddAll(s.remove)
					for i, p := range s.withProgs {
						resyncState.ifacesWithProgs[i] = p
					}
					for i, p := range s.withMaps {
						resyncState.ifacesWithMaps[i] = p
					}
					for iface, needsXDP := range s.newState {
						data := xdpIfaceData{}
						if needsXDP {
							policyID := proto.PolicyID{Tier: "default", Name: "bar"}
							endpointID := proto.HostEndpointID{EndpointId: "foo"}
							data.EpID = endpointID
							data.PoliciesToSetIDs = map[proto.PolicyID]set.Set{
								policyID: set.From("ipset"),
							}
						}
						state.ipV4State.newCurrentState.IfaceNameToData[iface] = data
					}
					for f, s := range s.expected {
						Expect(state.ipV4State.getIfaces(resyncState, f)).To(Equal(set.FromArray(s)))
					}
				},
				Entry("simple test", testStruct{
					install:   []string{"eth0", "eth1"},
					uninstall: []string{"eth10"},
					create:    []string{"enps0"},
					remove:    []string{"enps1"},
					withProgs: map[string]progInfo{
						"wlan0": {},
						"wlan1": {},
					},
					withMaps: map[string]mapInfo{
						"wlan0": {},
						"wlan1": {},
					},
					newState: map[string]bool{
						"eth15": true,
						"eth99": false,
					},
					expected: map[IfaceFlags][]string{
						giIX: {
							"eth0",
							"eth1",
						},
						giUX: {
							"eth10",
						},
						giIX | giUX: {
							"eth0",
							"eth1",
							"eth10",
						},
						giCM: {
							"enps0",
						},
						giRM: {
							"enps1",
						},
						giRM | giNS | giWX | giWM: {
							"enps1",
							"eth15",
							"wlan0",
							"wlan1",
						},
						giNS | giWX | giIX | giUX | giWM | giCM | giRM: {
							"eth0",
							"eth1",
							"eth10",
							"enps0",
							"enps1",
							"eth15",
							"wlan0",
							"wlan1",
						},
					},
				}),
			)
		})
	})
})<|MERGE_RESOLUTION|>--- conflicted
+++ resolved
@@ -1,4 +1,4 @@
-// Copyright (c) 2019-2020 Tigera, Inc. All rights reserved.
+// Copyright (c) 2019-2021 Tigera, Inc. All rights reserved.
 //
 // Licensed under the Apache License, Version 2.0 (the "License");
 // you may not use this file except in compliance with the License.
@@ -118,7 +118,7 @@
 	"SrcServiceAccountMatch",
 	"HttpMatch",
 	"Metadata",
-<<<<<<< HEAD
+	"DstIpPortSetIds",
 
 	// Commercial fields
 	"LogPrefix",
@@ -128,9 +128,6 @@
 	// functional intersection with our XDP usage, which is for
 	// ingress only.
 	"DstDomainIpSetIds",
-=======
-	"DstIpPortSetIds",
->>>>>>> 22392d18
 )
 
 func testAllProtoRuleFieldsAreKnown() {
