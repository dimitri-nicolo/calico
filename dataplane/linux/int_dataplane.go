// Copyright (c) 2017-2019 Tigera, Inc. All rights reserved.
//
// Licensed under the Apache License, Version 2.0 (the "License");
// you may not use this file except in compliance with the License.
// You may obtain a copy of the License at
//
//     http://www.apache.org/licenses/LICENSE-2.0
//
// Unless required by applicable law or agreed to in writing, software
// distributed under the License is distributed on an "AS IS" BASIS,
// WITHOUT WARRANTIES OR CONDITIONS OF ANY KIND, either express or implied.
// See the License for the specific language governing permissions and
// limitations under the License.

package intdataplane

import (
	"context"
	"fmt"
	"io/ioutil"
	"net"
	"os"
	"reflect"
	"strconv"
	"strings"
	"sync"
	"syscall"
	"time"

	"github.com/prometheus/client_golang/prometheus"
	log "github.com/sirupsen/logrus"
	"github.com/vishvananda/netlink"

	"github.com/projectcalico/felix/bpf"
	"github.com/projectcalico/felix/calc"
	"github.com/projectcalico/felix/collector"
	"github.com/projectcalico/felix/ifacemonitor"
	"github.com/projectcalico/felix/ipsec"
	"github.com/projectcalico/felix/ipsets"
	"github.com/projectcalico/felix/iptables"
	"github.com/projectcalico/felix/jitter"
	"github.com/projectcalico/felix/labelindex"
	"github.com/projectcalico/felix/proto"
	"github.com/projectcalico/felix/routetable"
	"github.com/projectcalico/felix/rules"
	"github.com/projectcalico/felix/throttle"
	"github.com/projectcalico/libcalico-go/lib/health"
	"github.com/projectcalico/libcalico-go/lib/set"
)

const (
	// msgPeekLimit is the maximum number of messages we'll try to grab from the to-dataplane
	// channel before we apply the changes.  Higher values allow us to batch up more work on
	// the channel for greater throughput when we're under load (at cost of higher latency).
	msgPeekLimit = 100

	// Interface name used by kube-proxy to bind service ips.
	KubeIPVSInterface = "kube-ipvs0"
)

var (
	countDataplaneSyncErrors = prometheus.NewCounter(prometheus.CounterOpts{
		Name: "felix_int_dataplane_failures",
		Help: "Number of times dataplane updates failed and will be retried.",
	})
	countMessages = prometheus.NewCounterVec(prometheus.CounterOpts{
		Name: "felix_int_dataplane_messages",
		Help: "Number dataplane messages by type.",
	}, []string{"type"})
	summaryApplyTime = prometheus.NewSummary(prometheus.SummaryOpts{
		Name: "felix_int_dataplane_apply_time_seconds",
		Help: "Time in seconds that it took to apply a dataplane update.",
	})
	summaryBatchSize = prometheus.NewSummary(prometheus.SummaryOpts{
		Name: "felix_int_dataplane_msg_batch_size",
		Help: "Number of messages processed in each batch. Higher values indicate we're " +
			"doing more batching to try to keep up.",
	})
	summaryIfaceBatchSize = prometheus.NewSummary(prometheus.SummaryOpts{
		Name: "felix_int_dataplane_iface_msg_batch_size",
		Help: "Number of interface state messages processed in each batch. Higher " +
			"values indicate we're doing more batching to try to keep up.",
	})
	summaryAddrBatchSize = prometheus.NewSummary(prometheus.SummaryOpts{
		Name: "felix_int_dataplane_addr_msg_batch_size",
		Help: "Number of interface address messages processed in each batch. Higher " +
			"values indicate we're doing more batching to try to keep up.",
	})

	processStartTime time.Time
)

func init() {
	prometheus.MustRegister(countDataplaneSyncErrors)
	prometheus.MustRegister(summaryApplyTime)
	prometheus.MustRegister(countMessages)
	prometheus.MustRegister(summaryBatchSize)
	prometheus.MustRegister(summaryIfaceBatchSize)
	prometheus.MustRegister(summaryAddrBatchSize)
	processStartTime = time.Now()
}

type Config struct {
	Hostname string

	IPv6Enabled          bool
	RuleRendererOverride rules.RuleRenderer
	IPIPMTU              int
	VXLANMTU             int
	IgnoreLooseRPF       bool

	MaxIPSetSize int

	IptablesBackend                string
	IPSetsRefreshInterval          time.Duration
	RouteRefreshInterval           time.Duration
	DeviceRouteSourceAddress       net.IP
	DeviceRouteProtocol            int
	RemoveExternalRoutes           bool
	IptablesRefreshInterval        time.Duration
	IPSecPolicyRefreshInterval     time.Duration
	IptablesPostWriteCheckInterval time.Duration
	IptablesInsertMode             string
	IptablesLockFilePath           string
	IptablesLockTimeout            time.Duration
	IptablesLockProbeInterval      time.Duration
	XDPRefreshInterval             time.Duration

	NetlinkTimeout time.Duration

	RulesConfig rules.Config

	IfaceMonitorConfig ifacemonitor.Config

	StatusReportingInterval time.Duration

	ConfigChangedRestartCallback func()
	ChildExitedRestartCallback   func()

	PostInSyncCallback func()
	HealthAggregator   *health.HealthAggregator

	ExternalNodesCidrs []string

	XDPEnabled      bool
	XDPAllowGeneric bool

	SidecarAccelerationEnabled bool

	DebugSimulateDataplaneHangAfter time.Duration
	DebugUseShortPollIntervals      bool

	FelixHostname string
	NodeIP        net.IP

	IPSecPSK string
	// IPSecAllowUnsecuredTraffic controls whether
	// - IPsec is required for every packet (on a supported path), or
	// - IPsec is used opportunistically but unsecured traffic is still allowed.
	IPSecAllowUnsecuredTraffic bool
	IPSecIKEProposal           string
	IPSecESPProposal           string
	IPSecLogLevel              string
	IPSecRekeyTime             time.Duration

	// Optional stats collector
	Collector collector.Collector

	// Config for DNS policy.
	DNSCacheFile         string
	DNSCacheSaveInterval time.Duration

	LookPathOverride func(file string) (string, error)
}

// InternalDataplane implements an in-process Felix dataplane driver based on iptables
// and ipsets.  It communicates with the datastore-facing part of Felix via the
// Send/RecvMessage methods, which operate on the protobuf-defined API objects.
//
// Architecture
//
// The internal dataplane driver is organised around a main event loop, which handles
// update events from the datastore and dataplane.
//
// Each pass around the main loop has two phases.  In the first phase, updates are fanned
// out to "manager" objects, which calculate the changes that are needed and pass them to
// the dataplane programming layer.  In the second phase, the dataplane layer applies the
// updates in a consistent sequence.  The second phase is skipped until the datastore is
// in sync; this ensures that the first update to the dataplane applies a consistent
// snapshot.
//
// Having the dataplane layer batch updates has several advantages.  It is much more
// efficient to batch updates, since each call to iptables/ipsets has a high fixed cost.
// In addition, it allows for different managers to make updates without having to
// coordinate on their sequencing.
//
// Requirements on the API
//
// The internal dataplane does not do consistency checks on the incoming data (as the
// old Python-based driver used to do).  It expects to be told about dependent resources
// before they are needed and for their lifetime to exceed that of the resources that
// depend on them.  For example, it is important the the datastore layer send an
// IP set create event before it sends a rule that references that IP set.
type InternalDataplane struct {
	toDataplane   chan interface{}
	fromDataplane chan interface{}

	allIptablesTables    []*iptables.Table
	iptablesMangleTables []*iptables.Table
	iptablesNATTables    []*iptables.Table
	iptablesRawTables    []*iptables.Table
	iptablesFilterTables []*iptables.Table
	ipSets               []*ipsets.IPSets

	ipipManager          *ipipManager
	allHostsIpsetManager *allHostsIpsetManager

	ipSecPolTable  *ipsec.PolicyTable
	ipSecDataplane ipSecDataplane

	ifaceMonitor     *ifacemonitor.InterfaceMonitor
	ifaceUpdates     chan *ifaceUpdate
	ifaceAddrUpdates chan *ifaceAddrsUpdate

	endpointStatusCombiner *endpointStatusCombiner

	domainInfoStore   *domainInfoStore
	domainInfoChanges chan *domainInfoChanged

	allManagers             []Manager
	managersWithRouteTables []ManagerWithRouteTables
	ruleRenderer            rules.RuleRenderer

	lookupCache *calc.LookupsCache

	interfacePrefixes []string

	// dataplaneNeedsSync is set if the dataplane is dirty in some way, i.e. we need to
	// call apply().
	dataplaneNeedsSync bool
	// forceIPSetsRefresh is set by the IP sets refresh timer to indicate that we should
	// check the IP sets in the dataplane.
	forceIPSetsRefresh bool
	// forceRouteRefresh is set by the route refresh timer to indicate that we should
	// check the routes in the dataplane.
	forceRouteRefresh bool
	// forceXDPRefresh is set by the XDP refresh timer to indicate that we should
	// check the XDP state in the dataplane.
	forceXDPRefresh bool
	// doneFirstApply is set after we finish the first update to the dataplane. It indicates
	// that the dataplane should now be in sync.
	doneFirstApply bool

	reschedTimer *time.Timer
	reschedC     <-chan time.Time

	applyThrottle *throttle.Throttle

	config Config

	debugHangC <-chan time.Time

	// Channel used when the Felix top level wants the dataplane to stop.
	stopChan chan *sync.WaitGroup

	xdpState          *xdpState
	sockmapState      *sockmapState
	endpointsSourceV4 endpointsSource
	ipsetsSourceV4    ipsetsSource
	callbacks         *callbacks
}

const (
	healthName     = "int_dataplane"
	healthInterval = 10 * time.Second
)

func NewIntDataplaneDriver(config Config, stopChan chan *sync.WaitGroup) *InternalDataplane {
	log.WithField("config", config).Info("Creating internal dataplane driver.")
	ruleRenderer := config.RuleRendererOverride
	if ruleRenderer == nil {
		ruleRenderer = rules.NewRenderer(config.RulesConfig)
	}
	epMarkMapper := rules.NewEndpointMarkMapper(
		config.RulesConfig.IptablesMarkEndpoint,
		config.RulesConfig.IptablesMarkNonCaliEndpoint)

	dp := &InternalDataplane{
		toDataplane:       make(chan interface{}, msgPeekLimit),
		fromDataplane:     make(chan interface{}, 100),
		ruleRenderer:      ruleRenderer,
		interfacePrefixes: config.RulesConfig.WorkloadIfacePrefixes,
		ifaceMonitor:      ifacemonitor.New(config.IfaceMonitorConfig),
		ifaceUpdates:      make(chan *ifaceUpdate, 100),
		ifaceAddrUpdates:  make(chan *ifaceAddrsUpdate, 100),
		domainInfoChanges: make(chan *domainInfoChanged, 100),
		config:            config,
		applyThrottle:     throttle.New(10),
		stopChan:          stopChan,
	}
	dp.applyThrottle.Refill() // Allow the first apply() immediately.

	dp.ifaceMonitor.Callback = dp.onIfaceStateChange
	dp.ifaceMonitor.AddrCallback = dp.onIfaceAddrsChange

	// Most iptables tables need the same options.
	iptablesOptions := iptables.TableOptions{
		HistoricChainPrefixes: rules.AllHistoricChainNamePrefixes,
		InsertMode:            config.IptablesInsertMode,
		RefreshInterval:       config.IptablesRefreshInterval,
		PostWriteInterval:     config.IptablesPostWriteCheckInterval,
		LockTimeout:           config.IptablesLockTimeout,
		LockProbeInterval:     config.IptablesLockProbeInterval,
		BackendMode:           config.IptablesBackend,
		LookPathOverride:      config.LookPathOverride,
	}

	// However, the NAT tables need an extra cleanup regex.
	iptablesNATOptions := iptablesOptions
	iptablesNATOptions.ExtraCleanupRegexPattern = rules.HistoricInsertedNATRuleRegex

	featureDetector := iptables.NewFeatureDetector()
	iptablesFeatures := featureDetector.GetFeatures()

	var iptablesLock sync.Locker
	if iptablesFeatures.RestoreSupportsLock {
		log.Debug("Calico implementation of iptables lock disabled (because detected version of " +
			"iptables-restore will use its own implementation).")
		iptablesLock = dummyLock{}
	} else if config.IptablesLockTimeout <= 0 {
		log.Debug("Calico implementation of iptables lock disabled (by configuration).")
		iptablesLock = dummyLock{}
	} else {
		// Create the shared iptables lock.  This allows us to block other processes from
		// manipulating iptables while we make our updates.  We use a shared lock because we
		// actually do multiple updates in parallel (but to different tables), which is safe.
		log.WithField("timeout", config.IptablesLockTimeout).Debug(
			"Calico implementation of iptables lock enabled")
		iptablesLock = iptables.NewSharedLock(
			config.IptablesLockFilePath,
			config.IptablesLockTimeout,
			config.IptablesLockProbeInterval,
		)
	}

	mangleTableV4 := iptables.NewTable(
		"mangle",
		4,
		rules.RuleHashPrefix,
		iptablesLock,
		featureDetector,
		iptablesOptions)
	natTableV4 := iptables.NewTable(
		"nat",
		4,
		rules.RuleHashPrefix,
		iptablesLock,
		featureDetector,
		iptablesNATOptions,
	)
	rawTableV4 := iptables.NewTable(
		"raw",
		4,
		rules.RuleHashPrefix,
		iptablesLock,
		featureDetector,
		iptablesOptions)
	filterTableV4 := iptables.NewTable(
		"filter",
		4,
		rules.RuleHashPrefix,
		iptablesLock,
		featureDetector,
		iptablesOptions)
	ipSetsConfigV4 := config.RulesConfig.IPSetConfigV4
	ipSetsV4 := ipsets.NewIPSets(ipSetsConfigV4)
	dp.iptablesNATTables = append(dp.iptablesNATTables, natTableV4)
	dp.iptablesRawTables = append(dp.iptablesRawTables, rawTableV4)
	dp.iptablesMangleTables = append(dp.iptablesMangleTables, mangleTableV4)
	dp.iptablesFilterTables = append(dp.iptablesFilterTables, filterTableV4)
	dp.ipSets = append(dp.ipSets, ipSetsV4)

	if config.RulesConfig.VXLANEnabled {
		routeTableVXLAN := routetable.New([]string{"vxlan.calico"}, 4, true, config.NetlinkTimeout, config.DeviceRouteSourceAddress,
			config.DeviceRouteProtocol, true)

		vxlanManager := newVXLANManager(
			ipSetsV4,
			routeTableVXLAN,
			"vxlan.calico",
			config,
		)
		go vxlanManager.KeepVXLANDeviceInSync(config.VXLANMTU, 10*time.Second)
		dp.RegisterManager(vxlanManager)
	} else {
		// If VXLAN is not enabled, check to see if there is a VXLAN device and delete it if there is.
		log.Info("Checking if we need to clean up the VXLAN device")
		if link, err := netlink.LinkByName("vxlan.calico"); err != nil && err != syscall.ENODEV {
			log.WithError(err).Warnf("Failed to query VXLAN device")
		} else if err = netlink.LinkDel(link); err != nil {
			log.WithError(err).Error("Failed to delete unwanted VXLAN device")
		}
	}

	dp.endpointStatusCombiner = newEndpointStatusCombiner(dp.fromDataplane, config.IPv6Enabled)
	dp.domainInfoStore = newDomainInfoStore(dp.domainInfoChanges, &config)

	callbacks := newCallbacks()
	dp.callbacks = callbacks
	if config.XDPEnabled {
		if err := bpf.SupportsXDP(); err != nil {
			log.WithError(err).Warn("Can't enable XDP acceleration.")
		} else {
			st, err := NewXDPState(config.XDPAllowGeneric)
			if err != nil {
				log.WithError(err).Warn("Can't enable XDP acceleration.")
			} else {
				dp.xdpState = st
				dp.xdpState.PopulateCallbacks(callbacks)
				log.Info("XDP acceleration enabled.")
			}
		}
	} else {
		log.Info("XDP acceleration disabled.")
	}
	if dp.xdpState == nil {
		xdpState, err := NewXDPState(config.XDPAllowGeneric)
		if err == nil {
			if err := xdpState.WipeXDP(); err != nil {
				log.WithError(err).Warn("Failed to cleanup preexisting XDP state")
			}
		}
		// if we can't create an XDP state it means we couldn't get a working
		// bpffs so there's nothing to clean up
	}

	if config.SidecarAccelerationEnabled {
		if err := bpf.SupportsSockmap(); err != nil {
			log.WithError(err).Warn("Can't enable Sockmap acceleration.")
		} else {
			st, err := NewSockmapState()
			if err != nil {
				log.WithError(err).Warn("Can't enable Sockmap acceleration.")
			} else {
				dp.sockmapState = st
				dp.sockmapState.PopulateCallbacks(callbacks)

				if err := dp.sockmapState.SetupSockmapAcceleration(); err != nil {
					dp.sockmapState = nil
					log.WithError(err).Warn("Failed to set up Sockmap acceleration")
				} else {
					log.Info("Sockmap acceleration enabled.")
				}
			}
		}
	}

	if dp.sockmapState == nil {
		st, err := NewSockmapState()
		if err == nil {
			st.WipeSockmap(bpf.FindInBPFFSOnly)
		}
		// if we can't create a sockmap state it means we couldn't get a working
		// bpffs so there's nothing to clean up
	}

	ipsetsManager := newIPSetsManager(ipSetsV4, config.MaxIPSetSize, dp.domainInfoStore, callbacks)
	dp.RegisterManager(ipsetsManager)
	dp.ipsetsSourceV4 = ipsetsManager
	dp.RegisterManager(newHostIPManager(
		config.RulesConfig.WorkloadIfacePrefixes,
		rules.IPSetIDThisHostIPs,
		ipSetsV4,
		config.MaxIPSetSize))
	dp.RegisterManager(newPolicyManager(rawTableV4, mangleTableV4, filterTableV4, ruleRenderer, 4, callbacks))

	routeTableV4 := routetable.New(config.RulesConfig.WorkloadIfacePrefixes, 4, false, config.NetlinkTimeout,
		config.DeviceRouteSourceAddress, config.DeviceRouteProtocol, config.RemoveExternalRoutes)
	epManager := newEndpointManager(
		rawTableV4,
		mangleTableV4,
		filterTableV4,
		ruleRenderer,
		routeTableV4,
		4,
		epMarkMapper,
		config.RulesConfig.KubeIPVSSupportEnabled,
		config.RulesConfig.WorkloadIfacePrefixes,
		dp.endpointStatusCombiner.OnEndpointStatusUpdate,
		callbacks)
	dp.RegisterManager(epManager)
	dp.endpointsSourceV4 = epManager
	dp.RegisterManager(newFloatingIPManager(natTableV4, ruleRenderer, 4))
	dp.RegisterManager(newMasqManager(ipSetsV4, natTableV4, ruleRenderer, config.MaxIPSetSize, 4))
	if config.RulesConfig.IPIPEnabled {
		// Create and maintain the IPIP tunnel device
		dp.ipipManager = newIPIPManager(ipSetsV4, config.MaxIPSetSize, config.ExternalNodesCidrs)
	}

	if config.RulesConfig.IPIPEnabled || config.RulesConfig.IPSecEnabled {
		// Add a manger to keep the all-hosts IP set up to date.
		dp.allHostsIpsetManager = newAllHostsIpsetManager(ipSetsV4, config.MaxIPSetSize, config.ExternalNodesCidrs)
		dp.RegisterManager(dp.allHostsIpsetManager) // IPv4-only
	}

	if config.IPv6Enabled {
		mangleTableV6 := iptables.NewTable(
			"mangle",
			6,
			rules.RuleHashPrefix,
			iptablesLock,
			featureDetector,
			iptablesOptions,
		)
		natTableV6 := iptables.NewTable(
			"nat",
			6,
			rules.RuleHashPrefix,
			iptablesLock,
			featureDetector,
			iptablesNATOptions,
		)
		rawTableV6 := iptables.NewTable(
			"raw",
			6,
			rules.RuleHashPrefix,
			iptablesLock,
			featureDetector,
			iptablesOptions,
		)
		filterTableV6 := iptables.NewTable(
			"filter",
			6,
			rules.RuleHashPrefix,
			iptablesLock,
			featureDetector,
			iptablesOptions,
		)

		ipSetsConfigV6 := config.RulesConfig.IPSetConfigV6
		ipSetsV6 := ipsets.NewIPSets(ipSetsConfigV6)
		dp.ipSets = append(dp.ipSets, ipSetsV6)
		dp.iptablesNATTables = append(dp.iptablesNATTables, natTableV6)
		dp.iptablesRawTables = append(dp.iptablesRawTables, rawTableV6)
		dp.iptablesMangleTables = append(dp.iptablesMangleTables, mangleTableV6)
		dp.iptablesFilterTables = append(dp.iptablesFilterTables, filterTableV6)

		routeTableV6 := routetable.New(config.RulesConfig.WorkloadIfacePrefixes, 6, false, config.NetlinkTimeout, config.DeviceRouteSourceAddress, config.DeviceRouteProtocol, config.RemoveExternalRoutes)

		dp.RegisterManager(newIPSetsManager(ipSetsV6, config.MaxIPSetSize, dp.domainInfoStore, callbacks))
		dp.RegisterManager(newHostIPManager(
			config.RulesConfig.WorkloadIfacePrefixes,
			rules.IPSetIDThisHostIPs,
			ipSetsV6,
			config.MaxIPSetSize))
		dp.RegisterManager(newPolicyManager(rawTableV6, mangleTableV6, filterTableV6, ruleRenderer, 6, callbacks))
		dp.RegisterManager(newEndpointManager(
			rawTableV6,
			mangleTableV6,
			filterTableV6,
			ruleRenderer,
			routeTableV6,
			6,
			epMarkMapper,
			config.RulesConfig.KubeIPVSSupportEnabled,
			config.RulesConfig.WorkloadIfacePrefixes,
			dp.endpointStatusCombiner.OnEndpointStatusUpdate,
			callbacks))
		dp.RegisterManager(newFloatingIPManager(natTableV6, ruleRenderer, 6))
		dp.RegisterManager(newMasqManager(ipSetsV6, natTableV6, ruleRenderer, config.MaxIPSetSize, 6))
	}

	dp.allIptablesTables = append(dp.allIptablesTables, dp.iptablesMangleTables...)
	dp.allIptablesTables = append(dp.allIptablesTables, dp.iptablesNATTables...)
	dp.allIptablesTables = append(dp.allIptablesTables, dp.iptablesFilterTables...)
	dp.allIptablesTables = append(dp.allIptablesTables, dp.iptablesRawTables...)
<<<<<<< HEAD

	// We always create the IPsec policy table (the component that manipulates the IPsec dataplane).  That ensures
	// that we clean up our old policies if IPsec is disabled.
	ipsecEnabled := config.IPSecPSK != "" && config.IPSecESPProposal != "" && config.IPSecIKEProposal != "" && config.NodeIP != nil
	dp.ipSecPolTable = ipsec.NewPolicyTable(ipsec.ReqID, ipsecEnabled, config.DebugUseShortPollIntervals)
	if ipsecEnabled {
		// Set up IPsec.

		// Initialise charon main config file.
		charonConfig := ipsec.NewCharonConfig(ipsec.CharonConfigRootDir, ipsec.CharonMainConfigFile)
		charonConfig.SetLogLevel(config.IPSecLogLevel)
		charonConfig.SetBooleanOption(ipsec.CharonFollowRedirects, false)
		charonConfig.SetBooleanOption(ipsec.CharonMakeBeforeBreak, true)
		log.Infof("Initialising charon config %+v", charonConfig)
		charonConfig.RenderToFile()
		ikeDaemon := ipsec.NewCharonIKEDaemon(
			config.IPSecESPProposal,
			config.IPSecIKEProposal,
			config.IPSecRekeyTime,
			config.ChildExitedRestartCallback,
		)
		var charonWG sync.WaitGroup
		err := ikeDaemon.Start(context.Background(), &charonWG)
		if err != nil {
			log.WithError(err).Panic("error starting Charon.")
		}

		dp.ipSecDataplane = ipsec.NewDataplane(
			config.NodeIP,
			config.IPSecPSK,
			config.RulesConfig.IptablesMarkIPsec,
			dp.ipSecPolTable,
			ikeDaemon,
			config.IPSecAllowUnsecuredTraffic,
		)
		ipSecManager := newIPSecManager(dp.ipSecDataplane)
		dp.allManagers = append(dp.allManagers, ipSecManager)
	}
=======
>>>>>>> 544fcfeb

	// Register that we will report liveness and readiness.
	if config.HealthAggregator != nil {
		log.Info("Registering to report health.")
		config.HealthAggregator.RegisterReporter(
			healthName,
			&health.HealthReport{Live: true, Ready: true},
			healthInterval*2,
		)
	}

	if config.DebugSimulateDataplaneHangAfter != 0 {
		log.WithField("delay", config.DebugSimulateDataplaneHangAfter).Warn(
			"Simulating a dataplane hang.")
		dp.debugHangC = time.After(config.DebugSimulateDataplaneHangAfter)
	}

	// If required, subscribe to NFLog collection.
	if config.Collector != nil {
		log.Debug("Stats collection is required, subscribe to nflogs")
		config.Collector.SubscribeToNflog()
	}

	return dp
}

type Manager interface {
	// OnUpdate is called for each protobuf message from the datastore.  May either directly
	// send updates to the IPSets and iptables.Table objects (which will queue the updates
	// until the main loop instructs them to act) or (for efficiency) may wait until
	// a call to CompleteDeferredWork() to flush updates to the dataplane.
	OnUpdate(protoBufMsg interface{})
	// Called before the main loop flushes updates to the dataplane to allow for batched
	// work to be completed.
	CompleteDeferredWork() error
}

type ManagerWithRouteTables interface {
	Manager
	GetRouteTables() []routeTable
}

func (d *InternalDataplane) routeTables() []routeTable {
	var rts []routeTable
	for _, mrts := range d.managersWithRouteTables {
		rts = append(rts, mrts.GetRouteTables()...)
	}

	return rts
}

func (d *InternalDataplane) RegisterManager(mgr Manager) {
	switch mgr := mgr.(type) {
	case ManagerWithRouteTables:
		log.WithField("manager", mgr).Debug("registering ManagerWithRouteTables")
		d.managersWithRouteTables = append(d.managersWithRouteTables, mgr)
	}
	d.allManagers = append(d.allManagers, mgr)
}

func (d *InternalDataplane) Start() {
	// Do our start-of-day configuration.
	d.doStaticDataplaneConfig()

	// Then, start the worker threads.
	go d.loopUpdatingDataplane()
	go d.loopReportingStatus()
	go d.ifaceMonitor.MonitorInterfaces()

	// Start DNS response capture.
	d.domainInfoStore.Start()
}

// onIfaceStateChange is our interface monitor callback.  It gets called from the monitor's thread.
func (d *InternalDataplane) onIfaceStateChange(ifaceName string, state ifacemonitor.State) {
	log.WithFields(log.Fields{
		"ifaceName": ifaceName,
		"state":     state,
	}).Info("Linux interface state changed.")
	d.ifaceUpdates <- &ifaceUpdate{
		Name:  ifaceName,
		State: state,
	}
}

type ifaceUpdate struct {
	Name  string
	State ifacemonitor.State
}

// Check if current felix ipvs config is correct when felix gets an kube-ipvs0 interface update.
// If KubeIPVSInterface is UP and felix ipvs support is disabled (kube-proxy switched from iptables to ipvs mode),
// or if KubeIPVSInterface is DOWN and felix ipvs support is enabled (kube-proxy switched from ipvs to iptables mode),
// restart felix to pick up correct ipvs support mode.
func (d *InternalDataplane) checkIPVSConfigOnStateUpdate(state ifacemonitor.State) {
	if (!d.config.RulesConfig.KubeIPVSSupportEnabled && state == ifacemonitor.StateUp) ||
		(d.config.RulesConfig.KubeIPVSSupportEnabled && state == ifacemonitor.StateDown) {
		log.WithFields(log.Fields{
			"ipvsIfaceState": state,
			"ipvsSupport":    d.config.RulesConfig.KubeIPVSSupportEnabled,
		}).Info("kube-proxy mode changed. Restart felix.")
		d.config.ConfigChangedRestartCallback()
	}
}

// onIfaceAddrsChange is our interface address monitor callback.  It gets called
// from the monitor's thread.
func (d *InternalDataplane) onIfaceAddrsChange(ifaceName string, addrs set.Set) {
	log.WithFields(log.Fields{
		"ifaceName": ifaceName,
		"addrs":     addrs,
	}).Info("Linux interface addrs changed.")
	d.ifaceAddrUpdates <- &ifaceAddrsUpdate{
		Name:  ifaceName,
		Addrs: addrs,
	}
}

type ifaceAddrsUpdate struct {
	Name  string
	Addrs set.Set
}

func (d *InternalDataplane) SendMessage(msg interface{}) error {
	d.toDataplane <- msg
	return nil
}

func (d *InternalDataplane) RecvMessage() (interface{}, error) {
	return <-d.fromDataplane, nil
}

// doStaticDataplaneConfig sets up the kernel and our static iptables  chains.  Should be called
// once at start of day before starting the main loop.  The actual iptables programming is deferred
// to the main loop.
func (d *InternalDataplane) doStaticDataplaneConfig() {
	// Check/configure global kernel parameters.
	d.configureKernel()

	// Ensure that the default value of rp_filter is set to "strict" for newly-created
	// interfaces.  This is required to prevent a race between starting an interface and
	// Felix being able to configure it.
	err := writeProcSys("/proc/sys/net/ipv4/conf/default/rp_filter", "1")
	if err != nil {
<<<<<<< HEAD
		log.Warnf("failed to set strict reverse path filtering: %v\n", err)
	}

	// Enable conntrack packet and byte accounting.
	err = writeProcSys("/proc/sys/net/netfilter/nf_conntrack_acct", "1")
	if err != nil {
		log.Warnf("failed to set enable conntrack packet and byte accounting: %v\n", err)
=======
		log.Warnf("failed to set rp_filter to '1': %v\n", err)
>>>>>>> 544fcfeb
	}

	for _, t := range d.iptablesRawTables {
		rawChains := d.ruleRenderer.StaticRawTableChains(t.IPVersion)
		t.UpdateChains(rawChains)
		t.SetRuleInsertions("PREROUTING", []iptables.Rule{{
			Action: iptables.JumpAction{Target: rules.ChainRawPrerouting},
		}})
		t.SetRuleInsertions("OUTPUT", []iptables.Rule{{
			Action: iptables.JumpAction{Target: rules.ChainRawOutput},
		}})
	}

	for _, t := range d.iptablesFilterTables {
		filterChains := d.ruleRenderer.StaticFilterTableChains(t.IPVersion)
		t.UpdateChains(filterChains)
		t.SetRuleInsertions("FORWARD", []iptables.Rule{{
			Action: iptables.JumpAction{Target: rules.ChainFilterForward},
		}})
		t.SetRuleInsertions("INPUT", []iptables.Rule{{
			Action: iptables.JumpAction{Target: rules.ChainFilterInput},
		}})
		t.SetRuleInsertions("OUTPUT", []iptables.Rule{{
			Action: iptables.JumpAction{Target: rules.ChainFilterOutput},
		}})
	}

	if d.config.RulesConfig.IPIPEnabled {
		log.Info("IPIP enabled, starting thread to keep tunnel configuration in sync.")
		go d.ipipManager.KeepIPIPDeviceInSync(
			d.config.IPIPMTU,
			d.config.RulesConfig.IPIPTunnelAddress,
		)
	} else {
		log.Info("IPIP disabled. Not starting tunnel update thread.")
	}

	for _, t := range d.iptablesNATTables {
		t.UpdateChains(d.ruleRenderer.StaticNATTableChains(t.IPVersion))
		t.SetRuleInsertions("PREROUTING", []iptables.Rule{{
			Action: iptables.JumpAction{Target: rules.ChainNATPrerouting},
		}})
		t.SetRuleInsertions("POSTROUTING", []iptables.Rule{{
			Action: iptables.JumpAction{Target: rules.ChainNATPostrouting},
		}})
		t.SetRuleInsertions("OUTPUT", []iptables.Rule{{
			Action: iptables.JumpAction{Target: rules.ChainNATOutput},
		}})
	}

	for _, t := range d.iptablesMangleTables {
		t.UpdateChains(d.ruleRenderer.StaticMangleTableChains(t.IPVersion))
		t.SetRuleInsertions("PREROUTING", []iptables.Rule{{
			Action: iptables.JumpAction{Target: rules.ChainManglePrerouting},
		}})
	}

	if d.xdpState != nil {
		if err := d.setXDPFailsafePorts(); err != nil {
			log.Warnf("failed to set XDP failsafe ports, disabling XDP: %v", err)
			d.shutdownXDPCompletely()
		}
	}
}

func stringToProtocol(protocol string) (labelindex.IPSetPortProtocol, error) {
	switch protocol {
	case "tcp":
		return labelindex.ProtocolTCP, nil
	case "udp":
		return labelindex.ProtocolUDP, nil
	}
	return labelindex.ProtocolNone, fmt.Errorf("unknown protocol %q", protocol)
}

func (d *InternalDataplane) setXDPFailsafePorts() error {
	inboundPorts := d.config.RulesConfig.FailsafeInboundHostPorts

	if _, err := d.xdpState.common.bpfLib.NewFailsafeMap(); err != nil {
		return err
	}

	for _, p := range inboundPorts {
		proto, err := stringToProtocol(p.Protocol)
		if err != nil {
			return err
		}

		if err := d.xdpState.common.bpfLib.UpdateFailsafeMap(uint8(proto), p.Port); err != nil {
			return err
		}
	}

	log.Infof("Set XDP failsafe ports: %+v", inboundPorts)
	return nil
}

func (d *InternalDataplane) shutdownXDPCompletely() {
	if d.xdpState == nil {
		return
	}
	if d.callbacks != nil {
		d.xdpState.DepopulateCallbacks(d.callbacks)
	}
	success := false
	maxTries := 10
	for i := 0; i < maxTries; i++ {
		err := d.xdpState.WipeXDP()
		if err == nil {
			success = true
			break
		}
		log.WithError(err).WithField("try", i).Warn("failed to wipe the XDP state")
	}
	if !success {
		log.Panicf("Failed to wipe the XDP state after %d tries", maxTries)
	}
	d.xdpState = nil
}

func (d *InternalDataplane) loopUpdatingDataplane() {
	log.Info("Started internal iptables dataplane driver loop")
	healthTicks := time.NewTicker(healthInterval).C
	d.reportHealth()

	// Retry any failed operations every 10s.
	retryTicker := time.NewTicker(10 * time.Second)

	// If configured, start tickers to refresh the IP sets and routing table entries.
	var ipSetsRefreshC <-chan time.Time
	if d.config.IPSetsRefreshInterval > 0 {
		log.WithField("interval", d.config.IptablesRefreshInterval).Info(
			"Will refresh IP sets on timer")
		refreshTicker := jitter.NewTicker(
			d.config.IPSetsRefreshInterval,
			d.config.IPSetsRefreshInterval/10,
		)
		ipSetsRefreshC = refreshTicker.C
	}
	var routeRefreshC <-chan time.Time
	if d.config.RouteRefreshInterval > 0 {
		log.WithField("interval", d.config.RouteRefreshInterval).Info(
			"Will refresh routes on timer")
		refreshTicker := jitter.NewTicker(
			d.config.RouteRefreshInterval,
			d.config.RouteRefreshInterval/10,
		)
		routeRefreshC = refreshTicker.C
	}
	var xdpRefreshC <-chan time.Time
	if d.config.XDPRefreshInterval > 0 && d.xdpState != nil {
		log.WithField("interval", d.config.XDPRefreshInterval).Info(
			"Will refresh XDP on timer")
		refreshTicker := jitter.NewTicker(
			d.config.XDPRefreshInterval,
			d.config.XDPRefreshInterval/10,
		)
		xdpRefreshC = refreshTicker.C
	}
	var ipSecRefreshC <-chan time.Time
	if d.config.IPSecPolicyRefreshInterval > 0 {
		log.WithField("interval", d.config.IPSecPolicyRefreshInterval).Info(
			"Will recheck IPsec policy on timer")
		refreshTicker := jitter.NewTicker(
			d.config.IPSecPolicyRefreshInterval,
			d.config.IPSecPolicyRefreshInterval/10,
		)
		ipSecRefreshC = refreshTicker.C
	}

	// Fill the apply throttle leaky bucket.
	throttleC := jitter.NewTicker(100*time.Millisecond, 10*time.Millisecond).C
	beingThrottled := false

	datastoreInSync := false

	processMsgFromCalcGraph := func(msg interface{}) {
		log.WithField("msg", proto.MsgStringer{Msg: msg}).Infof(
			"Received %T update from calculation graph", msg)
		d.recordMsgStat(msg)
		for _, mgr := range d.allManagers {
			mgr.OnUpdate(msg)
		}
		switch msg.(type) {
		case *proto.InSync:
			log.WithField("timeSinceStart", time.Since(processStartTime)).Info(
				"Datastore in sync, flushing the dataplane for the first time...")
			datastoreInSync = true
		}
	}

	processIfaceUpdate := func(ifaceUpdate *ifaceUpdate) {
		log.WithField("msg", ifaceUpdate).Info("Received interface update")
		if ifaceUpdate.Name == KubeIPVSInterface {
			d.checkIPVSConfigOnStateUpdate(ifaceUpdate.State)
			return
		}

		for _, mgr := range d.allManagers {
			mgr.OnUpdate(ifaceUpdate)
		}

		for _, mgr := range d.managersWithRouteTables {
			for _, routeTable := range mgr.GetRouteTables() {
				routeTable.OnIfaceStateChanged(ifaceUpdate.Name, ifaceUpdate.State)
			}
		}
	}

	processAddrsUpdate := func(ifaceAddrsUpdate *ifaceAddrsUpdate) {
		log.WithField("msg", ifaceAddrsUpdate).Info("Received interface addresses update")
		for _, mgr := range d.allManagers {
			mgr.OnUpdate(ifaceAddrsUpdate)
		}
	}

	for {
		select {
		case msg := <-d.toDataplane:
			// Process the message we received, then opportunistically process any other
			// pending messages.
			batchSize := 1
			processMsgFromCalcGraph(msg)
		msgLoop1:
			for i := 0; i < msgPeekLimit; i++ {
				select {
				case msg := <-d.toDataplane:
					processMsgFromCalcGraph(msg)
					batchSize++
				default:
					// Channel blocked so we must be caught up.
					break msgLoop1
				}
			}
			d.dataplaneNeedsSync = true
			summaryBatchSize.Observe(float64(batchSize))
		case ifaceUpdate := <-d.ifaceUpdates:
			// Process the message we received, then opportunistically process any other
			// pending messages.
			batchSize := 1
			processIfaceUpdate(ifaceUpdate)
		msgLoop2:
			for i := 0; i < msgPeekLimit; i++ {
				select {
				case ifaceUpdate := <-d.ifaceUpdates:
					processIfaceUpdate(ifaceUpdate)
					batchSize++
				default:
					// Channel blocked so we must be caught up.
					break msgLoop2
				}
			}
			d.dataplaneNeedsSync = true
			summaryIfaceBatchSize.Observe(float64(batchSize))
		case ifaceAddrsUpdate := <-d.ifaceAddrUpdates:
			batchSize := 1
			processAddrsUpdate(ifaceAddrsUpdate)
		msgLoop3:
			for i := 0; i < msgPeekLimit; i++ {
				select {
				case ifaceAddrsUpdate := <-d.ifaceAddrUpdates:
					processAddrsUpdate(ifaceAddrsUpdate)
					batchSize++
				default:
					// Channel blocked so we must be caught up.
					break msgLoop3
				}
			}
			summaryAddrBatchSize.Observe(float64(batchSize))
			d.dataplaneNeedsSync = true
		case domainInfoChange := <-d.domainInfoChanges:
			// Opportunistically read and coalesce other domain change signals that are
			// already pending on this channel.
			domainChangeSignals := []*domainInfoChanged{domainInfoChange}
			domainsChanged := set.From(domainInfoChange.domain)
		domainChangeLoop:
			for {
				select {
				case domainInfoChange := <-d.domainInfoChanges:
					if !domainsChanged.Contains(domainInfoChange.domain) {
						domainChangeSignals = append(domainChangeSignals, domainInfoChange)
						domainsChanged.Add(domainInfoChange.domain)
					}
				default:
					// Channel blocked so we've caught up.
					break domainChangeLoop
				}
			}
			for _, domainInfoChange = range domainChangeSignals {
				for _, mgr := range d.allManagers {
					if handler, ok := mgr.(DomainInfoChangeHandler); ok {
						if handler.OnDomainInfoChange(domainInfoChange) {
							d.dataplaneNeedsSync = true
						}
					}
				}
			}
		case <-ipSetsRefreshC:
			log.Debug("Refreshing IP sets state")
			d.forceIPSetsRefresh = true
			d.dataplaneNeedsSync = true
		case <-routeRefreshC:
			log.Debug("Refreshing routes")
			d.forceRouteRefresh = true
			d.dataplaneNeedsSync = true
		case <-xdpRefreshC:
			log.Debug("Refreshing XDP")
			d.forceXDPRefresh = true
			d.dataplaneNeedsSync = true
		case <-ipSecRefreshC:
			d.ipSecPolTable.QueueResync()
		case <-d.reschedC:
			log.Debug("Reschedule kick received")
			d.dataplaneNeedsSync = true
			// nil out the channel to record that the timer is now inactive.
			d.reschedC = nil
		case <-throttleC:
			d.applyThrottle.Refill()
		case <-healthTicks:
			d.reportHealth()
		case <-retryTicker.C:
		case <-d.debugHangC:
			log.Warning("Debug hang simulation timer popped, hanging the dataplane!!")
			time.Sleep(1 * time.Hour)
			log.Panic("Woke up after 1 hour, something's probably wrong with the test.")
		case stopWG := <-d.stopChan:
			defer stopWG.Done()
			if err := d.domainInfoStore.saveMappingsV1(); err != nil {
				log.WithError(err).Warning("Failed to save mappings to file on Felix shutdown")

			}
			return
		}

		if datastoreInSync && d.dataplaneNeedsSync {
			// Dataplane is out-of-sync, check if we're throttled.
			if d.applyThrottle.Admit() {
				if beingThrottled && d.applyThrottle.WouldAdmit() {
					log.Info("Dataplane updates no longer throttled")
					beingThrottled = false
				}
				log.Info("Applying dataplane updates")
				applyStart := time.Now()

				// Actually apply the changes to the dataplane.
				d.apply()

				// Record stats.
				applyTime := time.Since(applyStart)
				summaryApplyTime.Observe(applyTime.Seconds())

				if d.dataplaneNeedsSync {
					// Dataplane is still dirty, record an error.
					countDataplaneSyncErrors.Inc()
				}
				log.WithField("msecToApply", applyTime.Seconds()*1000.0).Info(
					"Finished applying updates to dataplane.")

				if !d.doneFirstApply {
					log.WithField(
						"secsSinceStart", time.Since(processStartTime).Seconds(),
					).Info("Completed first update to dataplane.")
					d.doneFirstApply = true
					if d.config.PostInSyncCallback != nil {
						d.config.PostInSyncCallback()
					}
				}
				d.reportHealth()
			} else {
				if !beingThrottled {
					log.Info("Dataplane updates throttled")
					beingThrottled = true
				}
			}
		}
	}
}

func (d *InternalDataplane) configureKernel() {
	// For IPv4, we rely on the kernel's reverse path filtering to prevent workloads from
	// spoofing their IP addresses.
	//
	// The RPF check for a particular interface is controlled by several sysctls:
	//
	//     - ipv4.conf.all.rp_filter is a global override
	//     - ipv4.conf.default.rp_filter controls the value that is set on a newly created
	//       interface
	//     - ipv4.conf.<interface>.rp_filter controls a particular interface.
	//
	// The algorithm for combining the global override and per-interface values is to take the
	// *numeric* maximum between the two.  The values are: 0=off, 1=strict, 2=loose.  "loose"
	// is not suitable for Calico since it would allow workloads to spoof packets from other
	// workloads on the same host.  Hence, we need the global override to be <=1 or it would
	// override the per-interface setting to "strict" that we require.
	//
	// Unless the IgnoreLooseRPF flag is set, we bail out rather than simply setting it
	// because setting 2, "loose", is unusual and it is likely to have been set deliberately.
	rpFilter, err := readRPFilter()
	if err != nil {
		logCxt := log.WithError(err)
		if d.config.IgnoreLooseRPF {
			logCxt.Error("Failed to read kernel's rp_filter value from /proc/sys. " +
				"Ignoring due to IgnoreLooseRPF setting.")
		} else {
			logCxt.Fatal("Failed to read kernel's rp_filter value from /proc/sys")
		}
	} else if rpFilter > 1 {
		if d.config.IgnoreLooseRPF {
			log.Warn("Kernel's RPF check is set to 'loose' and IgnoreLooseRPF " +
				"set to true.  Calico will not be able to prevent workloads " +
				"from spoofing their source IP.  Please ensure that some " +
				"other anti-spoofing mechanism is in place (such as running " +
				"only non-privileged containers).")
		} else {
			log.Fatal("Kernel's RPF check is set to 'loose'.  This would " +
				"allow endpoints to spoof their IP address.  Calico " +
				"requires net.ipv4.conf.all.rp_filter to be set to " +
				"0 or 1. If you require loose RPF and you are not concerned " +
				"about spoofing, this check can be disabled by setting the " +
				"IgnoreLooseRPF configuration parameter to 'true'.")
		}
	}

	// Make sure the default for new interfaces is set to strict checking so that there's no
	// race when a new interface is added and felix hasn't configured it yet.
	err = writeProcSys("/proc/sys/net/ipv4/conf/default/rp_filter", "1")
	if err != nil {
		log.Warnf("failed to set rp_filter to '1': %v\n", err)
	}
}

func readRPFilter() (value int64, err error) {
	f, err := os.Open("/proc/sys/net/ipv4/conf/all/rp_filter")
	if err != nil {
		return
	}
	rpFilterBytes, err := ioutil.ReadAll(f)
	if err != nil {
		return
	}
	value, err = strconv.ParseInt(strings.Trim(string(rpFilterBytes), "\n"), 10, 64)
	return
}

func (d *InternalDataplane) recordMsgStat(msg interface{}) {
	typeName := reflect.ValueOf(msg).Elem().Type().Name()
	countMessages.WithLabelValues(typeName).Inc()
}

func (d *InternalDataplane) apply() {
	// Update sequencing is important here because iptables rules have dependencies on ipsets.
	// Creating a rule that references an unknown IP set fails, as does deleting an IP set that
	// is in use.

	// Unset the needs-sync flag, we'll set it again if something fails.
	d.dataplaneNeedsSync = false

	// First, give the managers a chance to update IP sets and iptables.
	for _, mgr := range d.allManagers {
		err := mgr.CompleteDeferredWork()
		if err != nil {
			log.WithField("manager", mgr).WithError(err).Debug("couldn't complete deferred work for manager, will try again later")
			d.dataplaneNeedsSync = true
		}
	}

	if d.xdpState != nil {
		if d.forceXDPRefresh {
			// Refresh timer popped.
			d.xdpState.QueueResync()
			d.forceXDPRefresh = false
		}

		var applyXDPError error
		d.xdpState.ProcessPendingDiffState(d.endpointsSourceV4)
		if err := d.applyXDPActions(); err != nil {
			applyXDPError = err
		} else {
			err := d.xdpState.ProcessMemberUpdates()
			d.xdpState.DropPendingDiffState()
			if err != nil {
				log.WithError(err).Warning("Failed to process XDP member updates, will resync later...")
				if err := d.applyXDPActions(); err != nil {
					applyXDPError = err
				}
			}
			d.xdpState.UpdateState()
		}
		if applyXDPError != nil {
			log.WithError(applyXDPError).Info("Applying XDP actions did not succeed, disabling XDP")
			d.shutdownXDPCompletely()
		}
	}

	d.ipSecPolTable.Apply()

	if d.forceRouteRefresh {
		// Refresh timer popped.
		for _, r := range d.routeTables() {
			// Queue a resync on the next Apply().
			r.QueueResync()
		}
		d.forceRouteRefresh = false
	}

	if d.forceIPSetsRefresh {
		// Refresh timer popped.
		for _, r := range d.ipSets {
			// Queue a resync on the next Apply().
			r.QueueResync()
		}
		d.forceIPSetsRefresh = false
	}

	// Next, create/update IP sets.  We defer deletions of IP sets until after we update
	// iptables.
	var ipSetsWG sync.WaitGroup
	for _, ipSets := range d.ipSets {
		ipSetsWG.Add(1)
		go func(ipSets *ipsets.IPSets) {
			ipSets.ApplyUpdates()
			ipSetsWG.Done()
		}(ipSets)
	}

	// Update the routing table in parallel with the other updates.  We'll wait for it to finish
	// before we return.
	var routesWG sync.WaitGroup
	for _, r := range d.routeTables() {
		routesWG.Add(1)
		go func(r routeTable) {
			err := r.Apply()
			if err != nil {
				log.Warn("Failed to synchronize routing table, will retry...")
				d.dataplaneNeedsSync = true
			}
			routesWG.Done()
		}(r)
	}

	// Wait for the IP sets update to finish.  We can't update iptables until it has.
	ipSetsWG.Wait()

	// Update iptables, this should sever any references to now-unused IP sets.
	var reschedDelayMutex sync.Mutex
	var reschedDelay time.Duration
	var iptablesWG sync.WaitGroup
	for _, t := range d.allIptablesTables {
		iptablesWG.Add(1)
		go func(t *iptables.Table) {
			tableReschedAfter := t.Apply()

			reschedDelayMutex.Lock()
			defer reschedDelayMutex.Unlock()
			if tableReschedAfter != 0 && (reschedDelay == 0 || tableReschedAfter < reschedDelay) {
				reschedDelay = tableReschedAfter
			}
			iptablesWG.Done()
		}(t)
	}
	iptablesWG.Wait()

	// Now clean up any left-over IP sets.
	for _, ipSets := range d.ipSets {
		ipSetsWG.Add(1)
		go func(s *ipsets.IPSets) {
			s.ApplyDeletions()
			ipSetsWG.Done()
		}(ipSets)
	}
	ipSetsWG.Wait()

	// Wait for the route updates to finish.
	routesWG.Wait()

	// And publish and status updates.
	d.endpointStatusCombiner.Apply()

	// Set up any needed rescheduling kick.
	if d.reschedC != nil {
		// We have an active rescheduling timer, stop it so we can restart it with a
		// different timeout below if it is still needed.
		// This snippet comes from the docs for Timer.Stop().
		if !d.reschedTimer.Stop() {
			// Timer had already popped, drain its channel.
			<-d.reschedC
		}
		// Nil out our copy of the channel to record that the timer is inactive.
		d.reschedC = nil
	}
	if reschedDelay != 0 {
		// We need to reschedule.
		log.WithField("delay", reschedDelay).Debug("Asked to reschedule.")
		if d.reschedTimer == nil {
			// First time, create the timer.
			d.reschedTimer = time.NewTimer(reschedDelay)
		} else {
			// Have an existing timer, reset it.
			d.reschedTimer.Reset(reschedDelay)
		}
		d.reschedC = d.reschedTimer.C
	}
}

func (d *InternalDataplane) applyXDPActions() error {
	var err error
	for i := 0; i < 10; i++ {
		err = d.xdpState.ResyncIfNeeded(d.ipsetsSourceV4)
		if err != nil {
			return err
		}
		if err = d.xdpState.ApplyBPFActions(d.ipsetsSourceV4); err == nil {
			return nil
		} else {
			log.WithError(err).Info("Applying XDP BPF actions did not succeed, will retry with resync...")
		}
	}
	return err
}

func (d *InternalDataplane) loopReportingStatus() {
	log.Info("Started internal status report thread")
	if d.config.StatusReportingInterval <= 0 {
		log.Info("Process status reports disabled")
		return
	}
	// Wait before first report so that we don't check in if we're in a tight cyclic restart.
	time.Sleep(10 * time.Second)
	for {
		uptimeSecs := time.Since(processStartTime).Seconds()
		d.fromDataplane <- &proto.ProcessStatusUpdate{
			IsoTimestamp: time.Now().UTC().Format(time.RFC3339),
			Uptime:       uptimeSecs,
		}
		time.Sleep(d.config.StatusReportingInterval)
	}
}

// iptablesTable is a shim interface for iptables.Table.
type iptablesTable interface {
	UpdateChain(chain *iptables.Chain)
	UpdateChains([]*iptables.Chain)
	RemoveChains([]*iptables.Chain)
	RemoveChainByName(name string)
}

func (d *InternalDataplane) reportHealth() {
	if d.config.HealthAggregator != nil {
		d.config.HealthAggregator.Report(
			healthName,
			&health.HealthReport{Live: true, Ready: d.doneFirstApply},
		)
	}
}

type dummyLock struct{}

func (d dummyLock) Lock() {

}

func (d dummyLock) Unlock() {

}<|MERGE_RESOLUTION|>--- conflicted
+++ resolved
@@ -574,7 +574,6 @@
 	dp.allIptablesTables = append(dp.allIptablesTables, dp.iptablesNATTables...)
 	dp.allIptablesTables = append(dp.allIptablesTables, dp.iptablesFilterTables...)
 	dp.allIptablesTables = append(dp.allIptablesTables, dp.iptablesRawTables...)
-<<<<<<< HEAD
 
 	// We always create the IPsec policy table (the component that manipulates the IPsec dataplane).  That ensures
 	// that we clean up our old policies if IPsec is disabled.
@@ -613,8 +612,6 @@
 		ipSecManager := newIPSecManager(dp.ipSecDataplane)
 		dp.allManagers = append(dp.allManagers, ipSecManager)
 	}
-=======
->>>>>>> 544fcfeb
 
 	// Register that we will report liveness and readiness.
 	if config.HealthAggregator != nil {
@@ -759,7 +756,6 @@
 	// Felix being able to configure it.
 	err := writeProcSys("/proc/sys/net/ipv4/conf/default/rp_filter", "1")
 	if err != nil {
-<<<<<<< HEAD
 		log.Warnf("failed to set strict reverse path filtering: %v\n", err)
 	}
 
@@ -767,9 +763,6 @@
 	err = writeProcSys("/proc/sys/net/netfilter/nf_conntrack_acct", "1")
 	if err != nil {
 		log.Warnf("failed to set enable conntrack packet and byte accounting: %v\n", err)
-=======
-		log.Warnf("failed to set rp_filter to '1': %v\n", err)
->>>>>>> 544fcfeb
 	}
 
 	for _, t := range d.iptablesRawTables {
