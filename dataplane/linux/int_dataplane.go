--- conflicted
+++ resolved
@@ -27,19 +27,6 @@
 	"syscall"
 	"time"
 
-<<<<<<< HEAD
-	"github.com/projectcalico/felix/capture"
-=======
-	"golang.zx2c4.com/wireguard/wgctrl/wgtypes"
-
-	"github.com/projectcalico/felix/bpf/state"
-	"github.com/projectcalico/felix/bpf/tc"
-	"github.com/projectcalico/felix/idalloc"
-	"github.com/projectcalico/felix/logutils"
-
-	"k8s.io/client-go/kubernetes"
->>>>>>> 20195d1b
-
 	"github.com/prometheus/client_golang/prometheus"
 	"github.com/sirupsen/logrus"
 	log "github.com/sirupsen/logrus"
@@ -47,10 +34,6 @@
 	"golang.org/x/sys/unix"
 	"golang.zx2c4.com/wireguard/wgctrl/wgtypes"
 	"k8s.io/client-go/kubernetes"
-
-	cprometheus "github.com/projectcalico/libcalico-go/lib/prometheus"
-
-	lclogutils "github.com/projectcalico/libcalico-go/lib/logutils"
 
 	"github.com/projectcalico/felix/bpf"
 	"github.com/projectcalico/felix/bpf/arp"
@@ -64,6 +47,7 @@
 	"github.com/projectcalico/felix/bpf/state"
 	"github.com/projectcalico/felix/bpf/tc"
 	"github.com/projectcalico/felix/calc"
+	"github.com/projectcalico/felix/capture"
 	"github.com/projectcalico/felix/collector"
 	"github.com/projectcalico/felix/idalloc"
 	"github.com/projectcalico/felix/ifacemonitor"
@@ -72,17 +56,16 @@
 	"github.com/projectcalico/felix/iptables"
 	"github.com/projectcalico/felix/jitter"
 	"github.com/projectcalico/felix/labelindex"
+	"github.com/projectcalico/felix/logutils"
 	"github.com/projectcalico/felix/proto"
 	"github.com/projectcalico/felix/routetable"
 	"github.com/projectcalico/felix/rules"
 	"github.com/projectcalico/felix/throttle"
 	"github.com/projectcalico/felix/wireguard"
-<<<<<<< HEAD
 	"github.com/projectcalico/libcalico-go/lib/health"
 	lclogutils "github.com/projectcalico/libcalico-go/lib/logutils"
+	cprometheus "github.com/projectcalico/libcalico-go/lib/prometheus"
 	"github.com/projectcalico/libcalico-go/lib/set"
-=======
->>>>>>> 20195d1b
 )
 
 const (
@@ -409,7 +392,6 @@
 	}
 
 	dp := &InternalDataplane{
-<<<<<<< HEAD
 		toDataplane:       make(chan interface{}, msgPeekLimit),
 		fromDataplane:     make(chan interface{}, 100),
 		ruleRenderer:      ruleRenderer,
@@ -419,18 +401,8 @@
 		domainInfoChanges: make(chan *domainInfoChanged, 100),
 		config:            config,
 		applyThrottle:     throttle.New(10),
+		loopSummarizer:    logutils.NewSummarizer("dataplane reconciliation loops"),
 		stopChan:          stopChan,
-=======
-		toDataplane:      make(chan interface{}, msgPeekLimit),
-		fromDataplane:    make(chan interface{}, 100),
-		ruleRenderer:     ruleRenderer,
-		ifaceMonitor:     ifacemonitor.New(config.IfaceMonitorConfig),
-		ifaceUpdates:     make(chan *ifaceUpdate, 100),
-		ifaceAddrUpdates: make(chan *ifaceAddrsUpdate, 100),
-		config:           config,
-		applyThrottle:    throttle.New(10),
-		loopSummarizer:   logutils.NewSummarizer("dataplane reconciliation loops"),
->>>>>>> 20195d1b
 	}
 	dp.applyThrottle.Refill() // Allow the first apply() immediately.
 
@@ -531,12 +503,8 @@
 
 	if config.RulesConfig.VXLANEnabled {
 		routeTableVXLAN := routetable.New([]string{"^vxlan.calico$"}, 4, true, config.NetlinkTimeout,
-<<<<<<< HEAD
-			config.DeviceRouteSourceAddress, config.DeviceRouteProtocol, true, unix.RT_TABLE_UNSPEC)
-=======
-			config.DeviceRouteSourceAddress, config.DeviceRouteProtocol, true, 0,
+			config.DeviceRouteSourceAddress, config.DeviceRouteProtocol, true, unix.RT_TABLE_UNSPEC,
 			dp.loopSummarizer)
->>>>>>> 20195d1b
 
 		vxlanManager := newVXLANManager(
 			ipSetsV4,
@@ -818,12 +786,8 @@
 	}
 
 	routeTableV4 := routetable.New(interfaceRegexes, 4, false, config.NetlinkTimeout,
-<<<<<<< HEAD
-		config.DeviceRouteSourceAddress, config.DeviceRouteProtocol, config.RemoveExternalRoutes, unix.RT_TABLE_UNSPEC)
-=======
-		config.DeviceRouteSourceAddress, config.DeviceRouteProtocol, config.RemoveExternalRoutes, 0,
+		config.DeviceRouteSourceAddress, config.DeviceRouteProtocol, config.RemoveExternalRoutes, unix.RT_TABLE_UNSPEC,
 		dp.loopSummarizer)
->>>>>>> 20195d1b
 
 	epManager := newEndpointManager(
 		rawTableV4,
@@ -921,12 +885,8 @@
 
 		routeTableV6 := routetable.New(
 			interfaceRegexes, 6, false, config.NetlinkTimeout,
-<<<<<<< HEAD
-			config.DeviceRouteSourceAddress, config.DeviceRouteProtocol, config.RemoveExternalRoutes, unix.RT_TABLE_UNSPEC)
-=======
-			config.DeviceRouteSourceAddress, config.DeviceRouteProtocol, config.RemoveExternalRoutes, 0,
-			dp.loopSummarizer)
->>>>>>> 20195d1b
+			config.DeviceRouteSourceAddress, config.DeviceRouteProtocol, config.RemoveExternalRoutes,
+			unix.RT_TABLE_UNSPEC, dp.loopSummarizer)
 
 		if !config.BPFEnabled {
 			dp.RegisterManager(newIPSetsManager(ipSetsV6, config.MaxIPSetSize, dp.domainInfoStore, callbacks))
