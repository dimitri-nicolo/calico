<<<<<<< HEAD
// Copyright (c) 2017-2020 Tigera, Inc. All rights reserved.
=======
// Copyright (c) 2020 Tigera, Inc. All rights reserved.
>>>>>>> aa0a22d9
//
// Licensed under the Apache License, Version 2.0 (the "License");
// you may not use this file except in compliance with the License.
// You may obtain a copy of the License at
//
//     http://www.apache.org/licenses/LICENSE-2.0
//
// Unless required by applicable law or agreed to in writing, software
// distributed under the License is distributed on an "AS IS" BASIS,
// WITHOUT WARRANTIES OR CONDITIONS OF ANY KIND, either express or implied.
// See the License for the specific language governing permissions and
// limitations under the License.

package intdataplane

import (
	"context"
	"fmt"
	"net"
	"reflect"
	"regexp"
	"sync"
	"syscall"
	"time"

	"github.com/projectcalico/felix/bpf/state"
	"github.com/projectcalico/felix/bpf/tc"

	"github.com/projectcalico/felix/idalloc"

	"k8s.io/client-go/kubernetes"

	"github.com/prometheus/client_golang/prometheus"
	log "github.com/sirupsen/logrus"
	"github.com/vishvananda/netlink"

	"github.com/projectcalico/libcalico-go/lib/health"
	"github.com/projectcalico/libcalico-go/lib/set"

	"github.com/projectcalico/felix/bpf"
<<<<<<< HEAD
	"github.com/projectcalico/felix/calc"
	"github.com/projectcalico/felix/collector"
=======
	"github.com/projectcalico/felix/bpf/conntrack"
	bpfipsets "github.com/projectcalico/felix/bpf/ipsets"
	"github.com/projectcalico/felix/bpf/nat"
	bpfproxy "github.com/projectcalico/felix/bpf/proxy"
	"github.com/projectcalico/felix/bpf/routes"
>>>>>>> aa0a22d9
	"github.com/projectcalico/felix/ifacemonitor"
	"github.com/projectcalico/felix/ipsec"
	"github.com/projectcalico/felix/ipsets"
	"github.com/projectcalico/felix/iptables"
	"github.com/projectcalico/felix/jitter"
	"github.com/projectcalico/felix/labelindex"
	"github.com/projectcalico/felix/proto"
	"github.com/projectcalico/felix/routetable"
	"github.com/projectcalico/felix/rules"
	"github.com/projectcalico/felix/throttle"
)

const (
	// msgPeekLimit is the maximum number of messages we'll try to grab from the to-dataplane
	// channel before we apply the changes.  Higher values allow us to batch up more work on
	// the channel for greater throughput when we're under load (at cost of higher latency).
	msgPeekLimit = 100

	// Interface name used by kube-proxy to bind service ips.
	KubeIPVSInterface = "kube-ipvs0"
)

var (
	countDataplaneSyncErrors = prometheus.NewCounter(prometheus.CounterOpts{
		Name: "felix_int_dataplane_failures",
		Help: "Number of times dataplane updates failed and will be retried.",
	})
	countMessages = prometheus.NewCounterVec(prometheus.CounterOpts{
		Name: "felix_int_dataplane_messages",
		Help: "Number dataplane messages by type.",
	}, []string{"type"})
	summaryApplyTime = prometheus.NewSummary(prometheus.SummaryOpts{
		Name: "felix_int_dataplane_apply_time_seconds",
		Help: "Time in seconds that it took to apply a dataplane update.",
	})
	summaryBatchSize = prometheus.NewSummary(prometheus.SummaryOpts{
		Name: "felix_int_dataplane_msg_batch_size",
		Help: "Number of messages processed in each batch. Higher values indicate we're " +
			"doing more batching to try to keep up.",
	})
	summaryIfaceBatchSize = prometheus.NewSummary(prometheus.SummaryOpts{
		Name: "felix_int_dataplane_iface_msg_batch_size",
		Help: "Number of interface state messages processed in each batch. Higher " +
			"values indicate we're doing more batching to try to keep up.",
	})
	summaryAddrBatchSize = prometheus.NewSummary(prometheus.SummaryOpts{
		Name: "felix_int_dataplane_addr_msg_batch_size",
		Help: "Number of interface address messages processed in each batch. Higher " +
			"values indicate we're doing more batching to try to keep up.",
	})

	processStartTime time.Time
)

func init() {
	prometheus.MustRegister(countDataplaneSyncErrors)
	prometheus.MustRegister(summaryApplyTime)
	prometheus.MustRegister(countMessages)
	prometheus.MustRegister(summaryBatchSize)
	prometheus.MustRegister(summaryIfaceBatchSize)
	prometheus.MustRegister(summaryAddrBatchSize)
	processStartTime = time.Now()
}

type Config struct {
	Hostname string

	IPv6Enabled          bool
	RuleRendererOverride rules.RuleRenderer
	IPIPMTU              int
	VXLANMTU             int

	MaxIPSetSize int

	IptablesBackend                string
	IPSetsRefreshInterval          time.Duration
	RouteRefreshInterval           time.Duration
	DeviceRouteSourceAddress       net.IP
	DeviceRouteProtocol            int
	RemoveExternalRoutes           bool
	IptablesRefreshInterval        time.Duration
	IPSecPolicyRefreshInterval     time.Duration
	IptablesPostWriteCheckInterval time.Duration
	IptablesInsertMode             string
	IptablesLockFilePath           string
	IptablesLockTimeout            time.Duration
	IptablesLockProbeInterval      time.Duration
	XDPRefreshInterval             time.Duration

	NetlinkTimeout time.Duration

	RulesConfig rules.Config

	IfaceMonitorConfig ifacemonitor.Config

	StatusReportingInterval time.Duration

	ConfigChangedRestartCallback func()
	ChildExitedRestartCallback   func()

	PostInSyncCallback func()
	HealthAggregator   *health.HealthAggregator

	ExternalNodesCidrs []string

	BPFEnabled                         bool
	BPFKubeProxyIptablesCleanupEnabled bool
	BPFLogLevel                        string
	BPFDataIfacePattern                *regexp.Regexp
	XDPEnabled                         bool
	XDPAllowGeneric                    bool
	BPFConntrackTimeouts               conntrack.Timeouts
	BPFCgroupV2                        string
	BPFConnTimeLBEnabled               bool
	BPFMapRepin                        bool
	BPFNodePortDSREnabled              bool
	KubeProxyMinSyncPeriod             time.Duration

	SidecarAccelerationEnabled bool

	DebugSimulateDataplaneHangAfter time.Duration
	DebugUseShortPollIntervals      bool

	FelixHostname string
	NodeIP        net.IP

	IPSecPSK string
	// IPSecAllowUnsecuredTraffic controls whether
	// - IPsec is required for every packet (on a supported path), or
	// - IPsec is used opportunistically but unsecured traffic is still allowed.
	IPSecAllowUnsecuredTraffic bool
	IPSecIKEProposal           string
	IPSecESPProposal           string
	IPSecLogLevel              string
	IPSecRekeyTime             time.Duration

	// Optional stats collector
	Collector collector.Collector

	// Config for DNS policy.
	DNSCacheFile         string
	DNSCacheSaveInterval time.Duration

	LookPathOverride func(file string) (string, error)

	KubeClientSet *kubernetes.Clientset
}

// InternalDataplane implements an in-process Felix dataplane driver based on iptables
// and ipsets.  It communicates with the datastore-facing part of Felix via the
// Send/RecvMessage methods, which operate on the protobuf-defined API objects.
//
// Architecture
//
// The internal dataplane driver is organised around a main event loop, which handles
// update events from the datastore and dataplane.
//
// Each pass around the main loop has two phases.  In the first phase, updates are fanned
// out to "manager" objects, which calculate the changes that are needed and pass them to
// the dataplane programming layer.  In the second phase, the dataplane layer applies the
// updates in a consistent sequence.  The second phase is skipped until the datastore is
// in sync; this ensures that the first update to the dataplane applies a consistent
// snapshot.
//
// Having the dataplane layer batch updates has several advantages.  It is much more
// efficient to batch updates, since each call to iptables/ipsets has a high fixed cost.
// In addition, it allows for different managers to make updates without having to
// coordinate on their sequencing.
//
// Requirements on the API
//
// The internal dataplane does not do consistency checks on the incoming data (as the
// old Python-based driver used to do).  It expects to be told about dependent resources
// before they are needed and for their lifetime to exceed that of the resources that
// depend on them.  For example, it is important the the datastore layer send an
// IP set create event before it sends a rule that references that IP set.
type InternalDataplane struct {
	toDataplane   chan interface{}
	fromDataplane chan interface{}

	allIptablesTables    []*iptables.Table
	iptablesMangleTables []*iptables.Table
	iptablesNATTables    []*iptables.Table
	iptablesRawTables    []*iptables.Table
	iptablesFilterTables []*iptables.Table
	ipSets               []*ipsets.IPSets

	ipipManager          *ipipManager
	allHostsIpsetManager *allHostsIpsetManager

	ipSecPolTable  *ipsec.PolicyTable
	ipSecDataplane ipSecDataplane

	ifaceMonitor     *ifacemonitor.InterfaceMonitor
	ifaceUpdates     chan *ifaceUpdate
	ifaceAddrUpdates chan *ifaceAddrsUpdate

	endpointStatusCombiner *endpointStatusCombiner

	domainInfoStore   *domainInfoStore
	domainInfoChanges chan *domainInfoChanged

	allManagers             []Manager
	managersWithRouteTables []ManagerWithRouteTables
	ruleRenderer            rules.RuleRenderer

	lookupCache *calc.LookupsCache

	interfacePrefixes []string

	// dataplaneNeedsSync is set if the dataplane is dirty in some way, i.e. we need to
	// call apply().
	dataplaneNeedsSync bool
	// forceIPSetsRefresh is set by the IP sets refresh timer to indicate that we should
	// check the IP sets in the dataplane.
	forceIPSetsRefresh bool
	// forceRouteRefresh is set by the route refresh timer to indicate that we should
	// check the routes in the dataplane.
	forceRouteRefresh bool
	// forceXDPRefresh is set by the XDP refresh timer to indicate that we should
	// check the XDP state in the dataplane.
	forceXDPRefresh bool
	// doneFirstApply is set after we finish the first update to the dataplane. It indicates
	// that the dataplane should now be in sync.
	doneFirstApply bool

	reschedTimer *time.Timer
	reschedC     <-chan time.Time

	applyThrottle *throttle.Throttle

	config Config

	debugHangC <-chan time.Time

	// Channel used when the Felix top level wants the dataplane to stop.
	stopChan chan *sync.WaitGroup

	xdpState          *xdpState
	sockmapState      *sockmapState
	endpointsSourceV4 endpointsSource
	ipsetsSourceV4    ipsetsSource
	callbacks         *callbacks
}

const (
	healthName     = "int_dataplane"
	healthInterval = 10 * time.Second
)

func NewIntDataplaneDriver(config Config, stopChan chan *sync.WaitGroup) *InternalDataplane {
	log.WithField("config", config).Info("Creating internal dataplane driver.")
	ruleRenderer := config.RuleRendererOverride
	if ruleRenderer == nil {
		ruleRenderer = rules.NewRenderer(config.RulesConfig)
	}
	epMarkMapper := rules.NewEndpointMarkMapper(
		config.RulesConfig.IptablesMarkEndpoint,
		config.RulesConfig.IptablesMarkNonCaliEndpoint)

	dp := &InternalDataplane{
		toDataplane:       make(chan interface{}, msgPeekLimit),
		fromDataplane:     make(chan interface{}, 100),
		ruleRenderer:      ruleRenderer,
		interfacePrefixes: config.RulesConfig.WorkloadIfacePrefixes,
		ifaceMonitor:      ifacemonitor.New(config.IfaceMonitorConfig),
		ifaceUpdates:      make(chan *ifaceUpdate, 100),
		ifaceAddrUpdates:  make(chan *ifaceAddrsUpdate, 100),
		domainInfoChanges: make(chan *domainInfoChanged, 100),
		config:            config,
		applyThrottle:     throttle.New(10),
		stopChan:          stopChan,
	}
	dp.applyThrottle.Refill() // Allow the first apply() immediately.
<<<<<<< HEAD

	dp.ifaceMonitor.Callback = dp.onIfaceStateChange
=======
	dp.ifaceMonitor.StateCallback = dp.onIfaceStateChange
>>>>>>> aa0a22d9
	dp.ifaceMonitor.AddrCallback = dp.onIfaceAddrsChange

	backendMode := iptables.DetectBackend(config.LookPathOverride, iptables.NewRealCmd, config.IptablesBackend)

	// Most iptables tables need the same options.
	iptablesOptions := iptables.TableOptions{
		HistoricChainPrefixes: rules.AllHistoricChainNamePrefixes,
		InsertMode:            config.IptablesInsertMode,
		RefreshInterval:       config.IptablesRefreshInterval,
		PostWriteInterval:     config.IptablesPostWriteCheckInterval,
		LockTimeout:           config.IptablesLockTimeout,
		LockProbeInterval:     config.IptablesLockProbeInterval,
		BackendMode:           backendMode,
		LookPathOverride:      config.LookPathOverride,
		OnStillAlive:          dp.reportHealth,
	}

	if config.BPFEnabled && config.BPFKubeProxyIptablesCleanupEnabled {
		// If BPF-mode is enabled, clean up kube-proxy's rules too.
		log.Info("BPF enabled, configuring iptables layer to clean up kube-proxy's rules.")
		iptablesOptions.ExtraCleanupRegexPattern = rules.KubeProxyInsertRuleRegex
		iptablesOptions.HistoricChainPrefixes = append(iptablesOptions.HistoricChainPrefixes, rules.KubeProxyChainPrefixes...)
	}

	// However, the NAT tables need an extra cleanup regex.
	iptablesNATOptions := iptablesOptions
	if iptablesNATOptions.ExtraCleanupRegexPattern == "" {
		iptablesNATOptions.ExtraCleanupRegexPattern = rules.HistoricInsertedNATRuleRegex
	} else {
		iptablesNATOptions.ExtraCleanupRegexPattern += "|" + rules.HistoricInsertedNATRuleRegex
	}

	featureDetector := iptables.NewFeatureDetector()
	iptablesFeatures := featureDetector.GetFeatures()

	var iptablesLock sync.Locker
	if iptablesFeatures.RestoreSupportsLock {
		log.Debug("Calico implementation of iptables lock disabled (because detected version of " +
			"iptables-restore will use its own implementation).")
		iptablesLock = dummyLock{}
	} else if config.IptablesLockTimeout <= 0 {
		log.Debug("Calico implementation of iptables lock disabled (by configuration).")
		iptablesLock = dummyLock{}
	} else {
		// Create the shared iptables lock.  This allows us to block other processes from
		// manipulating iptables while we make our updates.  We use a shared lock because we
		// actually do multiple updates in parallel (but to different tables), which is safe.
		log.WithField("timeout", config.IptablesLockTimeout).Debug(
			"Calico implementation of iptables lock enabled")
		iptablesLock = iptables.NewSharedLock(
			config.IptablesLockFilePath,
			config.IptablesLockTimeout,
			config.IptablesLockProbeInterval,
		)
	}

	mangleTableV4 := iptables.NewTable(
		"mangle",
		4,
		rules.RuleHashPrefix,
		iptablesLock,
		featureDetector,
		iptablesOptions)
	natTableV4 := iptables.NewTable(
		"nat",
		4,
		rules.RuleHashPrefix,
		iptablesLock,
		featureDetector,
		iptablesNATOptions,
	)
	rawTableV4 := iptables.NewTable(
		"raw",
		4,
		rules.RuleHashPrefix,
		iptablesLock,
		featureDetector,
		iptablesOptions)
	filterTableV4 := iptables.NewTable(
		"filter",
		4,
		rules.RuleHashPrefix,
		iptablesLock,
		featureDetector,
		iptablesOptions)
	ipSetsConfigV4 := config.RulesConfig.IPSetConfigV4
	ipSetsV4 := ipsets.NewIPSets(ipSetsConfigV4)
	dp.iptablesNATTables = append(dp.iptablesNATTables, natTableV4)
	dp.iptablesRawTables = append(dp.iptablesRawTables, rawTableV4)
	dp.iptablesMangleTables = append(dp.iptablesMangleTables, mangleTableV4)
	dp.iptablesFilterTables = append(dp.iptablesFilterTables, filterTableV4)
	dp.ipSets = append(dp.ipSets, ipSetsV4)

	if config.RulesConfig.VXLANEnabled {
		routeTableVXLAN := routetable.New([]string{"vxlan.calico"}, 4, true, config.NetlinkTimeout, config.DeviceRouteSourceAddress,
			config.DeviceRouteProtocol, true)

		vxlanManager := newVXLANManager(
			ipSetsV4,
			routeTableVXLAN,
			"vxlan.calico",
			config,
		)
		go vxlanManager.KeepVXLANDeviceInSync(config.VXLANMTU, 10*time.Second)
		dp.RegisterManager(vxlanManager)
	} else {
		// If VXLAN is not enabled, check to see if there is a VXLAN device and delete it if there is.
		log.Info("Checking if we need to clean up the VXLAN device")
		if link, err := netlink.LinkByName("vxlan.calico"); err != nil && err != syscall.ENODEV {
			log.WithError(err).Warnf("Failed to query VXLAN device")
		} else if err = netlink.LinkDel(link); err != nil {
			log.WithError(err).Error("Failed to delete unwanted VXLAN device")
		}
	}

	dp.endpointStatusCombiner = newEndpointStatusCombiner(dp.fromDataplane, config.IPv6Enabled)
	dp.domainInfoStore = newDomainInfoStore(dp.domainInfoChanges, &config)

	callbacks := newCallbacks()
	dp.callbacks = callbacks
	if !config.BPFEnabled && config.XDPEnabled {
		if err := bpf.SupportsXDP(); err != nil {
			log.WithError(err).Warn("Can't enable XDP acceleration.")
		} else {
			st, err := NewXDPState(config.XDPAllowGeneric)
			if err != nil {
				log.WithError(err).Warn("Can't enable XDP acceleration.")
			} else {
				dp.xdpState = st
				dp.xdpState.PopulateCallbacks(callbacks)
				log.Info("XDP acceleration enabled.")
			}
		}
	} else {
		log.Info("XDP acceleration disabled.")
	}

	// TODO Integrate XDP and BPF infra.
	if !config.BPFEnabled && dp.xdpState == nil {
		xdpState, err := NewXDPState(config.XDPAllowGeneric)
		if err == nil {
			if err := xdpState.WipeXDP(); err != nil {
				log.WithError(err).Warn("Failed to cleanup preexisting XDP state")
			}
		}
		// if we can't create an XDP state it means we couldn't get a working
		// bpffs so there's nothing to clean up
	}

	if config.SidecarAccelerationEnabled {
		if err := bpf.SupportsSockmap(); err != nil {
			log.WithError(err).Warn("Can't enable Sockmap acceleration.")
		} else {
			st, err := NewSockmapState()
			if err != nil {
				log.WithError(err).Warn("Can't enable Sockmap acceleration.")
			} else {
				dp.sockmapState = st
				dp.sockmapState.PopulateCallbacks(callbacks)

				if err := dp.sockmapState.SetupSockmapAcceleration(); err != nil {
					dp.sockmapState = nil
					log.WithError(err).Warn("Failed to set up Sockmap acceleration")
				} else {
					log.Info("Sockmap acceleration enabled.")
				}
			}
		}
	}

	if dp.sockmapState == nil {
		st, err := NewSockmapState()
		if err == nil {
			st.WipeSockmap(bpf.FindInBPFFSOnly)
		}
		// if we can't create a sockmap state it means we couldn't get a working
		// bpffs so there's nothing to clean up
	}

<<<<<<< HEAD
	ipsetsManager := newIPSetsManager(ipSetsV4, config.MaxIPSetSize, dp.domainInfoStore, callbacks)
	dp.RegisterManager(ipsetsManager)
	dp.ipsetsSourceV4 = ipsetsManager
	dp.RegisterManager(newHostIPManager(
		config.RulesConfig.WorkloadIfacePrefixes,
		rules.IPSetIDThisHostIPs,
		ipSetsV4,
		config.MaxIPSetSize))
	dp.RegisterManager(newPolicyManager(rawTableV4, mangleTableV4, filterTableV4, ruleRenderer, 4, callbacks))
=======
	if !config.BPFEnabled {
		// BPF mode disabled, create the iptables-only managers.
		ipsetsManager := newIPSetsManager(ipSetsV4, config.MaxIPSetSize, callbacks)
		dp.RegisterManager(ipsetsManager)
		dp.ipsetsSourceV4 = ipsetsManager
		// TODO Connect host IP manager to BPF
		dp.RegisterManager(newHostIPManager(
			config.RulesConfig.WorkloadIfacePrefixes,
			rules.IPSetIDThisHostIPs,
			ipSetsV4,
			config.MaxIPSetSize))
		dp.RegisterManager(newPolicyManager(rawTableV4, mangleTableV4, filterTableV4, ruleRenderer, 4, callbacks))

		// Clean up any leftover BPF state.
		err := nat.RemoveConnectTimeLoadBalancer("")
		if err != nil {
			log.WithError(err).Info("Failed to remove BPF connect-time load balancer, ignoring.")
		}
		tc.CleanUpProgramsAndPins()
	}

	if config.BPFEnabled {
		log.Info("BPF enabled, starting BPF endpoint manager and map manager.")
		bpfMapContext := &bpf.MapContext{
			RepinningEnabled: config.BPFMapRepin,
		}
		// Register map managers first since they create the maps that will be used by the endpoint manager.
		// Important that we create the maps before we load a BPF program with TC since we make sure the map
		// metadata name is set whereas TC doesn't set that field.
		ipSetIDAllocator := idalloc.New()
		ipSetsMap := bpfipsets.Map(bpfMapContext)
		dp.RegisterManager(newBPFIPSetManager(ipSetIDAllocator, ipSetsMap))
		bpfRTMgr := newBPFRouteManager(config.Hostname, bpfMapContext)
		dp.RegisterManager(bpfRTMgr)
		dp.RegisterManager(newBPFConntrackManager(
			config.BPFConntrackTimeouts, config.BPFNodePortDSREnabled, bpfMapContext))

		// Forwarding into a tunnel seems to fail silently, disable FIB lookup if tunnel is enabled for now.
		fibLookupEnabled := !config.RulesConfig.IPIPEnabled && !config.RulesConfig.VXLANEnabled
		stateMap := state.Map(bpfMapContext)
		err := stateMap.EnsureExists()
		if err != nil {
			log.WithError(err).Panic("Failed to create state BPF map.")
		}
		dp.RegisterManager(newBPFEndpointManager(
			config.BPFLogLevel,
			fibLookupEnabled,
			config.RulesConfig.EndpointToHostAction == "DROP",
			config.BPFDataIfacePattern,
			ipSetIDAllocator,
			config.VXLANMTU,
			config.BPFNodePortDSREnabled,
			ipSetsMap,
			stateMap,
		))

		// Pre-create the NAT maps so that later operations can assume access.
		frontendMap := nat.FrontendMap(bpfMapContext)
		err = frontendMap.EnsureExists()
		if err != nil {
			log.WithError(err).Panic("Failed to create NAT frontend BPF map.")
		}
		backendMap := nat.BackendMap(bpfMapContext)
		err = backendMap.EnsureExists()
		if err != nil {
			log.WithError(err).Panic("Failed to create NAT backend BPF map.")
		}
		backendAffinityMap := nat.AffinityMap(bpfMapContext)
		err = backendAffinityMap.EnsureExists()
		if err != nil {
			log.WithError(err).Panic("Failed to create NAT backend affinity BPF map.")
		}

		routeMap := routes.Map(bpfMapContext)
		err = routeMap.EnsureExists()
		if err != nil {
			log.WithError(err).Panic("Failed to create routes BPF map.")
		}

		if config.KubeClientSet != nil {
			// We have a Kubernetes connection, start watching services and populating the NAT maps.
			kp, err := bpfproxy.StartKubeProxy(
				config.KubeClientSet,
				config.Hostname,
				frontendMap,
				backendMap,
				backendAffinityMap,
				bpfproxy.WithMinSyncPeriod(config.KubeProxyMinSyncPeriod),
			)
			if err != nil {
				log.WithError(err).Panic("Failed to start kube-proxy.")
			}
			bpfRTMgr.setHostIPUpdatesCallBack(kp.OnHostIPsUpdate)
			bpfRTMgr.setRoutesCallBacks(kp.OnRouteUpdate, kp.OnRouteDelete)
		} else {
			log.Info("BPF enabled but no Kubernetes client available, unable to run kube-proxy module.")
		}

		if config.BPFConnTimeLBEnabled {
			// Activate the connect-time load balancer.
			err = nat.InstallConnectTimeLoadBalancer(frontendMap, backendMap, routeMap, config.BPFCgroupV2, config.BPFLogLevel)
			if err != nil {
				log.WithError(err).Panic("BPFConnTimeLBEnabled but failed to attach connect-time load balancer, bailing out.")
			}
		} else {
			// Deactivate the connect-time load balancer.
			err = nat.RemoveConnectTimeLoadBalancer(config.BPFCgroupV2)
			if err != nil {
				log.WithError(err).Warn("Failed to detach connect-time load balancer. Ignoring.")
			}
		}
	}
>>>>>>> aa0a22d9

	routeTableV4 := routetable.New(config.RulesConfig.WorkloadIfacePrefixes, 4, false, config.NetlinkTimeout,
		config.DeviceRouteSourceAddress, config.DeviceRouteProtocol, config.RemoveExternalRoutes)

	epManager := newEndpointManager(
		rawTableV4,
		mangleTableV4,
		filterTableV4,
		ruleRenderer,
		routeTableV4,
		4,
		epMarkMapper,
		config.RulesConfig.KubeIPVSSupportEnabled,
		config.RulesConfig.WorkloadIfacePrefixes,
		dp.endpointStatusCombiner.OnEndpointStatusUpdate,
		config.BPFEnabled,
		callbacks)
	dp.RegisterManager(epManager)
	dp.endpointsSourceV4 = epManager
	dp.RegisterManager(newFloatingIPManager(natTableV4, ruleRenderer, 4))
	dp.RegisterManager(newMasqManager(ipSetsV4, natTableV4, ruleRenderer, config.MaxIPSetSize, 4))
	if config.RulesConfig.IPIPEnabled {
		// Create and maintain the IPIP tunnel device
		dp.ipipManager = newIPIPManager(ipSetsV4, config.MaxIPSetSize, config.ExternalNodesCidrs)
	}

	if config.RulesConfig.IPIPEnabled || config.RulesConfig.IPSecEnabled {
		// Add a manger to keep the all-hosts IP set up to date.
		dp.allHostsIpsetManager = newAllHostsIpsetManager(ipSetsV4, config.MaxIPSetSize, config.ExternalNodesCidrs)
		dp.RegisterManager(dp.allHostsIpsetManager) // IPv4-only
	}

	if config.IPv6Enabled {
		mangleTableV6 := iptables.NewTable(
			"mangle",
			6,
			rules.RuleHashPrefix,
			iptablesLock,
			featureDetector,
			iptablesOptions,
		)
		natTableV6 := iptables.NewTable(
			"nat",
			6,
			rules.RuleHashPrefix,
			iptablesLock,
			featureDetector,
			iptablesNATOptions,
		)
		rawTableV6 := iptables.NewTable(
			"raw",
			6,
			rules.RuleHashPrefix,
			iptablesLock,
			featureDetector,
			iptablesOptions,
		)
		filterTableV6 := iptables.NewTable(
			"filter",
			6,
			rules.RuleHashPrefix,
			iptablesLock,
			featureDetector,
			iptablesOptions,
		)

		ipSetsConfigV6 := config.RulesConfig.IPSetConfigV6
		ipSetsV6 := ipsets.NewIPSets(ipSetsConfigV6)
		dp.ipSets = append(dp.ipSets, ipSetsV6)
		dp.iptablesNATTables = append(dp.iptablesNATTables, natTableV6)
		dp.iptablesRawTables = append(dp.iptablesRawTables, rawTableV6)
		dp.iptablesMangleTables = append(dp.iptablesMangleTables, mangleTableV6)
		dp.iptablesFilterTables = append(dp.iptablesFilterTables, filterTableV6)

		routeTableV6 := routetable.New(config.RulesConfig.WorkloadIfacePrefixes, 6, false, config.NetlinkTimeout, config.DeviceRouteSourceAddress, config.DeviceRouteProtocol, config.RemoveExternalRoutes)

<<<<<<< HEAD
		dp.RegisterManager(newIPSetsManager(ipSetsV6, config.MaxIPSetSize, dp.domainInfoStore, callbacks))
		dp.RegisterManager(newHostIPManager(
			config.RulesConfig.WorkloadIfacePrefixes,
			rules.IPSetIDThisHostIPs,
			ipSetsV6,
			config.MaxIPSetSize))
		dp.RegisterManager(newPolicyManager(rawTableV6, mangleTableV6, filterTableV6, ruleRenderer, 6, callbacks))
=======
		if !config.BPFEnabled {
			dp.RegisterManager(newIPSetsManager(ipSetsV6, config.MaxIPSetSize, callbacks))
			dp.RegisterManager(newHostIPManager(
				config.RulesConfig.WorkloadIfacePrefixes,
				rules.IPSetIDThisHostIPs,
				ipSetsV6,
				config.MaxIPSetSize))
			dp.RegisterManager(newPolicyManager(rawTableV6, mangleTableV6, filterTableV6, ruleRenderer, 6, callbacks))
		}
>>>>>>> aa0a22d9
		dp.RegisterManager(newEndpointManager(
			rawTableV6,
			mangleTableV6,
			filterTableV6,
			ruleRenderer,
			routeTableV6,
			6,
			epMarkMapper,
			config.RulesConfig.KubeIPVSSupportEnabled,
			config.RulesConfig.WorkloadIfacePrefixes,
			dp.endpointStatusCombiner.OnEndpointStatusUpdate,
			config.BPFEnabled,
			callbacks))
		dp.RegisterManager(newFloatingIPManager(natTableV6, ruleRenderer, 6))
		dp.RegisterManager(newMasqManager(ipSetsV6, natTableV6, ruleRenderer, config.MaxIPSetSize, 6))
	}

	dp.allIptablesTables = append(dp.allIptablesTables, dp.iptablesMangleTables...)
	dp.allIptablesTables = append(dp.allIptablesTables, dp.iptablesNATTables...)
	dp.allIptablesTables = append(dp.allIptablesTables, dp.iptablesFilterTables...)
	dp.allIptablesTables = append(dp.allIptablesTables, dp.iptablesRawTables...)

	// We always create the IPsec policy table (the component that manipulates the IPsec dataplane).  That ensures
	// that we clean up our old policies if IPsec is disabled.
	ipsecEnabled := config.IPSecPSK != "" && config.IPSecESPProposal != "" && config.IPSecIKEProposal != "" && config.NodeIP != nil
	dp.ipSecPolTable = ipsec.NewPolicyTable(ipsec.ReqID, ipsecEnabled, config.DebugUseShortPollIntervals)
	if ipsecEnabled {
		// Set up IPsec.

		// Initialise charon main config file.
		charonConfig := ipsec.NewCharonConfig(ipsec.CharonConfigRootDir, ipsec.CharonMainConfigFile)
		charonConfig.SetLogLevel(config.IPSecLogLevel)
		charonConfig.SetBooleanOption(ipsec.CharonFollowRedirects, false)
		charonConfig.SetBooleanOption(ipsec.CharonMakeBeforeBreak, true)
		log.Infof("Initialising charon config %+v", charonConfig)
		charonConfig.RenderToFile()
		ikeDaemon := ipsec.NewCharonIKEDaemon(
			config.IPSecESPProposal,
			config.IPSecIKEProposal,
			config.IPSecRekeyTime,
			config.ChildExitedRestartCallback,
		)
		var charonWG sync.WaitGroup
		err := ikeDaemon.Start(context.Background(), &charonWG)
		if err != nil {
			log.WithError(err).Panic("error starting Charon.")
		}

		dp.ipSecDataplane = ipsec.NewDataplane(
			config.NodeIP,
			config.IPSecPSK,
			config.RulesConfig.IptablesMarkIPsec,
			dp.ipSecPolTable,
			ikeDaemon,
			config.IPSecAllowUnsecuredTraffic,
		)
		ipSecManager := newIPSecManager(dp.ipSecDataplane)
		dp.allManagers = append(dp.allManagers, ipSecManager)
	}

	// Register that we will report liveness and readiness.
	if config.HealthAggregator != nil {
		log.Info("Registering to report health.")
		config.HealthAggregator.RegisterReporter(
			healthName,
			&health.HealthReport{Live: true, Ready: true},
			healthInterval*2,
		)
	}

	if config.DebugSimulateDataplaneHangAfter != 0 {
		log.WithField("delay", config.DebugSimulateDataplaneHangAfter).Warn(
			"Simulating a dataplane hang.")
		dp.debugHangC = time.After(config.DebugSimulateDataplaneHangAfter)
	}

	// If required, subscribe to NFLog collection.
	if config.Collector != nil {
		log.Debug("Stats collection is required, subscribe to nflogs")
		config.Collector.SubscribeToNflog()
	}

	return dp
}

type Manager interface {
	// OnUpdate is called for each protobuf message from the datastore.  May either directly
	// send updates to the IPSets and iptables.Table objects (which will queue the updates
	// until the main loop instructs them to act) or (for efficiency) may wait until
	// a call to CompleteDeferredWork() to flush updates to the dataplane.
	OnUpdate(protoBufMsg interface{})
	// Called before the main loop flushes updates to the dataplane to allow for batched
	// work to be completed.
	CompleteDeferredWork() error
}

type ManagerWithRouteTables interface {
	Manager
	GetRouteTables() []routeTable
}

func (d *InternalDataplane) routeTables() []routeTable {
	var rts []routeTable
	for _, mrts := range d.managersWithRouteTables {
		rts = append(rts, mrts.GetRouteTables()...)
	}

	return rts
}

func (d *InternalDataplane) RegisterManager(mgr Manager) {
	switch mgr := mgr.(type) {
	case ManagerWithRouteTables:
		log.WithField("manager", mgr).Debug("registering ManagerWithRouteTables")
		d.managersWithRouteTables = append(d.managersWithRouteTables, mgr)
	}
	d.allManagers = append(d.allManagers, mgr)
}

func (d *InternalDataplane) Start() {
	// Do our start-of-day configuration.
	d.doStaticDataplaneConfig()

	// Then, start the worker threads.
	go d.loopUpdatingDataplane()
	go d.loopReportingStatus()
	go d.ifaceMonitor.MonitorInterfaces()

	// Start DNS response capture.
	d.domainInfoStore.Start()
}

// onIfaceStateChange is our interface monitor callback.  It gets called from the monitor's thread.
func (d *InternalDataplane) onIfaceStateChange(ifaceName string, state ifacemonitor.State, ifIndex int) {
	log.WithFields(log.Fields{
		"ifaceName": ifaceName,
		"ifIndex":   ifIndex,
		"state":     state,
	}).Info("Linux interface state changed.")
	d.ifaceUpdates <- &ifaceUpdate{
		Name:  ifaceName,
		State: state,
		Index: ifIndex,
	}
}

type ifaceUpdate struct {
	Name  string
	State ifacemonitor.State
	Index int
}

// Check if current felix ipvs config is correct when felix gets an kube-ipvs0 interface update.
// If KubeIPVSInterface is UP and felix ipvs support is disabled (kube-proxy switched from iptables to ipvs mode),
// or if KubeIPVSInterface is DOWN and felix ipvs support is enabled (kube-proxy switched from ipvs to iptables mode),
// restart felix to pick up correct ipvs support mode.
func (d *InternalDataplane) checkIPVSConfigOnStateUpdate(state ifacemonitor.State) {
	if (!d.config.RulesConfig.KubeIPVSSupportEnabled && state == ifacemonitor.StateUp) ||
		(d.config.RulesConfig.KubeIPVSSupportEnabled && state == ifacemonitor.StateDown) {
		log.WithFields(log.Fields{
			"ipvsIfaceState": state,
			"ipvsSupport":    d.config.RulesConfig.KubeIPVSSupportEnabled,
		}).Info("kube-proxy mode changed. Restart felix.")
		d.config.ConfigChangedRestartCallback()
	}
}

// onIfaceAddrsChange is our interface address monitor callback.  It gets called
// from the monitor's thread.
func (d *InternalDataplane) onIfaceAddrsChange(ifaceName string, addrs set.Set) {
	log.WithFields(log.Fields{
		"ifaceName": ifaceName,
		"addrs":     addrs,
	}).Info("Linux interface addrs changed.")
	d.ifaceAddrUpdates <- &ifaceAddrsUpdate{
		Name:  ifaceName,
		Addrs: addrs,
	}
}

type ifaceAddrsUpdate struct {
	Name  string
	Addrs set.Set
}

func (d *InternalDataplane) SendMessage(msg interface{}) error {
	d.toDataplane <- msg
	return nil
}

func (d *InternalDataplane) RecvMessage() (interface{}, error) {
	return <-d.fromDataplane, nil
}

// doStaticDataplaneConfig sets up the kernel and our static iptables  chains.  Should be called
// once at start of day before starting the main loop.  The actual iptables programming is deferred
// to the main loop.
func (d *InternalDataplane) doStaticDataplaneConfig() {
	// Check/configure global kernel parameters.
	d.configureKernel()

<<<<<<< HEAD
	// Enable conntrack packet and byte accounting.
	err := writeProcSys("/proc/sys/net/netfilter/nf_conntrack_acct", "1")
	if err != nil {
		log.Warnf("failed to set enable conntrack packet and byte accounting: %v\n", err)
	}

=======
	if d.config.BPFEnabled {
		d.setUpIptablesBPF()
	} else {
		d.setUpIptablesNormal()
	}

	if d.config.RulesConfig.IPIPEnabled {
		log.Info("IPIP enabled, starting thread to keep tunnel configuration in sync.")
		go d.ipipManager.KeepIPIPDeviceInSync(
			d.config.IPIPMTU,
			d.config.RulesConfig.IPIPTunnelAddress,
		)
	} else {
		log.Info("IPIP disabled. Not starting tunnel update thread.")
	}
}

func (d *InternalDataplane) setUpIptablesBPF() {
	// TODO have raw table mark for notrack
	// TODO Any BPF SNAT we need to do

	for _, t := range d.iptablesFilterTables {
		fwdRules := []iptables.Rule{
			{
				// TODO Make "from workload" mark configurable
				Match:  iptables.Match().MarkMatchesWithMask(0xca100000, 0xfff00000),
				Action: iptables.AcceptAction{},
			},
		}
		var inputRules []iptables.Rule
		for _, prefix := range d.config.RulesConfig.WorkloadIfacePrefixes {
			fwdRules = append(fwdRules,
				iptables.Rule{
					Match:   iptables.Match().InInterface(prefix + "+"),
					Action:  iptables.DropAction{},
					Comment: []string{"From workload without BPF ACCEPT mark"},
				})

			if d.config.RulesConfig.EndpointToHostAction == "ACCEPT" {
				// Only need to worry about ACCEPT here.  Drop gets compiled into the BPF program and
				// RETURN would be a no-op since there's nothing to RETURN from.
				inputRules = append(inputRules, iptables.Rule{
					Match:  iptables.Match().InInterface(prefix+"+").MarkMatchesWithMask(0xca100000, 0xfffe0000),
					Action: iptables.AcceptAction{},
				})
			}
			// Catch any workload to host packets that haven't been through the BPF program.
			inputRules = append(inputRules, iptables.Rule{
				Match:  iptables.Match().InInterface(prefix+"+").NotMarkMatchesWithMask(0xca100000, 0xfff00000),
				Action: iptables.DropAction{},
			})
		}
		for _, prefix := range d.config.RulesConfig.WorkloadIfacePrefixes {
			// Make sure iptables rules don't drop packets that we're about to process through BPF.
			fwdRules = append(fwdRules, iptables.Rule{
				Match:   iptables.Match().OutInterface(prefix + "+"),
				Action:  iptables.AcceptAction{},
				Comment: []string{"To workload, BPF will handle."},
			})
		}
		t.SetRuleInsertions("INPUT", inputRules)
		t.SetRuleInsertions("FORWARD", fwdRules)
	}
	for _, t := range d.iptablesNATTables {
		t.UpdateChains(d.ruleRenderer.StaticNATPostroutingChains(t.IPVersion))
		t.SetRuleInsertions("POSTROUTING", []iptables.Rule{{
			Action: iptables.JumpAction{Target: rules.ChainNATPostrouting},
		}})
	}
}

func (d *InternalDataplane) setUpIptablesNormal() {
>>>>>>> aa0a22d9
	for _, t := range d.iptablesRawTables {
		rawChains := d.ruleRenderer.StaticRawTableChains(t.IPVersion)
		t.UpdateChains(rawChains)
		t.SetRuleInsertions("PREROUTING", []iptables.Rule{{
			Action: iptables.JumpAction{Target: rules.ChainRawPrerouting},
		}})
		t.SetRuleInsertions("OUTPUT", []iptables.Rule{{
			Action: iptables.JumpAction{Target: rules.ChainRawOutput},
		}})
	}
	for _, t := range d.iptablesFilterTables {
		filterChains := d.ruleRenderer.StaticFilterTableChains(t.IPVersion)
		t.UpdateChains(filterChains)
		t.SetRuleInsertions("FORWARD", []iptables.Rule{{
			Action: iptables.JumpAction{Target: rules.ChainFilterForward},
		}})
		t.SetRuleInsertions("INPUT", []iptables.Rule{{
			Action: iptables.JumpAction{Target: rules.ChainFilterInput},
		}})
		t.SetRuleInsertions("OUTPUT", []iptables.Rule{{
			Action: iptables.JumpAction{Target: rules.ChainFilterOutput},
		}})
	}
	for _, t := range d.iptablesNATTables {
		t.UpdateChains(d.ruleRenderer.StaticNATTableChains(t.IPVersion))
		t.SetRuleInsertions("PREROUTING", []iptables.Rule{{
			Action: iptables.JumpAction{Target: rules.ChainNATPrerouting},
		}})
		t.SetRuleInsertions("POSTROUTING", []iptables.Rule{{
			Action: iptables.JumpAction{Target: rules.ChainNATPostrouting},
		}})
		t.SetRuleInsertions("OUTPUT", []iptables.Rule{{
			Action: iptables.JumpAction{Target: rules.ChainNATOutput},
		}})
	}
	for _, t := range d.iptablesMangleTables {
		t.UpdateChains(d.ruleRenderer.StaticMangleTableChains(t.IPVersion))
		t.SetRuleInsertions("PREROUTING", []iptables.Rule{{
			Action: iptables.JumpAction{Target: rules.ChainManglePrerouting},
		}})
	}
	if d.xdpState != nil {
		if err := d.setXDPFailsafePorts(); err != nil {
			log.Warnf("failed to set XDP failsafe ports, disabling XDP: %v", err)
			if err := d.shutdownXDPCompletely(); err != nil {
				log.Warnf("failed to disable XDP: %v, will proceed anyway.", err)
			}
		}
	}
}

func stringToProtocol(protocol string) (labelindex.IPSetPortProtocol, error) {
	switch protocol {
	case "tcp":
		return labelindex.ProtocolTCP, nil
	case "udp":
		return labelindex.ProtocolUDP, nil
	case "sctp":
		return labelindex.ProtocolSCTP, nil
	}
	return labelindex.ProtocolNone, fmt.Errorf("unknown protocol %q", protocol)
}

func (d *InternalDataplane) setXDPFailsafePorts() error {
	inboundPorts := d.config.RulesConfig.FailsafeInboundHostPorts

	if _, err := d.xdpState.common.bpfLib.NewFailsafeMap(); err != nil {
		return err
	}

	for _, p := range inboundPorts {
		proto, err := stringToProtocol(p.Protocol)
		if err != nil {
			return err
		}

		if err := d.xdpState.common.bpfLib.UpdateFailsafeMap(uint8(proto), p.Port); err != nil {
			return err
		}
	}

	log.Infof("Set XDP failsafe ports: %+v", inboundPorts)
	return nil
}

// shutdownXDPCompletely attempts to disable XDP state.  This could fail in cases where XDP isn't working properly.
func (d *InternalDataplane) shutdownXDPCompletely() error {
	if d.xdpState == nil {
		return nil
	}
	if d.callbacks != nil {
		d.xdpState.DepopulateCallbacks(d.callbacks)
	}
	// spend 1 second attempting to wipe XDP, in case of a hiccup.
	maxTries := 10
	waitInterval := 100 * time.Millisecond
	var err error
	for i := 0; i < maxTries; i++ {
		err = d.xdpState.WipeXDP()
		if err == nil {
			d.xdpState = nil
			return nil
		}
		log.WithError(err).WithField("try", i).Warn("failed to wipe the XDP state")
		time.Sleep(waitInterval)
	}
	return fmt.Errorf("Failed to wipe the XDP state after %v tries over %v seconds: Error %v", maxTries, waitInterval, err)
}

func (d *InternalDataplane) loopUpdatingDataplane() {
	log.Info("Started internal iptables dataplane driver loop")
	healthTicks := time.NewTicker(healthInterval).C
	d.reportHealth()

	// Retry any failed operations every 10s.
	retryTicker := time.NewTicker(10 * time.Second)

	// If configured, start tickers to refresh the IP sets and routing table entries.
	var ipSetsRefreshC <-chan time.Time
	if d.config.IPSetsRefreshInterval > 0 {
		log.WithField("interval", d.config.IptablesRefreshInterval).Info(
			"Will refresh IP sets on timer")
		refreshTicker := jitter.NewTicker(
			d.config.IPSetsRefreshInterval,
			d.config.IPSetsRefreshInterval/10,
		)
		ipSetsRefreshC = refreshTicker.Channel()
	}
	var routeRefreshC <-chan time.Time
	if d.config.RouteRefreshInterval > 0 {
		log.WithField("interval", d.config.RouteRefreshInterval).Info(
			"Will refresh routes on timer")
		refreshTicker := jitter.NewTicker(
			d.config.RouteRefreshInterval,
			d.config.RouteRefreshInterval/10,
		)
		routeRefreshC = refreshTicker.Channel()
	}
	var xdpRefreshC <-chan time.Time
	if d.config.XDPRefreshInterval > 0 && d.xdpState != nil {
		log.WithField("interval", d.config.XDPRefreshInterval).Info(
			"Will refresh XDP on timer")
		refreshTicker := jitter.NewTicker(
			d.config.XDPRefreshInterval,
			d.config.XDPRefreshInterval/10,
		)
		xdpRefreshC = refreshTicker.Channel()
	}
	var ipSecRefreshC <-chan time.Time
	if d.config.IPSecPolicyRefreshInterval > 0 {
		log.WithField("interval", d.config.IPSecPolicyRefreshInterval).Info(
			"Will recheck IPsec policy on timer")
		refreshTicker := jitter.NewTicker(
			d.config.IPSecPolicyRefreshInterval,
			d.config.IPSecPolicyRefreshInterval/10,
		)
		ipSecRefreshC = refreshTicker.Channel()
	}

	// Fill the apply throttle leaky bucket.
	throttleC := jitter.NewTicker(100*time.Millisecond, 10*time.Millisecond).Channel()
	beingThrottled := false

	datastoreInSync := false

	processMsgFromCalcGraph := func(msg interface{}) {
		log.WithField("msg", proto.MsgStringer{Msg: msg}).Infof(
			"Received %T update from calculation graph", msg)
		d.recordMsgStat(msg)
		for _, mgr := range d.allManagers {
			mgr.OnUpdate(msg)
		}
		switch msg.(type) {
		case *proto.InSync:
			log.WithField("timeSinceStart", time.Since(processStartTime)).Info(
				"Datastore in sync, flushing the dataplane for the first time...")
			datastoreInSync = true
		}
	}

	processIfaceUpdate := func(ifaceUpdate *ifaceUpdate) {
		log.WithField("msg", ifaceUpdate).Info("Received interface update")
		if ifaceUpdate.Name == KubeIPVSInterface {
			d.checkIPVSConfigOnStateUpdate(ifaceUpdate.State)
			return
		}

		for _, mgr := range d.allManagers {
			mgr.OnUpdate(ifaceUpdate)
		}

		for _, mgr := range d.managersWithRouteTables {
			for _, routeTable := range mgr.GetRouteTables() {
				routeTable.OnIfaceStateChanged(ifaceUpdate.Name, ifaceUpdate.State)
			}
		}
	}

	processAddrsUpdate := func(ifaceAddrsUpdate *ifaceAddrsUpdate) {
		log.WithField("msg", ifaceAddrsUpdate).Info("Received interface addresses update")
		for _, mgr := range d.allManagers {
			mgr.OnUpdate(ifaceAddrsUpdate)
		}
	}

	for {
		select {
		case msg := <-d.toDataplane:
			// Process the message we received, then opportunistically process any other
			// pending messages.
			batchSize := 1
			processMsgFromCalcGraph(msg)
		msgLoop1:
			for i := 0; i < msgPeekLimit; i++ {
				select {
				case msg := <-d.toDataplane:
					processMsgFromCalcGraph(msg)
					batchSize++
				default:
					// Channel blocked so we must be caught up.
					break msgLoop1
				}
			}
			d.dataplaneNeedsSync = true
			summaryBatchSize.Observe(float64(batchSize))
		case ifaceUpdate := <-d.ifaceUpdates:
			// Process the message we received, then opportunistically process any other
			// pending messages.
			batchSize := 1
			processIfaceUpdate(ifaceUpdate)
		msgLoop2:
			for i := 0; i < msgPeekLimit; i++ {
				select {
				case ifaceUpdate := <-d.ifaceUpdates:
					processIfaceUpdate(ifaceUpdate)
					batchSize++
				default:
					// Channel blocked so we must be caught up.
					break msgLoop2
				}
			}
			d.dataplaneNeedsSync = true
			summaryIfaceBatchSize.Observe(float64(batchSize))
		case ifaceAddrsUpdate := <-d.ifaceAddrUpdates:
			batchSize := 1
			processAddrsUpdate(ifaceAddrsUpdate)
		msgLoop3:
			for i := 0; i < msgPeekLimit; i++ {
				select {
				case ifaceAddrsUpdate := <-d.ifaceAddrUpdates:
					processAddrsUpdate(ifaceAddrsUpdate)
					batchSize++
				default:
					// Channel blocked so we must be caught up.
					break msgLoop3
				}
			}
			summaryAddrBatchSize.Observe(float64(batchSize))
			d.dataplaneNeedsSync = true
		case domainInfoChange := <-d.domainInfoChanges:
			// Opportunistically read and coalesce other domain change signals that are
			// already pending on this channel.
			domainChangeSignals := []*domainInfoChanged{domainInfoChange}
			domainsChanged := set.From(domainInfoChange.domain)
		domainChangeLoop:
			for {
				select {
				case domainInfoChange := <-d.domainInfoChanges:
					if !domainsChanged.Contains(domainInfoChange.domain) {
						domainChangeSignals = append(domainChangeSignals, domainInfoChange)
						domainsChanged.Add(domainInfoChange.domain)
					}
				default:
					// Channel blocked so we've caught up.
					break domainChangeLoop
				}
			}
			for _, domainInfoChange = range domainChangeSignals {
				for _, mgr := range d.allManagers {
					if handler, ok := mgr.(DomainInfoChangeHandler); ok {
						if handler.OnDomainInfoChange(domainInfoChange) {
							d.dataplaneNeedsSync = true
						}
					}
				}
			}
		case <-ipSetsRefreshC:
			log.Debug("Refreshing IP sets state")
			d.forceIPSetsRefresh = true
			d.dataplaneNeedsSync = true
		case <-routeRefreshC:
			log.Debug("Refreshing routes")
			d.forceRouteRefresh = true
			d.dataplaneNeedsSync = true
		case <-xdpRefreshC:
			log.Debug("Refreshing XDP")
			d.forceXDPRefresh = true
			d.dataplaneNeedsSync = true
		case <-ipSecRefreshC:
			d.ipSecPolTable.QueueResync()
		case <-d.reschedC:
			log.Debug("Reschedule kick received")
			d.dataplaneNeedsSync = true
			// nil out the channel to record that the timer is now inactive.
			d.reschedC = nil
		case <-throttleC:
			d.applyThrottle.Refill()
		case <-healthTicks:
			d.reportHealth()
		case <-retryTicker.C:
		case <-d.debugHangC:
			log.Warning("Debug hang simulation timer popped, hanging the dataplane!!")
			time.Sleep(1 * time.Hour)
			log.Panic("Woke up after 1 hour, something's probably wrong with the test.")
		case stopWG := <-d.stopChan:
			defer stopWG.Done()
			if err := d.domainInfoStore.saveMappingsV1(); err != nil {
				log.WithError(err).Warning("Failed to save mappings to file on Felix shutdown")

			}
			return
		}

		if datastoreInSync && d.dataplaneNeedsSync {
			// Dataplane is out-of-sync, check if we're throttled.
			if d.applyThrottle.Admit() {
				if beingThrottled && d.applyThrottle.WouldAdmit() {
					log.Info("Dataplane updates no longer throttled")
					beingThrottled = false
				}
				log.Info("Applying dataplane updates")
				applyStart := time.Now()

				// Actually apply the changes to the dataplane.
				d.apply()

				// Record stats.
				applyTime := time.Since(applyStart)
				summaryApplyTime.Observe(applyTime.Seconds())

				if d.dataplaneNeedsSync {
					// Dataplane is still dirty, record an error.
					countDataplaneSyncErrors.Inc()
				}
				log.WithField("msecToApply", applyTime.Seconds()*1000.0).Info(
					"Finished applying updates to dataplane.")

				if !d.doneFirstApply {
					log.WithField(
						"secsSinceStart", time.Since(processStartTime).Seconds(),
					).Info("Completed first update to dataplane.")
					d.doneFirstApply = true
					if d.config.PostInSyncCallback != nil {
						d.config.PostInSyncCallback()
					}
				}
				d.reportHealth()
			} else {
				if !beingThrottled {
					log.Info("Dataplane updates throttled")
					beingThrottled = true
				}
			}
		}
	}
}

func (d *InternalDataplane) configureKernel() {
	// Attempt to modprobe nf_conntrack_proto_sctp.  In some kernels this is a
	// module that needs to be loaded, otherwise all SCTP packets are marked
	// INVALID by conntrack and dropped by Calico's rules.  However, some kernels
	// (confirmed in Ubuntu 19.10's build of 5.3.0-24-generic) include this
	// conntrack without it being a kernel module, and so modprobe will fail.
	// Log result at INFO level for troubleshooting, but otherwise ignore any
	// failed modprobe calls.
	mp := newModProbe(moduleConntrackSCTP, newRealCmd)
	out, err := mp.Exec()
	log.WithError(err).WithField("output", out).Infof("attempted to modprobe %s", moduleConntrackSCTP)
}

func (d *InternalDataplane) recordMsgStat(msg interface{}) {
	typeName := reflect.ValueOf(msg).Elem().Type().Name()
	countMessages.WithLabelValues(typeName).Inc()
}

func (d *InternalDataplane) apply() {
	// Update sequencing is important here because iptables rules have dependencies on ipsets.
	// Creating a rule that references an unknown IP set fails, as does deleting an IP set that
	// is in use.

	// Unset the needs-sync flag, we'll set it again if something fails.
	d.dataplaneNeedsSync = false

	// First, give the managers a chance to update IP sets and iptables.
	for _, mgr := range d.allManagers {
		err := mgr.CompleteDeferredWork()
		if err != nil {
			log.WithField("manager", mgr).WithError(err).Debug("couldn't complete deferred work for manager, will try again later")
			d.dataplaneNeedsSync = true
		}
		d.reportHealth()
	}

	if d.xdpState != nil {
		if d.forceXDPRefresh {
			// Refresh timer popped.
			d.xdpState.QueueResync()
			d.forceXDPRefresh = false
		}

		var applyXDPError error
		d.xdpState.ProcessPendingDiffState(d.endpointsSourceV4)
		if err := d.applyXDPActions(); err != nil {
			applyXDPError = err
		} else {
			err := d.xdpState.ProcessMemberUpdates()
			d.xdpState.DropPendingDiffState()
			if err != nil {
				log.WithError(err).Warning("Failed to process XDP member updates, will resync later...")
				if err := d.applyXDPActions(); err != nil {
					applyXDPError = err
				}
			}
			d.xdpState.UpdateState()
		}
		if applyXDPError != nil {
			log.WithError(applyXDPError).Info("Applying XDP actions did not succeed, disabling XDP")
			if err := d.shutdownXDPCompletely(); err != nil {
				log.Warnf("failed to disable XDP: %v, will proceed anyway.", err)
			}
		}
	}
	d.reportHealth()

	d.ipSecPolTable.Apply()

	if d.forceRouteRefresh {
		// Refresh timer popped.
		for _, r := range d.routeTables() {
			// Queue a resync on the next Apply().
			r.QueueResync()
		}
		d.forceRouteRefresh = false
	}

	if d.forceIPSetsRefresh {
		// Refresh timer popped.
		for _, r := range d.ipSets {
			// Queue a resync on the next Apply().
			r.QueueResync()
		}
		d.forceIPSetsRefresh = false
	}

	// Next, create/update IP sets.  We defer deletions of IP sets until after we update
	// iptables.
	var ipSetsWG sync.WaitGroup
	for _, ipSets := range d.ipSets {
		ipSetsWG.Add(1)
		go func(ipSets *ipsets.IPSets) {
			ipSets.ApplyUpdates()
			d.reportHealth()
			ipSetsWG.Done()
		}(ipSets)
	}

	// Update the routing table in parallel with the other updates.  We'll wait for it to finish
	// before we return.
	var routesWG sync.WaitGroup
	for _, r := range d.routeTables() {
		routesWG.Add(1)
		go func(r routeTable) {
			err := r.Apply()
			if err != nil {
				log.Warn("Failed to synchronize routing table, will retry...")
				d.dataplaneNeedsSync = true
			}
			d.reportHealth()
			routesWG.Done()
		}(r)
	}

	// Wait for the IP sets update to finish.  We can't update iptables until it has.
	ipSetsWG.Wait()

	// Update iptables, this should sever any references to now-unused IP sets.
	var reschedDelayMutex sync.Mutex
	var reschedDelay time.Duration
	var iptablesWG sync.WaitGroup
	for _, t := range d.allIptablesTables {
		iptablesWG.Add(1)
		go func(t *iptables.Table) {
			tableReschedAfter := t.Apply()

			reschedDelayMutex.Lock()
			defer reschedDelayMutex.Unlock()
			if tableReschedAfter != 0 && (reschedDelay == 0 || tableReschedAfter < reschedDelay) {
				reschedDelay = tableReschedAfter
			}
			d.reportHealth()
			iptablesWG.Done()
		}(t)
	}
	iptablesWG.Wait()

	// Now clean up any left-over IP sets.
	for _, ipSets := range d.ipSets {
		ipSetsWG.Add(1)
		go func(s *ipsets.IPSets) {
			s.ApplyDeletions()
			d.reportHealth()
			ipSetsWG.Done()
		}(ipSets)
	}
	ipSetsWG.Wait()

	// Wait for the route updates to finish.
	routesWG.Wait()

	// And publish and status updates.
	d.endpointStatusCombiner.Apply()

	// Set up any needed rescheduling kick.
	if d.reschedC != nil {
		// We have an active rescheduling timer, stop it so we can restart it with a
		// different timeout below if it is still needed.
		// This snippet comes from the docs for Timer.Stop().
		if !d.reschedTimer.Stop() {
			// Timer had already popped, drain its channel.
			<-d.reschedC
		}
		// Nil out our copy of the channel to record that the timer is inactive.
		d.reschedC = nil
	}
	if reschedDelay != 0 {
		// We need to reschedule.
		log.WithField("delay", reschedDelay).Debug("Asked to reschedule.")
		if d.reschedTimer == nil {
			// First time, create the timer.
			d.reschedTimer = time.NewTimer(reschedDelay)
		} else {
			// Have an existing timer, reset it.
			d.reschedTimer.Reset(reschedDelay)
		}
		d.reschedC = d.reschedTimer.C
	}
}

func (d *InternalDataplane) applyXDPActions() error {
	var err error = nil
	for i := 0; i < 10; i++ {
		err = d.xdpState.ResyncIfNeeded(d.ipsetsSourceV4)
		if err != nil {
			return err
		}
		if err = d.xdpState.ApplyBPFActions(d.ipsetsSourceV4); err == nil {
			return nil
		} else {
			log.WithError(err).Info("Applying XDP BPF actions did not succeed, will retry with resync...")
		}
	}
	return err
}

func (d *InternalDataplane) loopReportingStatus() {
	log.Info("Started internal status report thread")
	if d.config.StatusReportingInterval <= 0 {
		log.Info("Process status reports disabled")
		return
	}
	// Wait before first report so that we don't check in if we're in a tight cyclic restart.
	time.Sleep(10 * time.Second)
	for {
		uptimeSecs := time.Since(processStartTime).Seconds()
		d.fromDataplane <- &proto.ProcessStatusUpdate{
			IsoTimestamp: time.Now().UTC().Format(time.RFC3339),
			Uptime:       uptimeSecs,
		}
		time.Sleep(d.config.StatusReportingInterval)
	}
}

// iptablesTable is a shim interface for iptables.Table.
type iptablesTable interface {
	UpdateChain(chain *iptables.Chain)
	UpdateChains([]*iptables.Chain)
	RemoveChains([]*iptables.Chain)
	RemoveChainByName(name string)
}

func (d *InternalDataplane) reportHealth() {
	if d.config.HealthAggregator != nil {
		d.config.HealthAggregator.Report(
			healthName,
			&health.HealthReport{Live: true, Ready: d.doneFirstApply},
		)
	}
}

type dummyLock struct{}

func (d dummyLock) Lock() {

}

func (d dummyLock) Unlock() {

}<|MERGE_RESOLUTION|>--- conflicted
+++ resolved
@@ -1,8 +1,4 @@
-<<<<<<< HEAD
 // Copyright (c) 2017-2020 Tigera, Inc. All rights reserved.
-=======
-// Copyright (c) 2020 Tigera, Inc. All rights reserved.
->>>>>>> aa0a22d9
 //
 // Licensed under the Apache License, Version 2.0 (the "License");
 // you may not use this file except in compliance with the License.
@@ -43,16 +39,13 @@
 	"github.com/projectcalico/libcalico-go/lib/set"
 
 	"github.com/projectcalico/felix/bpf"
-<<<<<<< HEAD
-	"github.com/projectcalico/felix/calc"
-	"github.com/projectcalico/felix/collector"
-=======
 	"github.com/projectcalico/felix/bpf/conntrack"
 	bpfipsets "github.com/projectcalico/felix/bpf/ipsets"
 	"github.com/projectcalico/felix/bpf/nat"
 	bpfproxy "github.com/projectcalico/felix/bpf/proxy"
 	"github.com/projectcalico/felix/bpf/routes"
->>>>>>> aa0a22d9
+	"github.com/projectcalico/felix/calc"
+	"github.com/projectcalico/felix/collector"
 	"github.com/projectcalico/felix/ifacemonitor"
 	"github.com/projectcalico/felix/ipsec"
 	"github.com/projectcalico/felix/ipsets"
@@ -327,12 +320,8 @@
 		stopChan:          stopChan,
 	}
 	dp.applyThrottle.Refill() // Allow the first apply() immediately.
-<<<<<<< HEAD
-
-	dp.ifaceMonitor.Callback = dp.onIfaceStateChange
-=======
+
 	dp.ifaceMonitor.StateCallback = dp.onIfaceStateChange
->>>>>>> aa0a22d9
 	dp.ifaceMonitor.AddrCallback = dp.onIfaceAddrsChange
 
 	backendMode := iptables.DetectBackend(config.LookPathOverride, iptables.NewRealCmd, config.IptablesBackend)
@@ -512,20 +501,9 @@
 		// bpffs so there's nothing to clean up
 	}
 
-<<<<<<< HEAD
-	ipsetsManager := newIPSetsManager(ipSetsV4, config.MaxIPSetSize, dp.domainInfoStore, callbacks)
-	dp.RegisterManager(ipsetsManager)
-	dp.ipsetsSourceV4 = ipsetsManager
-	dp.RegisterManager(newHostIPManager(
-		config.RulesConfig.WorkloadIfacePrefixes,
-		rules.IPSetIDThisHostIPs,
-		ipSetsV4,
-		config.MaxIPSetSize))
-	dp.RegisterManager(newPolicyManager(rawTableV4, mangleTableV4, filterTableV4, ruleRenderer, 4, callbacks))
-=======
 	if !config.BPFEnabled {
 		// BPF mode disabled, create the iptables-only managers.
-		ipsetsManager := newIPSetsManager(ipSetsV4, config.MaxIPSetSize, callbacks)
+		ipsetsManager := newIPSetsManager(ipSetsV4, config.MaxIPSetSize, dp.domainInfoStore, callbacks)
 		dp.RegisterManager(ipsetsManager)
 		dp.ipsetsSourceV4 = ipsetsManager
 		// TODO Connect host IP manager to BPF
@@ -635,7 +613,6 @@
 			}
 		}
 	}
->>>>>>> aa0a22d9
 
 	routeTableV4 := routetable.New(config.RulesConfig.WorkloadIfacePrefixes, 4, false, config.NetlinkTimeout,
 		config.DeviceRouteSourceAddress, config.DeviceRouteProtocol, config.RemoveExternalRoutes)
@@ -712,17 +689,8 @@
 
 		routeTableV6 := routetable.New(config.RulesConfig.WorkloadIfacePrefixes, 6, false, config.NetlinkTimeout, config.DeviceRouteSourceAddress, config.DeviceRouteProtocol, config.RemoveExternalRoutes)
 
-<<<<<<< HEAD
-		dp.RegisterManager(newIPSetsManager(ipSetsV6, config.MaxIPSetSize, dp.domainInfoStore, callbacks))
-		dp.RegisterManager(newHostIPManager(
-			config.RulesConfig.WorkloadIfacePrefixes,
-			rules.IPSetIDThisHostIPs,
-			ipSetsV6,
-			config.MaxIPSetSize))
-		dp.RegisterManager(newPolicyManager(rawTableV6, mangleTableV6, filterTableV6, ruleRenderer, 6, callbacks))
-=======
 		if !config.BPFEnabled {
-			dp.RegisterManager(newIPSetsManager(ipSetsV6, config.MaxIPSetSize, callbacks))
+			dp.RegisterManager(newIPSetsManager(ipSetsV6, config.MaxIPSetSize, dp.domainInfoStore, callbacks))
 			dp.RegisterManager(newHostIPManager(
 				config.RulesConfig.WorkloadIfacePrefixes,
 				rules.IPSetIDThisHostIPs,
@@ -730,7 +698,6 @@
 				config.MaxIPSetSize))
 			dp.RegisterManager(newPolicyManager(rawTableV6, mangleTableV6, filterTableV6, ruleRenderer, 6, callbacks))
 		}
->>>>>>> aa0a22d9
 		dp.RegisterManager(newEndpointManager(
 			rawTableV6,
 			mangleTableV6,
@@ -932,14 +899,6 @@
 	// Check/configure global kernel parameters.
 	d.configureKernel()
 
-<<<<<<< HEAD
-	// Enable conntrack packet and byte accounting.
-	err := writeProcSys("/proc/sys/net/netfilter/nf_conntrack_acct", "1")
-	if err != nil {
-		log.Warnf("failed to set enable conntrack packet and byte accounting: %v\n", err)
-	}
-
-=======
 	if d.config.BPFEnabled {
 		d.setUpIptablesBPF()
 	} else {
@@ -1012,7 +971,6 @@
 }
 
 func (d *InternalDataplane) setUpIptablesNormal() {
->>>>>>> aa0a22d9
 	for _, t := range d.iptablesRawTables {
 		rawChains := d.ruleRenderer.StaticRawTableChains(t.IPVersion)
 		t.UpdateChains(rawChains)
@@ -1391,6 +1349,12 @@
 	mp := newModProbe(moduleConntrackSCTP, newRealCmd)
 	out, err := mp.Exec()
 	log.WithError(err).WithField("output", out).Infof("attempted to modprobe %s", moduleConntrackSCTP)
+
+	// Enable conntrack packet and byte accounting.
+	err = writeProcSys("/proc/sys/net/netfilter/nf_conntrack_acct", "1")
+	if err != nil {
+		log.Warnf("failed to set enable conntrack packet and byte accounting: %v\n", err)
+	}
 }
 
 func (d *InternalDataplane) recordMsgStat(msg interface{}) {
