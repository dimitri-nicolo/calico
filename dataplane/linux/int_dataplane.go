--- conflicted
+++ resolved
@@ -776,13 +776,8 @@
 			dp.loopSummarizer,
 		)
 		dp.ipSets = append(dp.ipSets, ipSetsV4)
-<<<<<<< HEAD
 		dp.RegisterManager(common.NewIPSetsManager(ipSetsV4, config.MaxIPSetSize, dp.domainInfoStore, callbacks))
-		bpfRTMgr := newBPFRouteManager(config.Hostname, config.ExternalNodesCidrs, bpfMapContext)
-=======
-		dp.RegisterManager(newIPSetsManager(ipSetsV4, config.MaxIPSetSize, callbacks))
 		bpfRTMgr := newBPFRouteManager(config.Hostname, config.ExternalNodesCidrs, bpfMapContext, dp.loopSummarizer)
->>>>>>> 31a1f2ad
 		dp.RegisterManager(bpfRTMgr)
 
 		// Create an 'ipset' to represent trusted DNS servers.
@@ -846,13 +841,10 @@
 			ruleRenderer,
 			filterTableV4,
 			dp.reportHealth,
-<<<<<<< HEAD
+			dp.loopSummarizer,
 			config.LookupsCache,
 			config.RulesConfig.ActionOnDrop,
 			config.FlowLogsCollectTcpStats,
-=======
-			dp.loopSummarizer,
->>>>>>> 31a1f2ad
 		)
 		dp.RegisterManager(bpfEndpointManager)
 
