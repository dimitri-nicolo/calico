// Copyright (c) 2017-2021 Tigera, Inc. All rights reserved.
//
// Licensed under the Apache License, Version 2.0 (the "License");
// you may not use this file except in compliance with the License.
// You may obtain a copy of the License at
//
//     http://www.apache.org/licenses/LICENSE-2.0
//
// Unless required by applicable law or agreed to in writing, software
// distributed under the License is distributed on an "AS IS" BASIS,
// WITHOUT WARRANTIES OR CONDITIONS OF ANY KIND, either express or implied.
// See the License for the specific language governing permissions and
// limitations under the License.

package intdataplane

import (
	"context"
	"encoding/binary"
	"fmt"
	"io/ioutil"
	"net"
	"os"
	"reflect"
	"regexp"
	"strings"
	"sync"
	"syscall"
	"time"

	"github.com/prometheus/client_golang/prometheus"
	"github.com/sirupsen/logrus"
	log "github.com/sirupsen/logrus"
	"github.com/tigera/nfnetlink"
	"github.com/vishvananda/netlink"
	"golang.org/x/sys/unix"
	"golang.zx2c4.com/wireguard/wgctrl/wgtypes"
	"k8s.io/client-go/kubernetes"

	"github.com/projectcalico/felix/bpf"
	"github.com/projectcalico/felix/bpf/arp"
	"github.com/projectcalico/felix/bpf/conntrack"
	"github.com/projectcalico/felix/bpf/events"
	"github.com/projectcalico/felix/bpf/failsafes"
	bpfipsets "github.com/projectcalico/felix/bpf/ipsets"
	"github.com/projectcalico/felix/bpf/kprobe"
	"github.com/projectcalico/felix/bpf/nat"
	bpfproxy "github.com/projectcalico/felix/bpf/proxy"
	"github.com/projectcalico/felix/bpf/routes"
	"github.com/projectcalico/felix/bpf/state"
	"github.com/projectcalico/felix/bpf/stats"
	"github.com/projectcalico/felix/bpf/tc"
<<<<<<< HEAD
	"github.com/projectcalico/felix/calc"
	"github.com/projectcalico/felix/capture"
	"github.com/projectcalico/felix/collector"
	felixconfig "github.com/projectcalico/felix/config"
	"github.com/projectcalico/felix/dataplane/common"
=======
	"github.com/projectcalico/felix/config"
>>>>>>> ada21205
	"github.com/projectcalico/felix/idalloc"
	"github.com/projectcalico/felix/ifacemonitor"
	"github.com/projectcalico/felix/ipsec"
	"github.com/projectcalico/felix/ipsets"
	"github.com/projectcalico/felix/iptables"
	"github.com/projectcalico/felix/jitter"
	"github.com/projectcalico/felix/labelindex"
	"github.com/projectcalico/felix/logutils"
	"github.com/projectcalico/felix/proto"
	"github.com/projectcalico/felix/routetable"
	"github.com/projectcalico/felix/rules"
	"github.com/projectcalico/felix/throttle"
	"github.com/projectcalico/felix/wireguard"
	"github.com/projectcalico/libcalico-go/lib/health"
	lclogutils "github.com/projectcalico/libcalico-go/lib/logutils"
	cprometheus "github.com/projectcalico/libcalico-go/lib/prometheus"
	"github.com/projectcalico/libcalico-go/lib/set"
)

const (
	// msgPeekLimit is the maximum number of messages we'll try to grab from the to-dataplane
	// channel before we apply the changes.  Higher values allow us to batch up more work on
	// the channel for greater throughput when we're under load (at cost of higher latency).
	msgPeekLimit = 100

	// Interface name used by kube-proxy to bind service ips.
	KubeIPVSInterface = "kube-ipvs0"

	// Size of a VXLAN header.
	VXLANHeaderSize = 50
)

var (
	countDataplaneSyncErrors = prometheus.NewCounter(prometheus.CounterOpts{
		Name: "felix_int_dataplane_failures",
		Help: "Number of times dataplane updates failed and will be retried.",
	})
	countMessages = prometheus.NewCounterVec(prometheus.CounterOpts{
		Name: "felix_int_dataplane_messages",
		Help: "Number dataplane messages by type.",
	}, []string{"type"})
	summaryApplyTime = cprometheus.NewSummary(prometheus.SummaryOpts{
		Name: "felix_int_dataplane_apply_time_seconds",
		Help: "Time in seconds that it took to apply a dataplane update.",
	})
	summaryBatchSize = cprometheus.NewSummary(prometheus.SummaryOpts{
		Name: "felix_int_dataplane_msg_batch_size",
		Help: "Number of messages processed in each batch. Higher values indicate we're " +
			"doing more batching to try to keep up.",
	})
	summaryIfaceBatchSize = cprometheus.NewSummary(prometheus.SummaryOpts{
		Name: "felix_int_dataplane_iface_msg_batch_size",
		Help: "Number of interface state messages processed in each batch. Higher " +
			"values indicate we're doing more batching to try to keep up.",
	})
	summaryAddrBatchSize = cprometheus.NewSummary(prometheus.SummaryOpts{
		Name: "felix_int_dataplane_addr_msg_batch_size",
		Help: "Number of interface address messages processed in each batch. Higher " +
			"values indicate we're doing more batching to try to keep up.",
	})

	processStartTime time.Time
	zeroKey          = wgtypes.Key{}
)

func init() {
	prometheus.MustRegister(countDataplaneSyncErrors)
	prometheus.MustRegister(summaryApplyTime)
	prometheus.MustRegister(countMessages)
	prometheus.MustRegister(summaryBatchSize)
	prometheus.MustRegister(summaryIfaceBatchSize)
	prometheus.MustRegister(summaryAddrBatchSize)
	processStartTime = time.Now()
}

func EnableTimestamping() error {
	s, err := unix.Socket(unix.AF_INET, unix.SOCK_RAW, unix.IPPROTO_RAW)
	if err != nil || s < 0 {
		return fmt.Errorf("Failed to create raw socket: %v", err)
	}

	err = unix.SetsockoptInt(s, unix.SOL_SOCKET, unix.SO_TIMESTAMP, 1)
	if err != nil {
		return fmt.Errorf("Failed to set SO_TIMESTAMP socket option: %v", err)
	}

	return nil
}

type Config struct {
	Hostname string

	IPv6Enabled          bool
	RuleRendererOverride rules.RuleRenderer
	IPIPMTU              int
	VXLANMTU             int
	VXLANPort            int

	MaxIPSetSize                   int
	IptablesBackend                string
	IPSetsRefreshInterval          time.Duration
	RouteRefreshInterval           time.Duration
	DeviceRouteSourceAddress       net.IP
	DeviceRouteProtocol            int
	RemoveExternalRoutes           bool
	IptablesRefreshInterval        time.Duration
	IPSecPolicyRefreshInterval     time.Duration
	IptablesPostWriteCheckInterval time.Duration
	IptablesInsertMode             string
	IptablesLockFilePath           string
	IptablesLockTimeout            time.Duration
	IptablesLockProbeInterval      time.Duration
	XDPRefreshInterval             time.Duration

	Wireguard wireguard.Config

	NetlinkTimeout time.Duration

	RulesConfig rules.Config

	IfaceMonitorConfig ifacemonitor.Config

	StatusReportingInterval time.Duration

	ConfigChangedRestartCallback func()
	FatalErrorRestartCallback    func(error)
	ChildExitedRestartCallback   func()

	PostInSyncCallback func()
	HealthAggregator   *health.HealthAggregator
	RouteTableManager  *idalloc.IndexAllocator

	ExternalNodesCidrs []string

	BPFEnabled                         bool
	BPFDisableUnprivileged             bool
	BPFKubeProxyIptablesCleanupEnabled bool
	BPFLogLevel                        string
	BPFExtToServiceConnmark            int
	BPFDataIfacePattern                *regexp.Regexp
	XDPEnabled                         bool
	XDPAllowGeneric                    bool
	BPFConntrackTimeouts               conntrack.Timeouts
	BPFCgroupV2                        string
	BPFConnTimeLBEnabled               bool
	BPFMapRepin                        bool
	BPFNodePortDSREnabled              bool
	KubeProxyMinSyncPeriod             time.Duration
	KubeProxyEndpointSlicesEnabled     bool
	FlowLogsCollectProcessInfo         bool
	FlowLogsCollectTcpStats            bool
	FlowLogsFileIncludeService         bool
	NfNetlinkBufSize                   int

	SidecarAccelerationEnabled bool

	DebugSimulateDataplaneHangAfter time.Duration
	DebugUseShortPollIntervals      bool

	FelixHostname string
	NodeIP        net.IP

	IPSecPSK string
	// IPSecAllowUnsecuredTraffic controls whether
	// - IPsec is required for every packet (on a supported path), or
	// - IPsec is used opportunistically but unsecured traffic is still allowed.
	IPSecAllowUnsecuredTraffic bool
	IPSecIKEProposal           string
	IPSecESPProposal           string
	IPSecLogLevel              string
	IPSecRekeyTime             time.Duration

	EgressIPEnabled             bool
	EgressIPRoutingRulePriority int

	// Optional stats collector
	Collector collector.Collector

	// Config for DNS policy.
	DNSCacheFile         string
	DNSCacheSaveInterval time.Duration
	DNSCacheEpoch        int
	DNSExtraTTL          time.Duration
	DNSLogsLatency       bool

	LookPathOverride func(file string) (string, error)

	KubeClientSet *kubernetes.Clientset

	FeatureDetectOverrides map[string]string

	PacketCapture capture.Config

	// Populated with the smallest host MTU based on auto-detection.
	hostMTU         int
	MTUIfacePattern *regexp.Regexp

	RouteSource string

<<<<<<< HEAD
	KubernetesProvider felixconfig.Provider

	LookupsCache *calc.LookupsCache
=======
	KubernetesProvider config.Provider
>>>>>>> ada21205
}

type UpdateBatchResolver interface {
	// Opportunity for a manager component to resolve state that depends jointly on the updates
	// that it has seen since the preceding CompleteDeferredWork call.  Processing here can
	// include passing resolved state to other managers.  It should not include any actual
	// dataplane updates yet.  (Those should be actioned in CompleteDeferredWork.)
	ResolveUpdateBatch() error
}

// InternalDataplane implements an in-process Felix dataplane driver based on iptables
// and ipsets.  It communicates with the datastore-facing part of Felix via the
// Send/RecvMessage methods, which operate on the protobuf-defined API objects.
//
// Architecture
//
// The internal dataplane driver is organised around a main event loop, which handles
// update events from the datastore and dataplane.
//
// Each pass around the main loop has two phases.  In the first phase, updates are fanned
// out to "manager" objects, which calculate the changes that are needed and pass them to
// the dataplane programming layer.  In the second phase, the dataplane layer applies the
// updates in a consistent sequence.  The second phase is skipped until the datastore is
// in sync; this ensures that the first update to the dataplane applies a consistent
// snapshot.
//
// Having the dataplane layer batch updates has several advantages.  It is much more
// efficient to batch updates, since each call to iptables/ipsets has a high fixed cost.
// In addition, it allows for different managers to make updates without having to
// coordinate on their sequencing.
//
// Requirements on the API
//
// The internal dataplane does not do consistency checks on the incoming data (as the
// old Python-based driver used to do).  It expects to be told about dependent resources
// before they are needed and for their lifetime to exceed that of the resources that
// depend on them.  For example, it is important the the datastore layer send an
// IP set create event before it sends a rule that references that IP set.
type InternalDataplane struct {
	toDataplane   chan interface{}
	fromDataplane chan interface{}

	allIptablesTables    []*iptables.Table
	iptablesMangleTables []*iptables.Table
	iptablesNATTables    []*iptables.Table
	iptablesRawTables    []*iptables.Table
	iptablesFilterTables []*iptables.Table
	ipSets               []common.IPSetsDataplane

	ipipManager          *ipipManager
	allHostsIpsetManager *allHostsIpsetManager

	ipSecPolTable  *ipsec.PolicyTable
	ipSecDataplane ipSecDataplane

	wireguardManager *wireguardManager

	ifaceMonitor     *ifacemonitor.InterfaceMonitor
	ifaceUpdates     chan *ifaceUpdate
	ifaceAddrUpdates chan *ifaceAddrsUpdate

	endpointStatusCombiner *endpointStatusCombiner

	domainInfoStore   *common.DomainInfoStore
	domainInfoChanges chan *common.DomainInfoChanged

	allManagers             []Manager
	managersWithRouteTables []ManagerWithRouteTables
	managersWithRouteRules  []ManagerWithRouteRules
	ruleRenderer            rules.RuleRenderer

	lookupCache *calc.LookupsCache

	// dataplaneNeedsSync is set if the dataplane is dirty in some way, i.e. we need to
	// call apply().
	dataplaneNeedsSync bool
	// forceIPSetsRefresh is set by the IP sets refresh timer to indicate that we should
	// check the IP sets in the dataplane.
	forceIPSetsRefresh bool
	// forceRouteRefresh is set by the route refresh timer to indicate that we should
	// check the routes in the dataplane.
	forceRouteRefresh bool
	// forceXDPRefresh is set by the XDP refresh timer to indicate that we should
	// check the XDP state in the dataplane.
	forceXDPRefresh bool
	// doneFirstApply is set after we finish the first update to the dataplane. It indicates
	// that the dataplane should now be in sync.
	doneFirstApply bool

	reschedTimer *time.Timer
	reschedC     <-chan time.Time

	applyThrottle *throttle.Throttle

	config Config

	debugHangC <-chan time.Time

	// Channel used when the Felix top level wants the dataplane to stop.
	stopChan chan *sync.WaitGroup

	xdpState          *xdpState
	sockmapState      *sockmapState
	endpointsSourceV4 endpointsSource
	ipsetsSourceV4    ipsetsSource
	callbacks         *common.Callbacks

	loopSummarizer *logutils.Summarizer
}

const (
	healthName     = "int_dataplane"
	healthInterval = 10 * time.Second

	ipipMTUOverhead      = 20
	vxlanMTUOverhead     = 50
	wireguardMTUOverhead = 60
	aksMTUOverhead       = 100
)

func NewIntDataplaneDriver(config Config, stopChan chan *sync.WaitGroup) *InternalDataplane {

	if config.DNSLogsLatency && !config.BPFEnabled {
		// With non-BPF dataplane, set SO_TIMESTAMP so we get timestamps on packets passed
		// up via NFLOG.
		if err := EnableTimestamping(); err != nil {
			log.WithError(err).Warning("Couldn't enable timestamping, so DNS latency will not be measured")
		} else {
			log.Info("Timestamping enabled, so DNS latency will be measured")
		}
	}

	log.WithField("config", config).Info("Creating internal dataplane driver.")
	ruleRenderer := config.RuleRendererOverride
	if ruleRenderer == nil {
		ruleRenderer = rules.NewRenderer(config.RulesConfig)
	}
	epMarkMapper := rules.NewEndpointMarkMapper(
		config.RulesConfig.IptablesMarkEndpoint,
		config.RulesConfig.IptablesMarkNonCaliEndpoint)

	// Auto-detect host MTU.
	hostMTU, err := findHostMTU(config.MTUIfacePattern)
	if err != nil {
		log.WithError(err).Fatal("Unable to detect host MTU, shutting down")
		return nil
	}
	ConfigureDefaultMTUs(hostMTU, &config)
	podMTU := determinePodMTU(config)
	if err := writeMTUFile(podMTU); err != nil {
		log.WithError(err).Error("Failed to write MTU file, pod MTU may not be properly set")
	}

	dp := &InternalDataplane{
		toDataplane:       make(chan interface{}, msgPeekLimit),
		fromDataplane:     make(chan interface{}, 100),
		ruleRenderer:      ruleRenderer,
		ifaceMonitor:      ifacemonitor.New(config.IfaceMonitorConfig, config.FatalErrorRestartCallback),
		ifaceUpdates:      make(chan *ifaceUpdate, 100),
		ifaceAddrUpdates:  make(chan *ifaceAddrsUpdate, 100),
		domainInfoChanges: make(chan *common.DomainInfoChanged, 100),
		config:            config,
		applyThrottle:     throttle.New(10),
		loopSummarizer:    logutils.NewSummarizer("dataplane reconciliation loops"),
		stopChan:          stopChan,
	}
	dp.applyThrottle.Refill() // Allow the first apply() immediately.

	dp.ifaceMonitor.StateCallback = dp.onIfaceStateChange
	dp.ifaceMonitor.AddrCallback = dp.onIfaceAddrsChange

	backendMode := iptables.DetectBackend(config.LookPathOverride, iptables.NewRealCmd, config.IptablesBackend)

	// Most iptables tables need the same options.
	iptablesOptions := iptables.TableOptions{
		HistoricChainPrefixes: rules.AllHistoricChainNamePrefixes,
		InsertMode:            config.IptablesInsertMode,
		RefreshInterval:       config.IptablesRefreshInterval,
		PostWriteInterval:     config.IptablesPostWriteCheckInterval,
		LockTimeout:           config.IptablesLockTimeout,
		LockProbeInterval:     config.IptablesLockProbeInterval,
		BackendMode:           backendMode,
		LookPathOverride:      config.LookPathOverride,
		OnStillAlive:          dp.reportHealth,
		OpRecorder:            dp.loopSummarizer,
	}

	if config.BPFEnabled && config.BPFKubeProxyIptablesCleanupEnabled {
		// If BPF-mode is enabled, clean up kube-proxy's rules too.
		log.Info("BPF enabled, configuring iptables layer to clean up kube-proxy's rules.")
		iptablesOptions.ExtraCleanupRegexPattern = rules.KubeProxyInsertRuleRegex
		iptablesOptions.HistoricChainPrefixes = append(iptablesOptions.HistoricChainPrefixes, rules.KubeProxyChainPrefixes...)
	}

	// However, the NAT tables need an extra cleanup regex.
	iptablesNATOptions := iptablesOptions
	if iptablesNATOptions.ExtraCleanupRegexPattern == "" {
		iptablesNATOptions.ExtraCleanupRegexPattern = rules.HistoricInsertedNATRuleRegex
	} else {
		iptablesNATOptions.ExtraCleanupRegexPattern += "|" + rules.HistoricInsertedNATRuleRegex
	}

	featureDetector := iptables.NewFeatureDetector(config.FeatureDetectOverrides)
	iptablesFeatures := featureDetector.GetFeatures()

	var iptablesLock sync.Locker
	if iptablesFeatures.RestoreSupportsLock {
		log.Debug("Calico implementation of iptables lock disabled (because detected version of " +
			"iptables-restore will use its own implementation).")
		iptablesLock = dummyLock{}
	} else if config.IptablesLockTimeout <= 0 {
		log.Debug("Calico implementation of iptables lock disabled (by configuration).")
		iptablesLock = dummyLock{}
	} else {
		// Create the shared iptables lock.  This allows us to block other processes from
		// manipulating iptables while we make our updates.  We use a shared lock because we
		// actually do multiple updates in parallel (but to different tables), which is safe.
		log.WithField("timeout", config.IptablesLockTimeout).Debug(
			"Calico implementation of iptables lock enabled")
		iptablesLock = iptables.NewSharedLock(
			config.IptablesLockFilePath,
			config.IptablesLockTimeout,
			config.IptablesLockProbeInterval,
		)
	}

	mangleTableV4 := iptables.NewTable(
		"mangle",
		4,
		rules.RuleHashPrefix,
		iptablesLock,
		featureDetector,
		iptablesOptions)
	natTableV4 := iptables.NewTable(
		"nat",
		4,
		rules.RuleHashPrefix,
		iptablesLock,
		featureDetector,
		iptablesNATOptions,
	)
	rawTableV4 := iptables.NewTable(
		"raw",
		4,
		rules.RuleHashPrefix,
		iptablesLock,
		featureDetector,
		iptablesOptions)
	filterTableV4 := iptables.NewTable(
		"filter",
		4,
		rules.RuleHashPrefix,
		iptablesLock,
		featureDetector,
		iptablesOptions)
	ipSetsConfigV4 := config.RulesConfig.IPSetConfigV4
	ipSetsV4 := ipsets.NewIPSets(ipSetsConfigV4, dp.loopSummarizer)
	dp.iptablesNATTables = append(dp.iptablesNATTables, natTableV4)
	dp.iptablesRawTables = append(dp.iptablesRawTables, rawTableV4)
	dp.iptablesMangleTables = append(dp.iptablesMangleTables, mangleTableV4)
	dp.iptablesFilterTables = append(dp.iptablesFilterTables, filterTableV4)
	dp.ipSets = append(dp.ipSets, ipSetsV4)

	if config.RulesConfig.VXLANEnabled {
		routeTableVXLAN := routetable.New([]string{"^vxlan.calico$"}, 4, true, config.NetlinkTimeout,
			config.DeviceRouteSourceAddress, config.DeviceRouteProtocol, true, unix.RT_TABLE_UNSPEC,
			dp.loopSummarizer)

		vxlanManager := newVXLANManager(
			ipSetsV4,
			routeTableVXLAN,
			"vxlan.calico",
			config,
			dp.loopSummarizer,
		)
		go vxlanManager.KeepVXLANDeviceInSync(config.VXLANMTU, iptablesFeatures.ChecksumOffloadBroken, 10*time.Second)
		dp.RegisterManager(vxlanManager)
	} else {
		cleanUpVXLANDevice()
	}

	// Allocate the tproxy route table indices before Egress grabs them all.
	// Always allocate so that we can clean up the tables if proxy was
	// previously enabled but is disabled now.
	var tproxyRTIndex4, tproxyRTIndex6 int

	tproxyRTIndex4, err = config.RouteTableManager.GrabIndex()
	if err != nil {
		log.WithError(err).Fatal("Failed to allocate routing table index for tproxy v4")
	}
	if config.IPv6Enabled {
		tproxyRTIndex6, err = config.RouteTableManager.GrabIndex()
		if err != nil {
			log.WithError(err).Fatal("Failed to allocate routing table index for tproxy v6")
		}
	}

	if config.EgressIPEnabled {
		// If IPIP or VXLAN is enabled, MTU of egress.calico device should be 50 bytes less than
		// MTU of IPIP or VXLAN device. MTU of the VETH device of a workload should be set to
		// the same value as MTU of egress.calico device.
		mtu := config.VXLANMTU

		if config.RulesConfig.VXLANEnabled {
			mtu = config.VXLANMTU - VXLANHeaderSize
		} else if config.RulesConfig.IPIPEnabled {
			mtu = config.IPIPMTU - VXLANHeaderSize
		}
		egressIpMgr := newEgressIPManager("egress.calico", config, dp.loopSummarizer)
		go egressIpMgr.KeepVXLANDeviceInSync(mtu, 10*time.Second)
		dp.RegisterManager(egressIpMgr)
	} else {
		// If Egress ip is not enabled, check to see if there is a VXLAN device and delete it if there is.
		log.Info("Checking if we need to clean up the egress VXLAN device")
		if link, err := netlink.LinkByName("egress.calico"); err != nil && err != syscall.ENODEV {
			log.WithError(err).Warnf("Failed to query egress VXLAN device")
		} else if err = netlink.LinkDel(link); err != nil {
			log.WithError(err).Error("Failed to delete unwanted egress VXLAN device")
		}
	}

	dp.endpointStatusCombiner = newEndpointStatusCombiner(dp.fromDataplane, config.IPv6Enabled)
	dp.domainInfoStore = common.NewDomainInfoStore(dp.domainInfoChanges, &common.DnsConfig{
		Collector:            config.Collector,
		DNSCacheEpoch:        config.DNSCacheEpoch,
		DNSCacheFile:         config.DNSCacheFile,
		DNSCacheSaveInterval: config.DNSCacheSaveInterval,
		DNSExtraTTL:          config.DNSExtraTTL,
		DNSLogsLatency:       config.DNSLogsLatency,
	})
	dp.RegisterManager(dp.domainInfoStore)

	callbacks := common.NewCallback()
	dp.callbacks = callbacks
	if !config.BPFEnabled && config.XDPEnabled {
		if err := bpf.SupportsXDP(); err != nil {
			log.WithError(err).Warn("Can't enable XDP acceleration.")
		} else {
			st, err := NewXDPState(config.XDPAllowGeneric)
			if err != nil {
				log.WithError(err).Warn("Can't enable XDP acceleration.")
			} else {
				dp.xdpState = st
				dp.xdpState.PopulateCallbacks(callbacks)
				dp.RegisterManager(st)
				log.Info("XDP acceleration enabled.")
			}
		}
	} else {
		log.Info("XDP acceleration disabled.")
	}

	// TODO Integrate XDP and BPF infra.
	if !config.BPFEnabled && dp.xdpState == nil {
		xdpState, err := NewXDPState(config.XDPAllowGeneric)
		if err == nil {
			if err := xdpState.WipeXDP(); err != nil {
				log.WithError(err).Warn("Failed to cleanup preexisting XDP state")
			}
		}
		// if we can't create an XDP state it means we couldn't get a working
		// bpffs so there's nothing to clean up
	}

	if config.SidecarAccelerationEnabled {
		if err := bpf.SupportsSockmap(); err != nil {
			log.WithError(err).Warn("Can't enable Sockmap acceleration.")
		} else {
			st, err := NewSockmapState()
			if err != nil {
				log.WithError(err).Warn("Can't enable Sockmap acceleration.")
			} else {
				dp.sockmapState = st
				dp.sockmapState.PopulateCallbacks(callbacks)

				if err := dp.sockmapState.SetupSockmapAcceleration(); err != nil {
					dp.sockmapState = nil
					log.WithError(err).Warn("Failed to set up Sockmap acceleration")
				} else {
					log.Info("Sockmap acceleration enabled.")
				}
			}
		}
	}

	if dp.sockmapState == nil {
		st, err := NewSockmapState()
		if err == nil {
			st.WipeSockmap(bpf.FindInBPFFSOnly)
		}
		// if we can't create a sockmap state it means we couldn't get a working
		// bpffs so there's nothing to clean up
	}

	if !config.BPFEnabled {
		// BPF mode disabled, create the iptables-only managers.
<<<<<<< HEAD
		ipsetsManager := common.NewIPSetsManager(ipSetsV4, config.MaxIPSetSize, dp.domainInfoStore, callbacks)
=======
		ipsetsManager := newIPSetsManager(ipSetsV4, config.MaxIPSetSize)
>>>>>>> ada21205
		dp.RegisterManager(ipsetsManager)
		dp.ipsetsSourceV4 = ipsetsManager
		// TODO Connect host IP manager to BPF
		dp.RegisterManager(newHostIPManager(
			config.RulesConfig.WorkloadIfacePrefixes,
			rules.IPSetIDThisHostIPs,
			ipSetsV4,
			config.MaxIPSetSize))
		dp.RegisterManager(newPolicyManager(rawTableV4, mangleTableV4, filterTableV4, ruleRenderer, 4))

		// Clean up any leftover BPF state.
		err := nat.RemoveConnectTimeLoadBalancer("")
		if err != nil {
			log.WithError(err).Info("Failed to remove BPF connect-time load balancer, ignoring.")
		}
		tc.CleanUpProgramsAndPins()
	}

	interfaceRegexes := make([]string, len(config.RulesConfig.WorkloadIfacePrefixes))
	for i, r := range config.RulesConfig.WorkloadIfacePrefixes {
		interfaceRegexes[i] = "^" + r + ".*"
	}
	bpfMapContext := &bpf.MapContext{
		RepinningEnabled: config.BPFMapRepin,
	}

	var (
		bpfEvnt             events.Events
		bpfEventPoller      *bpfEventPoller
		bpfEndpointManager  *bpfEndpointManager
		eventProtoStatsSink *events.EventProtoStatsSink
		eventTcpStatsSink   *events.EventTcpStatsSink

		collectorPacketInfoReader    collector.PacketInfoReader
		collectorConntrackInfoReader collector.ConntrackInfoReader
		processInfoCache             collector.ProcessInfoCache
	)
	if config.BPFEnabled || config.FlowLogsCollectProcessInfo || config.FlowLogsCollectTcpStats {
		var err error
		bpfEvnt, err = events.New(bpfMapContext, events.SourcePerfEvents)
		if err != nil {
			log.WithError(err).Error("Failed to create perf event")
			config.FlowLogsCollectProcessInfo = false
			config.FlowLogsCollectTcpStats = false
		} else {
			bpfEventPoller = newBpfEventPoller(bpfEvnt)

			// Register BPF event handling for DNS events.
			bpfEventPoller.Register(events.TypeDNSEvent,
				func(e events.Event) {
					log.Debugf("DNS packet from BPF: %v", e)
					// The first 8 bytes of the event data are a 64-bit timestamp (in nanoseconds).  The DNS
					// packet data begins after that.
					timestampNS := binary.LittleEndian.Uint64(e.Data())
					consumed := 8
					dp.domainInfoStore.MsgChannel <- common.DataWithTimestamp{
						// We currently only capture DNS packets on workload interfaces, and the packet data
						// on those interfaces always begins with an Ethernet header that we don't want.
						// Therefore strip off that Ethernet header, which occupies the first 14 bytes.
						Data:      e.Data()[consumed+14:],
						Timestamp: timestampNS,
					}
				})
			log.Info("BPF: Registered events sink for TypeDNSEvent")
		}
	}

	if config.FlowLogsCollectProcessInfo {
		installKprobes := func() error {
			err := bpf.MountDebugfs()
			if err != nil {
				return fmt.Errorf("failed to mount debug fs: %v", err)
			}
			kp := kprobe.New(config.BPFLogLevel, bpfEvnt, bpfMapContext)
			if kp != nil {
				err = kp.AttachTCPv4()
				if err != nil {
					return fmt.Errorf("failed to install TCP v4 kprobes: %v", err)
				}
				err = kp.AttachUDPv4()
				if err != nil {
					kp.DetachTCPv4()
					return fmt.Errorf("failed to install UDP v4 kprobes: %v", err)
				}
			} else {
				return fmt.Errorf("error creating new kprobe object.")
			}
			return nil
		}
		if err := installKprobes(); err != nil {
			log.WithError(err).Error("error installing kprobes. skipping it")
			config.FlowLogsCollectProcessInfo = false
		} else {
			log.Info("BPF: Registered events sink for TypeProtoStats")
			eventProtoStatsSink = events.NewEventProtoStatsSink()
			bpfEventPoller.Register(events.TypeProtoStats, eventProtoStatsSink.HandleEvent)
		}
	}

	if config.FlowLogsCollectTcpStats {
		eventTcpStatsSink = events.NewEventTcpStatsSink()
		bpfEventPoller.Register(events.TypeTcpStats, eventTcpStatsSink.HandleEvent)
		if !config.BPFEnabled {
			socketStatsMap := stats.SocketStatsMap(bpfMapContext)
			err := socketStatsMap.EnsureExists()
			if err != nil {
				log.WithError(err).Error("Failed to create socket stats BPF map. Disabling socket stats collection")
				config.FlowLogsCollectTcpStats = false
			}

		}
	}

	var ipSetsV6 *ipsets.IPSets

	if config.IPv6Enabled {
		ipSetsConfigV6 := config.RulesConfig.IPSetConfigV6
		ipSetsV6 = ipsets.NewIPSets(ipSetsConfigV6, dp.loopSummarizer)
		dp.ipSets = append(dp.ipSets, ipSetsV6)
	}

	tproxyMgr := newTProxyManager(config,
		tproxyRTIndex4, tproxyRTIndex6,
		dp.loopSummarizer,
		tproxyWithIptablesEqualIPsChecker(newIptablesEqualIPsChecker(config, ipSetsV4, ipSetsV6)),
	)
	dp.RegisterManager(tproxyMgr)

	if config.BPFEnabled {
		log.Info("BPF enabled, starting BPF endpoint manager and map manager.")
		// Register map managers first since they create the maps that will be used by the endpoint manager.
		// Important that we create the maps before we load a BPF program with TC since we make sure the map
		// metadata name is set whereas TC doesn't set that field.
		ipSetIDAllocator := idalloc.New()
		ipSetIDAllocator.ReserveWellKnownID(bpfipsets.TrustedDNSServersName, bpfipsets.TrustedDNSServersID)
		ipSetsMap := bpfipsets.Map(bpfMapContext)
		err := ipSetsMap.EnsureExists()
		if err != nil {
			log.WithError(err).Panic("Failed to create ipsets BPF map.")
		}
		ipSetsV4 := bpfipsets.NewBPFIPSets(
			ipSetsConfigV4,
			ipSetIDAllocator,
			ipSetsMap,
			dp.loopSummarizer,
		)
		dp.ipSets = append(dp.ipSets, ipSetsV4)
<<<<<<< HEAD
		dp.RegisterManager(common.NewIPSetsManager(ipSetsV4, config.MaxIPSetSize, dp.domainInfoStore, callbacks))
=======
		dp.RegisterManager(newIPSetsManager(ipSetsV4, config.MaxIPSetSize))
>>>>>>> ada21205
		bpfRTMgr := newBPFRouteManager(config.Hostname, config.ExternalNodesCidrs, bpfMapContext, dp.loopSummarizer)
		dp.RegisterManager(bpfRTMgr)

		// Create an 'ipset' to represent trusted DNS servers.
		trustedDNSServers := []string{}
		for _, serverPort := range config.RulesConfig.DNSTrustedServers {
			trustedDNSServers = append(trustedDNSServers,
				fmt.Sprintf("%v,udp:%v", serverPort.IP, serverPort.Port))
		}
		ipSetsV4.AddOrReplaceIPSet(
			ipsets.IPSetMetadata{SetID: bpfipsets.TrustedDNSServersName, Type: ipsets.IPSetTypeHashIPPort},
			trustedDNSServers,
		)

		// Forwarding into an IPIP tunnel fails silently because IPIP tunnels are L3 devices and support for
		// L3 devices in BPF is not available yet.  Disable the FIB lookup in that case.
		fibLookupEnabled := !config.RulesConfig.IPIPEnabled
		stateMap := state.Map(bpfMapContext)
		err = stateMap.EnsureExists()
		if err != nil {
			log.WithError(err).Panic("Failed to create state BPF map.")
		}

		arpMap := arp.Map(bpfMapContext)
		err = arpMap.EnsureExists()
		if err != nil {
			log.WithError(err).Panic("Failed to create ARP BPF map.")
		}

		config.LookupsCache.EnableID64()

		// The failsafe manager sets up the failsafe port map.  It's important that it is registered before the
		// endpoint managers so that the map is brought up to date before they run for the first time.
		failsafesMap := failsafes.Map(bpfMapContext)
		err = failsafesMap.EnsureExists()
		if err != nil {
			log.WithError(err).Panic("Failed to create failsafe port BPF map.")
		}
		failsafeMgr := failsafes.NewManager(
			failsafesMap,
			config.RulesConfig.FailsafeInboundHostPorts,
			config.RulesConfig.FailsafeOutboundHostPorts,
			dp.loopSummarizer,
		)
		dp.RegisterManager(failsafeMgr)

		workloadIfaceRegex := regexp.MustCompile(strings.Join(interfaceRegexes, "|"))
		bpfEndpointManager = newBPFEndpointManager(
			config.BPFLogLevel,
			config.Hostname,
			fibLookupEnabled,
			config.RulesConfig.EndpointToHostAction,
			config.BPFDataIfacePattern,
			workloadIfaceRegex,
			ipSetIDAllocator,
			config.VXLANMTU,
			uint16(config.VXLANPort),
			config.BPFNodePortDSREnabled,
			config.BPFExtToServiceConnmark,
			ipSetsMap,
			stateMap,
			ruleRenderer,
			filterTableV4,
			dp.reportHealth,
			dp.loopSummarizer,
			config.LookupsCache,
			config.RulesConfig.ActionOnDrop,
			config.FlowLogsCollectTcpStats,
		)
		dp.RegisterManager(bpfEndpointManager)

		// Pre-create the NAT maps so that later operations can assume access.
		frontendMap := nat.FrontendMap(bpfMapContext)
		err = frontendMap.EnsureExists()
		if err != nil {
			log.WithError(err).Panic("Failed to create NAT frontend BPF map.")
		}
		backendMap := nat.BackendMap(bpfMapContext)
		err = backendMap.EnsureExists()
		if err != nil {
			log.WithError(err).Panic("Failed to create NAT backend BPF map.")
		}
		backendAffinityMap := nat.AffinityMap(bpfMapContext)
		err = backendAffinityMap.EnsureExists()
		if err != nil {
			log.WithError(err).Panic("Failed to create NAT backend affinity BPF map.")
		}

		routeMap := routes.Map(bpfMapContext)
		err = routeMap.EnsureExists()
		if err != nil {
			log.WithError(err).Panic("Failed to create routes BPF map.")
		}

		ctMap := conntrack.Map(bpfMapContext)
		err = ctMap.EnsureExists()
		if err != nil {
			log.WithError(err).Panic("Failed to create conntrack BPF map.")
		}

		conntrackScanner := conntrack.NewScanner(ctMap,
			conntrack.NewLivenessScanner(config.BPFConntrackTimeouts, config.BPFNodePortDSREnabled))

		// Before we start, scan for all finished / timed out connections to
		// free up the conntrack table asap as it may take time to sync up the
		// proxy and kick off the first full cleaner scan.
		conntrackScanner.Scan()

		bpfproxyOpts := []bpfproxy.Option{
			bpfproxy.WithMinSyncPeriod(config.KubeProxyMinSyncPeriod),
		}

		if config.KubeProxyEndpointSlicesEnabled {
			bpfproxyOpts = append(bpfproxyOpts, bpfproxy.WithEndpointsSlices())
		}

		if config.BPFNodePortDSREnabled {
			bpfproxyOpts = append(bpfproxyOpts, bpfproxy.WithDSREnabled())
		}

		if config.KubeClientSet != nil {
			// We have a Kubernetes connection, start watching services and populating the NAT maps.
			kp, err := bpfproxy.StartKubeProxy(
				config.KubeClientSet,
				config.Hostname,
				frontendMap,
				backendMap,
				backendAffinityMap,
				ctMap,
				bpfproxyOpts...,
			)
			if err != nil {
				log.WithError(err).Panic("Failed to start kube-proxy.")
			}
			bpfRTMgr.setHostIPUpdatesCallBack(kp.OnHostIPsUpdate)
			bpfRTMgr.setRoutesCallBacks(kp.OnRouteUpdate, kp.OnRouteDelete)
			conntrackScanner.AddUnlocked(conntrack.NewStaleNATScanner(kp))
		} else {
			log.Info("BPF enabled but no Kubernetes client available, unable to run kube-proxy module.")
		}

		if config.BPFConnTimeLBEnabled {
			// Activate the connect-time load balancer.
			err = nat.InstallConnectTimeLoadBalancer(frontendMap, backendMap, routeMap, config.BPFCgroupV2, config.BPFLogLevel)
			if err != nil {
				log.WithError(err).Panic("BPFConnTimeLBEnabled but failed to attach connect-time load balancer, bailing out.")
			}
		} else {
			// Deactivate the connect-time load balancer.
			err = nat.RemoveConnectTimeLoadBalancer(config.BPFCgroupV2)
			if err != nil {
				log.WithError(err).Warn("Failed to detach connect-time load balancer. Ignoring.")
			}
		}

		if config.Collector != nil && bpfEventPoller != nil {
			policyEventListener := events.NewCollectorPolicyListener(config.LookupsCache)
			bpfEventPoller.Register(events.TypePolicyVerdict, policyEventListener.EventHandler)
			log.Info("BPF: Registered events sink for TypePolicyVerdict")

			collectorPacketInfoReader = policyEventListener

			conntrackInfoReader := conntrack.NewInfoReader(
				config.BPFConntrackTimeouts,
				config.BPFNodePortDSREnabled,
				nil,
			)
			// We must add the collectorConntrackInfoReader before
			// conntrack.LivenessScanner as we want to see expired connections and the
			// liveness scanner would remove them for us.
			conntrackScanner.AddFirstUnlocked(conntrackInfoReader)
			log.Info("BPF: ConntrackInfoReader added to conntrackScanner")
			collectorConntrackInfoReader = conntrackInfoReader
		}

		conntrackScanner.Start()
		log.Info("conntrackScanner started")
	}

	routeTableV4 := routetable.New(interfaceRegexes, 4, false, config.NetlinkTimeout,
		config.DeviceRouteSourceAddress, config.DeviceRouteProtocol, config.RemoveExternalRoutes, unix.RT_TABLE_UNSPEC,
		dp.loopSummarizer)

	epManager := newEndpointManager(
		rawTableV4,
		mangleTableV4,
		filterTableV4,
		ruleRenderer,
		routeTableV4,
		4,
		epMarkMapper,
		config.RulesConfig.KubeIPVSSupportEnabled,
		config.RulesConfig.WorkloadIfacePrefixes,
		dp.endpointStatusCombiner.OnEndpointStatusUpdate,
		config.BPFEnabled,
		bpfEndpointManager,
		callbacks,
		config.FlowLogsCollectTcpStats,
		config.BPFLogLevel)
	dp.RegisterManager(epManager)
	dp.endpointsSourceV4 = epManager
	dp.RegisterManager(newFloatingIPManager(natTableV4, ruleRenderer, 4))
	dp.RegisterManager(newMasqManager(ipSetsV4, natTableV4, ruleRenderer, config.MaxIPSetSize, 4))
	if config.RulesConfig.IPIPEnabled {
		// Create and maintain the IPIP tunnel device
		dp.ipipManager = newIPIPManager(ipSetsV4, config.MaxIPSetSize, config.ExternalNodesCidrs, dp.config)
	}

	if config.RulesConfig.IPIPEnabled || config.RulesConfig.IPSecEnabled || config.EgressIPEnabled {
		// Add a manager to keep the all-hosts IP set up to date.
		dp.allHostsIpsetManager = newAllHostsIpsetManager(ipSetsV4, config.MaxIPSetSize, config.ExternalNodesCidrs)
		dp.RegisterManager(dp.allHostsIpsetManager) // IPv4-only
	}

	// Add a manager for wireguard configuration. This is added irrespective of whether wireguard is actually enabled
	// because it may need to tidy up some of the routing rules when disabled.
	cryptoRouteTableWireguard := wireguard.New(config.Hostname, &config.Wireguard, config.NetlinkTimeout,
		config.DeviceRouteProtocol, func(publicKey wgtypes.Key) error {
			if publicKey == zeroKey {
				dp.fromDataplane <- &proto.WireguardStatusUpdate{PublicKey: ""}
			} else {
				dp.fromDataplane <- &proto.WireguardStatusUpdate{PublicKey: publicKey.String()}
			}
			return nil
		},
		dp.loopSummarizer)
	dp.wireguardManager = newWireguardManager(cryptoRouteTableWireguard, config)
	dp.RegisterManager(dp.wireguardManager) // IPv4-only

	dp.RegisterManager(newServiceLoopManager(filterTableV4, ruleRenderer, 4))

	activeCaptures, err := capture.NewActiveCaptures(config.PacketCapture, dp.fromDataplane)
	if err != nil {
		log.WithError(err).Panicf("Failed create dir %s required to start packet capture", config.PacketCapture.Directory)
	}
	captureManager := newCaptureManager(activeCaptures, config.RulesConfig.WorkloadIfacePrefixes)
	dp.RegisterManager(captureManager)

	if config.IPv6Enabled {
		mangleTableV6 := iptables.NewTable(
			"mangle",
			6,
			rules.RuleHashPrefix,
			iptablesLock,
			featureDetector,
			iptablesOptions,
		)
		natTableV6 := iptables.NewTable(
			"nat",
			6,
			rules.RuleHashPrefix,
			iptablesLock,
			featureDetector,
			iptablesNATOptions,
		)
		rawTableV6 := iptables.NewTable(
			"raw",
			6,
			rules.RuleHashPrefix,
			iptablesLock,
			featureDetector,
			iptablesOptions,
		)
		filterTableV6 := iptables.NewTable(
			"filter",
			6,
			rules.RuleHashPrefix,
			iptablesLock,
			featureDetector,
			iptablesOptions,
		)

		dp.iptablesNATTables = append(dp.iptablesNATTables, natTableV6)
		dp.iptablesRawTables = append(dp.iptablesRawTables, rawTableV6)
		dp.iptablesMangleTables = append(dp.iptablesMangleTables, mangleTableV6)
		dp.iptablesFilterTables = append(dp.iptablesFilterTables, filterTableV6)

		routeTableV6 := routetable.New(
			interfaceRegexes, 6, false, config.NetlinkTimeout,
			config.DeviceRouteSourceAddress, config.DeviceRouteProtocol, config.RemoveExternalRoutes,
			unix.RT_TABLE_UNSPEC, dp.loopSummarizer)

		if !config.BPFEnabled {
<<<<<<< HEAD
			dp.RegisterManager(common.NewIPSetsManager(ipSetsV6, config.MaxIPSetSize, dp.domainInfoStore, callbacks))
=======
			dp.RegisterManager(newIPSetsManager(ipSetsV6, config.MaxIPSetSize))
>>>>>>> ada21205
			dp.RegisterManager(newHostIPManager(
				config.RulesConfig.WorkloadIfacePrefixes,
				rules.IPSetIDThisHostIPs,
				ipSetsV6,
				config.MaxIPSetSize))
			dp.RegisterManager(newPolicyManager(rawTableV6, mangleTableV6, filterTableV6, ruleRenderer, 6))
		}
		dp.RegisterManager(newEndpointManager(
			rawTableV6,
			mangleTableV6,
			filterTableV6,
			ruleRenderer,
			routeTableV6,
			6,
			epMarkMapper,
			config.RulesConfig.KubeIPVSSupportEnabled,
			config.RulesConfig.WorkloadIfacePrefixes,
			dp.endpointStatusCombiner.OnEndpointStatusUpdate,
			config.BPFEnabled,
			nil,
			callbacks,
			config.FlowLogsCollectTcpStats,
			config.BPFLogLevel))
		dp.RegisterManager(newFloatingIPManager(natTableV6, ruleRenderer, 6))
		dp.RegisterManager(newMasqManager(ipSetsV6, natTableV6, ruleRenderer, config.MaxIPSetSize, 6))
		dp.RegisterManager(newServiceLoopManager(filterTableV6, ruleRenderer, 6))
	}

	dp.allIptablesTables = append(dp.allIptablesTables, dp.iptablesMangleTables...)
	dp.allIptablesTables = append(dp.allIptablesTables, dp.iptablesNATTables...)
	dp.allIptablesTables = append(dp.allIptablesTables, dp.iptablesFilterTables...)
	dp.allIptablesTables = append(dp.allIptablesTables, dp.iptablesRawTables...)

	// We always create the IPsec policy table (the component that manipulates the IPsec dataplane).  That ensures
	// that we clean up our old policies if IPsec is disabled.
	ipsecEnabled := config.IPSecPSK != "" && config.IPSecESPProposal != "" && config.IPSecIKEProposal != "" && config.NodeIP != nil
	dp.ipSecPolTable = ipsec.NewPolicyTable(ipsec.ReqID, ipsecEnabled, config.DebugUseShortPollIntervals, dp.loopSummarizer)
	if ipsecEnabled {
		// Set up IPsec.

		// Initialise charon main config file.
		charonConfig := ipsec.NewCharonConfig(ipsec.CharonConfigRootDir, ipsec.CharonMainConfigFile)
		charonConfig.SetLogLevel(config.IPSecLogLevel)
		charonConfig.SetBooleanOption(ipsec.CharonFollowRedirects, false)
		charonConfig.SetBooleanOption(ipsec.CharonMakeBeforeBreak, true)
		log.Infof("Initialising charon config %+v", charonConfig)
		charonConfig.RenderToFile()
		ikeDaemon := ipsec.NewCharonIKEDaemon(
			config.IPSecESPProposal,
			config.IPSecIKEProposal,
			config.IPSecRekeyTime,
			config.ChildExitedRestartCallback,
		)
		var charonWG sync.WaitGroup
		err := ikeDaemon.Start(context.Background(), &charonWG)
		if err != nil {
			log.WithError(err).Panic("error starting Charon.")
		}

		dp.ipSecDataplane = ipsec.NewDataplane(
			config.NodeIP,
			config.IPSecPSK,
			config.RulesConfig.IptablesMarkIPsec,
			dp.ipSecPolTable,
			ikeDaemon,
			config.IPSecAllowUnsecuredTraffic,
		)
		ipSecManager := newIPSecManager(dp.ipSecDataplane)
		dp.allManagers = append(dp.allManagers, ipSecManager)
	}

	// Register that we will report liveness and readiness.
	if config.HealthAggregator != nil {
		log.Info("Registering to report health.")
		config.HealthAggregator.RegisterReporter(
			healthName,
			&health.HealthReport{Live: true, Ready: true},
			healthInterval*2,
		)
	}

	if config.DebugSimulateDataplaneHangAfter != 0 {
		log.WithField("delay", config.DebugSimulateDataplaneHangAfter).Warn(
			"Simulating a dataplane hang.")
		dp.debugHangC = time.After(config.DebugSimulateDataplaneHangAfter)
	}

	// If required, subscribe to NFLog collection.
	if config.Collector != nil {
		if !config.BPFEnabled {
			log.Debug("Stats collection is required, create nflog reader")
			nflogrd := collector.NewNFLogReader(config.LookupsCache, 1, 2,
				config.NfNetlinkBufSize, config.FlowLogsFileIncludeService)
			collectorPacketInfoReader = nflogrd
			log.Debug("Stats collection is required, create conntrack reader")
			ctrd := collector.NewNetLinkConntrackReader(felixconfig.DefaultConntrackPollingInterval)
			collectorConntrackInfoReader = ctrd
		}

		if config.FlowLogsCollectProcessInfo || config.FlowLogsCollectTcpStats {
			log.Debug("Process/TCP stats collection is required, create process info cache")
			gcInterval := time.Second * 1
			entryTTL := time.Second * 10
			var eventProcessC <-chan events.EventProtoStats
			var eventTcpC <-chan events.EventTcpStats
			if config.FlowLogsCollectProcessInfo {
				eventProcessC = eventProtoStatsSink.EventProtoStatsChan()
			}
			if config.FlowLogsCollectTcpStats {
				eventTcpC = eventTcpStatsSink.EventTcpStatsChan()
			}
			prd := events.NewBPFProcessInfoCache(eventProcessC, eventTcpC, gcInterval, entryTTL)
			processInfoCache = prd
		}

		config.Collector.SetPacketInfoReader(collectorPacketInfoReader)
		log.Info("PacketInfoReader added to collector")
		config.Collector.SetConntrackInfoReader(collectorConntrackInfoReader)
		log.Info("ConntrackInfoReader added to collector")
		config.Collector.SetProcessInfoCache(processInfoCache)
		log.Info("ProcessInfoCache added to collector")
	}

	if bpfEventPoller != nil {
		log.Info("Starting BPF event poller")
		if err := bpfEventPoller.Start(); err != nil {
			log.WithError(err).Info("Stopping bpf event poller")
			bpfEvnt.Close()
		}

	}

	return dp
}

// findHostMTU auto-detects the smallest host interface MTU.
func findHostMTU(matchRegex *regexp.Regexp) (int, error) {
	// Find all the interfaces on the host.
	links, err := netlink.LinkList()
	if err != nil {
		log.WithError(err).Error("Failed to list interfaces. Unable to auto-detect MTU")
		return 0, err
	}

	// Iterate through them, keeping track of the lowest MTU.
	smallest := 0
	for _, l := range links {
		// Skip links that we know are not external interfaces.
		fields := log.Fields{"mtu": l.Attrs().MTU, "name": l.Attrs().Name}
		if matchRegex == nil || !matchRegex.MatchString(l.Attrs().Name) {
			log.WithFields(fields).Debug("Skipping interface for MTU detection")
			continue
		}
		log.WithFields(fields).Debug("Examining link for MTU calculation")
		if l.Attrs().MTU < smallest || smallest == 0 {
			smallest = l.Attrs().MTU
		}
	}

	if smallest == 0 {
		// We failed to find a usable interface. Default the MTU of the host
		// to 1460 - the smallest among common cloud providers.
		log.Warn("Failed to auto-detect host MTU - no interfaces matched the MTU interface pattern. To use auto-MTU, set mtuIfacePattern to match your host's interfaces")
		return 1460, nil
	}
	return smallest, nil
}

// writeMTUFile writes the smallest MTU among enabled encapsulation types to disk
// for use by other components (e.g., CNI plugin).
func writeMTUFile(mtu int) error {
	// Make sure directory exists.
	if err := os.MkdirAll("/var/lib/calico", os.ModePerm); err != nil {
		return fmt.Errorf("failed to create directory /var/lib/calico: %s", err)
	}

	// Write the smallest MTU to disk so other components can rely on this calculation consistently.
	filename := "/var/lib/calico/mtu"
	log.Debugf("Writing %d to "+filename, mtu)
	if err := ioutil.WriteFile(filename, []byte(fmt.Sprintf("%d", mtu)), 0644); err != nil {
		log.WithError(err).Error("Unable to write to " + filename)
		return err
	}
	return nil
}

// determinePodMTU looks at the configured MTUs and enabled encapsulations to determine which
// value for MTU should be used for pod interfaces.
func determinePodMTU(config Config) int {
	// Determine the smallest MTU among enabled encap methods. If none of the encap methods are
	// enabled, we'll just use the host's MTU.
	mtu := 0
	type mtuState struct {
		mtu     int
		enabled bool
	}
	for _, s := range []mtuState{
		{config.IPIPMTU, config.RulesConfig.IPIPEnabled},
		{config.VXLANMTU, config.RulesConfig.VXLANEnabled},
		{config.Wireguard.MTU, config.Wireguard.Enabled},
	} {
		if s.enabled && s.mtu != 0 && (s.mtu < mtu || mtu == 0) {
			mtu = s.mtu
		}
	}

	if mtu == 0 {
		// No enabled encapsulation. Just use the host MTU.
		mtu = config.hostMTU
	} else if mtu > config.hostMTU {
		fields := logrus.Fields{"mtu": mtu, "hostMTU": config.hostMTU}
		log.WithFields(fields).Warn("Configured MTU is larger than detected host interface MTU")
	}
	log.WithField("mtu", mtu).Info("Determined pod MTU")
	return mtu
}

// ConfigureDefaultMTUs defaults any MTU configurations that have not been set.
// We default the values even if the encap is not enabled, in order to match behavior from earlier versions of Calico.
// However, they MTU will only be considered for allocation to pod interfaces if the encap is enabled.
func ConfigureDefaultMTUs(hostMTU int, c *Config) {
	c.hostMTU = hostMTU
	if c.IPIPMTU == 0 {
		log.Debug("Defaulting IPIP MTU based on host")
		c.IPIPMTU = hostMTU - ipipMTUOverhead
	}
	if c.VXLANMTU == 0 {
		log.Debug("Defaulting VXLAN MTU based on host")
		c.VXLANMTU = hostMTU - vxlanMTUOverhead
	}
	if c.Wireguard.MTU == 0 {
<<<<<<< HEAD
		if c.KubernetesProvider == felixconfig.ProviderAKS && c.RouteSource == "WorkloadIPs" {
=======
		if c.KubernetesProvider == config.ProviderAKS && c.RouteSource == "WorkloadIPs" {
>>>>>>> ada21205
			// The default MTU on Azure is 1500, but the underlying network stack will fragment packets at 1400 bytes,
			// see https://docs.microsoft.com/en-us/azure/virtual-network/virtual-network-tcpip-performance-tuning#azure-and-vm-mtu
			// for details.
			// Additionally, Wireguard sets the DF bit on its packets, and so if the MTU is set too high large packets
			// will be dropped. Therefore it is necessary to allow for the difference between the MTU of the host and
			// the underlying network.
			log.Debug("Defaulting Wireguard MTU based on host and AKS with WorkloadIPs")
			c.Wireguard.MTU = hostMTU - aksMTUOverhead - wireguardMTUOverhead
		} else {
			log.Debug("Defaulting Wireguard MTU based on host")
			c.Wireguard.MTU = hostMTU - wireguardMTUOverhead
		}
	}
}

func cleanUpVXLANDevice() {
	// If VXLAN is not enabled, check to see if there is a VXLAN device and delete it if there is.
	log.Debug("Checking if we need to clean up the VXLAN device")
	link, err := netlink.LinkByName("vxlan.calico")
	if err != nil {
		if _, ok := err.(netlink.LinkNotFoundError); ok {
			log.Debug("VXLAN disabled and no VXLAN device found")
			return
		}
		log.WithError(err).Warnf("VXLAN disabled and failed to query VXLAN device.  Ignoring.")
		return
	}
	if err = netlink.LinkDel(link); err != nil {
		log.WithError(err).Error("VXLAN disabled and failed to delete unwanted VXLAN device. Ignoring.")
	}
}

type Manager interface {
	// OnUpdate is called for each protobuf message from the datastore.  May either directly
	// send updates to the IPSets and iptables.Table objects (which will queue the updates
	// until the main loop instructs them to act) or (for efficiency) may wait until
	// a call to CompleteDeferredWork() to flush updates to the dataplane.
	OnUpdate(protoBufMsg interface{})
	// Called before the main loop flushes updates to the dataplane to allow for batched
	// work to be completed.
	CompleteDeferredWork() error
}

type ManagerWithRouteTables interface {
	Manager
	GetRouteTableSyncers() []routeTableSyncer
}

type ManagerWithRouteRules interface {
	Manager
	GetRouteRules() []routeRules
}

func (d *InternalDataplane) routeTableSyncers() []routeTableSyncer {
	var rts []routeTableSyncer
	for _, mrts := range d.managersWithRouteTables {
		rts = append(rts, mrts.GetRouteTableSyncers()...)
	}

	return rts
}

func (d *InternalDataplane) routeRules() []routeRules {
	var rrs []routeRules
	for _, mrrs := range d.managersWithRouteRules {
		rrs = append(rrs, mrrs.GetRouteRules()...)
	}

	return rrs
}

func (d *InternalDataplane) RegisterManager(mgr Manager) {
	tableMgr, ok := mgr.(ManagerWithRouteTables)
	if ok {
		log.WithField("manager", reflect.TypeOf(mgr).Name()).Debug("registering ManagerWithRouteTables")
		d.managersWithRouteTables = append(d.managersWithRouteTables, tableMgr)
	}

	rulesMgr, ok := mgr.(ManagerWithRouteRules)
	if ok {
		log.WithField("manager", reflect.TypeOf(mgr).Name()).Debug("registering ManagerWithRouteRules")
		d.managersWithRouteRules = append(d.managersWithRouteRules, rulesMgr)
	}
	d.allManagers = append(d.allManagers, mgr)
}

func (d *InternalDataplane) Start() {
	// Do our start-of-day configuration.
	d.doStaticDataplaneConfig()

	// Then, start the worker threads.
	go d.loopUpdatingDataplane()
	go d.loopReportingStatus()
	go d.ifaceMonitor.MonitorInterfaces()
	go d.monitorHostMTU()

	// Start the domain info store (for periodically saving DNS info).
	d.domainInfoStore.Start()

	// Use nfnetlink to capture DNS packets from iptables.
	stopChannel := make(chan struct{})
	nfnetlink.SubscribeDNS(
		int(rules.NFLOGDomainGroup),
		65535,
		func(data []byte, timestamp uint64) {
			d.domainInfoStore.MsgChannel <- common.DataWithTimestamp{
				Data:      data,
				Timestamp: timestamp,
			}
		},
		stopChannel)
}

// onIfaceStateChange is our interface monitor callback.  It gets called from the monitor's thread.
func (d *InternalDataplane) onIfaceStateChange(ifaceName string, state ifacemonitor.State, ifIndex int) {
	log.WithFields(log.Fields{
		"ifaceName": ifaceName,
		"ifIndex":   ifIndex,
		"state":     state,
	}).Info("Linux interface state changed.")
	d.ifaceUpdates <- &ifaceUpdate{
		Name:  ifaceName,
		State: state,
		Index: ifIndex,
	}
}

type ifaceUpdate struct {
	Name  string
	State ifacemonitor.State
	Index int
}

// Check if current felix ipvs config is correct when felix gets an kube-ipvs0 interface update.
// If KubeIPVSInterface is UP and felix ipvs support is disabled (kube-proxy switched from iptables to ipvs mode),
// or if KubeIPVSInterface is DOWN and felix ipvs support is enabled (kube-proxy switched from ipvs to iptables mode),
// restart felix to pick up correct ipvs support mode.
func (d *InternalDataplane) checkIPVSConfigOnStateUpdate(state ifacemonitor.State) {
	if (!d.config.RulesConfig.KubeIPVSSupportEnabled && state == ifacemonitor.StateUp) ||
		(d.config.RulesConfig.KubeIPVSSupportEnabled && state == ifacemonitor.StateDown) {
		log.WithFields(log.Fields{
			"ipvsIfaceState": state,
			"ipvsSupport":    d.config.RulesConfig.KubeIPVSSupportEnabled,
		}).Info("kube-proxy mode changed. Restart felix.")
		d.config.ConfigChangedRestartCallback()
	}
}

// onIfaceAddrsChange is our interface address monitor callback.  It gets called
// from the monitor's thread.
func (d *InternalDataplane) onIfaceAddrsChange(ifaceName string, addrs set.Set) {
	log.WithFields(log.Fields{
		"ifaceName": ifaceName,
		"addrs":     addrs,
	}).Info("Linux interface addrs changed.")
	d.ifaceAddrUpdates <- &ifaceAddrsUpdate{
		Name:  ifaceName,
		Addrs: addrs,
	}
}

type ifaceAddrsUpdate struct {
	Name  string
	Addrs set.Set
}

func (d *InternalDataplane) SendMessage(msg interface{}) error {
	d.toDataplane <- msg
	return nil
}

func (d *InternalDataplane) RecvMessage() (interface{}, error) {
	return <-d.fromDataplane, nil
}

func (d *InternalDataplane) monitorHostMTU() {
	for {
		mtu, err := findHostMTU(d.config.MTUIfacePattern)
		if err != nil {
			log.WithError(err).Error("Error detecting host MTU")
		} else if d.config.hostMTU != mtu {
			// Since log writing is done a background thread, we set the force-flush flag on this log to ensure that
			// all the in-flight logs get written before we exit.
			log.WithFields(log.Fields{lclogutils.FieldForceFlush: true}).Info("Host MTU changed")
			d.config.ConfigChangedRestartCallback()
		}
		time.Sleep(30 * time.Second)
	}
}

// doStaticDataplaneConfig sets up the kernel and our static iptables  chains.  Should be called
// once at start of day before starting the main loop.  The actual iptables programming is deferred
// to the main loop.
func (d *InternalDataplane) doStaticDataplaneConfig() {
	// Check/configure global kernel parameters.
	d.configureKernel()

	if d.config.BPFEnabled {
		d.setUpIptablesBPF()
	} else {
		d.setUpIptablesNormal()
	}

	if d.config.RulesConfig.IPIPEnabled {
		log.Info("IPIP enabled, starting thread to keep tunnel configuration in sync.")
		go d.ipipManager.KeepIPIPDeviceInSync(
			d.config.IPIPMTU,
			d.config.RulesConfig.IPIPTunnelAddress,
		)
	} else {
		log.Info("IPIP disabled. Not starting tunnel update thread.")
	}
}

func (d *InternalDataplane) setUpIptablesBPF() {
	rulesConfig := d.config.RulesConfig
	for _, t := range d.iptablesFilterTables {
		fwdRules := []iptables.Rule{
			{
				// Bypass is a strong signal from the BPF program, it means that the flow is approved
				// by the program at both ingress and egress.
				Comment: []string{"Pre-approved by BPF programs."},
				Match:   iptables.Match().MarkMatchesWithMask(tc.MarkSeenBypass, tc.MarkSeenBypassMask),
				Action:  iptables.AcceptAction{},
			},
		}

		var inputRules, outputRules []iptables.Rule

		// Handle packets for flows that pre-date the BPF programs.  The BPF program doesn't have any conntrack
		// state for these so it allows them to fall through to iptables with a mark set.
		inputRules = append(inputRules,
			iptables.Rule{
				Match: iptables.Match().
					MarkMatchesWithMask(tc.MarkSeenFallThrough, tc.MarkSeenFallThroughMask).
					ConntrackState("ESTABLISHED,RELATED"),
				Comment: []string{"Accept packets from flows that pre-date BPF."},
				Action:  iptables.AcceptAction{},
			},
			iptables.Rule{
				Match:   iptables.Match().MarkMatchesWithMask(tc.MarkSeenFallThrough, tc.MarkSeenFallThroughMask),
				Comment: []string{"Drop packets from unknown flows."},
				Action:  iptables.DropAction{},
			},
		)

		// Mark traffic leaving the host that already has an established linux conntrack entry.
		outputRules = append(outputRules,
			iptables.Rule{
				Match: iptables.Match().
					ConntrackState("ESTABLISHED,RELATED"),
				Comment: []string{"Mark pre-established host flows."},
				Action: iptables.SetMaskedMarkAction{
					Mark: tc.MarkLinuxConntrackEstablished,
					Mask: tc.MarkLinuxConntrackEstablishedMask,
				},
			},
		)

		for _, prefix := range rulesConfig.WorkloadIfacePrefixes {
			fwdRules = append(fwdRules,
				// Drop packets that have come from a workload but have not been through our BPF program.
				iptables.Rule{
					Match:   iptables.Match().InInterface(prefix+"+").NotMarkMatchesWithMask(tc.MarkSeen, tc.MarkSeenMask),
					Action:  iptables.DropAction{},
					Comment: []string{"From workload without BPF seen mark"},
				},
			)

			if rulesConfig.EndpointToHostAction == "ACCEPT" {
				// Only need to worry about ACCEPT here.  Drop gets compiled into the BPF program and
				// RETURN would be a no-op since there's nothing to RETURN from.
				inputRules = append(inputRules, iptables.Rule{
					Match:  iptables.Match().InInterface(prefix+"+").MarkMatchesWithMask(tc.MarkSeen, tc.MarkSeenMask),
					Action: iptables.AcceptAction{},
				})
			}

			// Catch any workload to host packets that haven't been through the BPF program.
			inputRules = append(inputRules, iptables.Rule{
				Match:  iptables.Match().InInterface(prefix+"+").NotMarkMatchesWithMask(tc.MarkSeen, tc.MarkSeenMask),
				Action: iptables.DropAction{},
			})
		}

		if t.IPVersion == 6 {
			for _, prefix := range rulesConfig.WorkloadIfacePrefixes {
				// In BPF mode, we don't support IPv6 yet.  Drop it.
				fwdRules = append(fwdRules, iptables.Rule{
					Match:   iptables.Match().OutInterface(prefix + "+"),
					Action:  iptables.DropAction{},
					Comment: []string{"To workload, drop IPv6."},
				})
			}
		} else {
			// Let the BPF programs know if Linux conntrack knows about the flow.
			fwdRules = append(fwdRules,
				iptables.Rule{
					Match: iptables.Match().
						ConntrackState("ESTABLISHED,RELATED"),
					Comment: []string{"Mark pre-established flows."},
					Action: iptables.SetMaskedMarkAction{
						Mark: tc.MarkLinuxConntrackEstablished,
						Mask: tc.MarkLinuxConntrackEstablishedMask,
					},
				},
			)
			// The packet may be about to go to a local workload.  However, the local workload may not have a BPF
			// program attached (yet).  To catch that case, we send the packet through a dispatch chain.  We only
			// add interfaces to the dispatch chain if the BPF program is in place.
			for _, prefix := range rulesConfig.WorkloadIfacePrefixes {
				// Make sure iptables rules don't drop packets that we're about to process through BPF.
				fwdRules = append(fwdRules,
					iptables.Rule{
						Match:   iptables.Match().OutInterface(prefix + "+"),
						Action:  iptables.JumpAction{Target: rules.ChainToWorkloadDispatch},
						Comment: []string{"To workload, check workload is known."},
					},
				)
			}
			// Need a final rule to accept traffic that is from a workload and going somewhere else.
			// Otherwise, if iptables has a DROP policy on the forward chain, the packet will get dropped.
			// This rule must come after the to-workload jump rules above to ensure that we don't accept too
			// early before the destination is checked.
			for _, prefix := range rulesConfig.WorkloadIfacePrefixes {
				// Make sure iptables rules don't drop packets that we're about to process through BPF.
				fwdRules = append(fwdRules,
					iptables.Rule{
						Match:   iptables.Match().InInterface(prefix + "+"),
						Action:  iptables.AcceptAction{},
						Comment: []string{"To workload, mark has already been verified."},
					},
				)
			}
		}

		t.InsertOrAppendRules("INPUT", inputRules)
		t.InsertOrAppendRules("FORWARD", fwdRules)
		t.InsertOrAppendRules("OUTPUT", outputRules)
	}

	for _, t := range d.iptablesNATTables {
		t.UpdateChains(d.ruleRenderer.StaticNATPostroutingChains(t.IPVersion))
		t.InsertOrAppendRules("POSTROUTING", []iptables.Rule{{
			Action: iptables.JumpAction{Target: rules.ChainNATPostrouting},
		}})
	}

	for _, t := range d.iptablesRawTables {
		// Do not RPF check what is marked as to be skipped by RPF check.
		rpfRules := []iptables.Rule{{
			Match:  iptables.Match().MarkMatchesWithMask(tc.MarkSeenBypassSkipRPF, tc.MarkSeenBypassSkipRPFMask),
			Action: iptables.ReturnAction{},
		}}

		// For anything we approved for forward, permit accept_local as it is
		// traffic encapped for NodePort, ICMP replies etc. - stuff we trust.
		rpfRules = append(rpfRules, iptables.Rule{
			Match:  iptables.Match().MarkMatchesWithMask(tc.MarkSeenBypassForward, tc.MarksMask).RPFCheckPassed(true),
			Action: iptables.ReturnAction{},
		})

		rpfRules = append(rpfRules, d.ruleRenderer.RPFilter(t.IPVersion, tc.MarkSeen, tc.MarkSeenMask,
			rulesConfig.OpenStackSpecialCasesEnabled, false)...)

		rpfChain := []*iptables.Chain{{
			Name:  rules.ChainNamePrefix + "RPF",
			Rules: rpfRules,
		}}
		t.UpdateChains(rpfChain)

		var rawRules []iptables.Rule
		if t.IPVersion == 4 && rulesConfig.WireguardEnabled && len(rulesConfig.WireguardInterfaceName) > 0 &&
			rulesConfig.RouteSource == "WorkloadIPs" {
			// Set a mark on packets coming from any interface except for lo, wireguard, or pod veths to ensure the RPF
			// check allows it.
			log.Debug("Adding Wireguard iptables rule chain")
			rawRules = append(rawRules, iptables.Rule{
				Match:  nil,
				Action: iptables.JumpAction{Target: rules.ChainSetWireguardIncomingMark},
			})
			t.UpdateChain(d.ruleRenderer.WireguardIncomingMarkChain())
		}

		rawRules = append(rawRules, iptables.Rule{
			Action: iptables.JumpAction{Target: rpfChain[0].Name},
		})

		rawChains := []*iptables.Chain{{
			Name:  rules.ChainRawPrerouting,
			Rules: rawRules,
		}}
		t.UpdateChains(rawChains)

		t.InsertOrAppendRules("PREROUTING", []iptables.Rule{{
			Action: iptables.JumpAction{Target: rules.ChainRawPrerouting},
		}})
	}

	if d.config.BPFExtToServiceConnmark != 0 {
		mark := uint32(d.config.BPFExtToServiceConnmark)
		for _, t := range d.iptablesMangleTables {
			t.InsertOrAppendRules("PREROUTING", []iptables.Rule{{
				Match: iptables.Match().MarkMatchesWithMask(
					tc.MarkSeen|mark,
					tc.MarkSeenMask|mark,
				),
				Comment: []string{"Mark connections with ExtToServiceConnmark"},
				Action:  iptables.SetConnMarkAction{Mark: mark, Mask: mark},
			}})
		}
	}
}

func (d *InternalDataplane) setUpIptablesNormal() {
	for _, t := range d.iptablesRawTables {
		rawChains := d.ruleRenderer.StaticRawTableChains(t.IPVersion)
		t.UpdateChains(rawChains)
		t.InsertOrAppendRules("PREROUTING", []iptables.Rule{{
			Action: iptables.JumpAction{Target: rules.ChainRawPrerouting},
		}})
		t.InsertOrAppendRules("OUTPUT", []iptables.Rule{{
			Action: iptables.JumpAction{Target: rules.ChainRawOutput},
		}})
	}
	for _, t := range d.iptablesFilterTables {
		filterChains := d.ruleRenderer.StaticFilterTableChains(t.IPVersion)
		t.UpdateChains(filterChains)
		t.InsertOrAppendRules("FORWARD", []iptables.Rule{{
			Action: iptables.JumpAction{Target: rules.ChainFilterForward},
		}})
		t.InsertOrAppendRules("INPUT", []iptables.Rule{{
			Action: iptables.JumpAction{Target: rules.ChainFilterInput},
		}})
		t.InsertOrAppendRules("OUTPUT", []iptables.Rule{{
			Action: iptables.JumpAction{Target: rules.ChainFilterOutput},
		}})
	}
	for _, t := range d.iptablesNATTables {
		t.UpdateChains(d.ruleRenderer.StaticNATTableChains(t.IPVersion))
		t.InsertOrAppendRules("PREROUTING", []iptables.Rule{{
			Action: iptables.JumpAction{Target: rules.ChainNATPrerouting},
		}})
		if t.IPVersion == 4 && d.config.EgressIPEnabled {
			t.AppendRules("PREROUTING", []iptables.Rule{{
				Action: iptables.JumpAction{Target: rules.ChainNATPreroutingEgress},
			}})
		}
		t.InsertOrAppendRules("POSTROUTING", []iptables.Rule{{
			Action: iptables.JumpAction{Target: rules.ChainNATPostrouting},
		}})
		t.InsertOrAppendRules("OUTPUT", []iptables.Rule{{
			Action: iptables.JumpAction{Target: rules.ChainNATOutput},
		}})
	}
	for _, t := range d.iptablesMangleTables {
		chains := d.ruleRenderer.StaticMangleTableChains(t.IPVersion)
		t.UpdateChains(chains)
		rs := []iptables.Rule{}
		if t.IPVersion == 4 && d.config.EgressIPEnabled {
			// Make sure egress rule at top.
			rs = append(rs, iptables.Rule{
				Action: iptables.JumpAction{Target: rules.ChainManglePreroutingEgress},
			})
		}
		rs = append(rs, iptables.Rule{
			Action: iptables.JumpAction{Target: rules.ChainManglePrerouting},
		})
		t.InsertOrAppendRules("PREROUTING", rs)

		rs = []iptables.Rule{}
		for _, chain := range chains {
			if chain.Name == rules.ChainManglePostroutingEgress {
				rs = append(rs, iptables.Rule{
					Action: iptables.JumpAction{Target: rules.ChainManglePostroutingEgress},
				})
				break
			}
		}
		rs = append(rs, iptables.Rule{
			Action: iptables.JumpAction{Target: rules.ChainManglePostrouting},
		})
		t.InsertOrAppendRules("POSTROUTING", rs)

		rs = []iptables.Rule{}
		rs = append(rs, iptables.Rule{
			Action: iptables.JumpAction{Target: rules.ChainMangleOutput},
		})
		t.InsertOrAppendRules("OUTPUT", rs)
	}
	if d.xdpState != nil {
		if err := d.setXDPFailsafePorts(); err != nil {
			log.Warnf("failed to set XDP failsafe ports, disabling XDP: %v", err)
			if err := d.shutdownXDPCompletely(); err != nil {
				log.Warnf("failed to disable XDP: %v, will proceed anyway.", err)
			}
		}
	}
}

func stringToProtocol(protocol string) (labelindex.IPSetPortProtocol, error) {
	switch protocol {
	case "tcp":
		return labelindex.ProtocolTCP, nil
	case "udp":
		return labelindex.ProtocolUDP, nil
	case "sctp":
		return labelindex.ProtocolSCTP, nil
	}
	return labelindex.ProtocolNone, fmt.Errorf("unknown protocol %q", protocol)
}

func (d *InternalDataplane) setXDPFailsafePorts() error {
	inboundPorts := d.config.RulesConfig.FailsafeInboundHostPorts

	if _, err := d.xdpState.common.bpfLib.NewFailsafeMap(); err != nil {
		return err
	}

	for _, p := range inboundPorts {
		proto, err := stringToProtocol(p.Protocol)
		if err != nil {
			return err
		}

		if err := d.xdpState.common.bpfLib.UpdateFailsafeMap(uint8(proto), p.Port); err != nil {
			return err
		}
	}

	log.Infof("Set XDP failsafe ports: %+v", inboundPorts)
	return nil
}

// shutdownXDPCompletely attempts to disable XDP state.  This could fail in cases where XDP isn't working properly.
func (d *InternalDataplane) shutdownXDPCompletely() error {
	if d.xdpState == nil {
		return nil
	}
	if d.callbacks != nil {
		d.xdpState.DepopulateCallbacks(d.callbacks)
	}
	// spend 1 second attempting to wipe XDP, in case of a hiccup.
	maxTries := 10
	waitInterval := 100 * time.Millisecond
	var err error
	for i := 0; i < maxTries; i++ {
		err = d.xdpState.WipeXDP()
		if err == nil {
			d.xdpState = nil
			return nil
		}
		log.WithError(err).WithField("try", i).Warn("failed to wipe the XDP state")
		time.Sleep(waitInterval)
	}
	return fmt.Errorf("Failed to wipe the XDP state after %v tries over %v seconds: Error %v", maxTries, waitInterval, err)
}

func (d *InternalDataplane) loopUpdatingDataplane() {
	log.Info("Started internal iptables dataplane driver loop")
	healthTicks := time.NewTicker(healthInterval).C
	d.reportHealth()

	// Retry any failed operations every 10s.
	retryTicker := time.NewTicker(10 * time.Second)

	// If configured, start tickers to refresh the IP sets and routing table entries.
	var ipSetsRefreshC <-chan time.Time
	if d.config.IPSetsRefreshInterval > 0 {
		log.WithField("interval", d.config.IptablesRefreshInterval).Info(
			"Will refresh IP sets on timer")
		refreshTicker := jitter.NewTicker(
			d.config.IPSetsRefreshInterval,
			d.config.IPSetsRefreshInterval/10,
		)
		ipSetsRefreshC = refreshTicker.Channel()
	}
	var routeRefreshC <-chan time.Time
	if d.config.RouteRefreshInterval > 0 {
		log.WithField("interval", d.config.RouteRefreshInterval).Info(
			"Will refresh routes on timer")
		refreshTicker := jitter.NewTicker(
			d.config.RouteRefreshInterval,
			d.config.RouteRefreshInterval/10,
		)
		routeRefreshC = refreshTicker.Channel()
	}
	var xdpRefreshC <-chan time.Time
	if d.config.XDPRefreshInterval > 0 && d.xdpState != nil {
		log.WithField("interval", d.config.XDPRefreshInterval).Info(
			"Will refresh XDP on timer")
		refreshTicker := jitter.NewTicker(
			d.config.XDPRefreshInterval,
			d.config.XDPRefreshInterval/10,
		)
		xdpRefreshC = refreshTicker.Channel()
	}
	var ipSecRefreshC <-chan time.Time
	if d.config.IPSecPolicyRefreshInterval > 0 {
		log.WithField("interval", d.config.IPSecPolicyRefreshInterval).Info(
			"Will recheck IPsec policy on timer")
		refreshTicker := jitter.NewTicker(
			d.config.IPSecPolicyRefreshInterval,
			d.config.IPSecPolicyRefreshInterval/10,
		)
		ipSecRefreshC = refreshTicker.Channel()
	}

	// Fill the apply throttle leaky bucket.
	throttleC := jitter.NewTicker(100*time.Millisecond, 10*time.Millisecond).Channel()
	beingThrottled := false

	datastoreInSync := false

	processMsgFromCalcGraph := func(msg interface{}) {
		log.WithField("msg", proto.MsgStringer{Msg: msg}).Infof(
			"Received %T update from calculation graph", msg)
		d.recordMsgStat(msg)
		for _, mgr := range d.allManagers {
			mgr.OnUpdate(msg)
		}
		switch msg.(type) {
		case *proto.InSync:
			log.WithField("timeSinceStart", time.Since(processStartTime)).Info(
				"Datastore in sync, flushing the dataplane for the first time...")
			datastoreInSync = true
		}
	}

	processIfaceUpdate := func(ifaceUpdate *ifaceUpdate) {
		log.WithField("msg", ifaceUpdate).Info("Received interface update")
		if ifaceUpdate.Name == KubeIPVSInterface {
			d.checkIPVSConfigOnStateUpdate(ifaceUpdate.State)
			return
		}

		for _, mgr := range d.allManagers {
			mgr.OnUpdate(ifaceUpdate)
		}

		for _, mgr := range d.managersWithRouteTables {
			for _, routeTable := range mgr.GetRouteTableSyncers() {
				routeTable.OnIfaceStateChanged(ifaceUpdate.Name, ifaceUpdate.State)
			}
		}
	}

	processAddrsUpdate := func(ifaceAddrsUpdate *ifaceAddrsUpdate) {
		log.WithField("msg", ifaceAddrsUpdate).Info("Received interface addresses update")
		for _, mgr := range d.allManagers {
			mgr.OnUpdate(ifaceAddrsUpdate)
		}
	}

	for {
		select {
		case msg := <-d.toDataplane:
			// Process the message we received, then opportunistically process any other
			// pending messages.
			batchSize := 1
			processMsgFromCalcGraph(msg)
		msgLoop1:
			for i := 0; i < msgPeekLimit; i++ {
				select {
				case msg := <-d.toDataplane:
					processMsgFromCalcGraph(msg)
					batchSize++
				default:
					// Channel blocked so we must be caught up.
					break msgLoop1
				}
			}
			d.dataplaneNeedsSync = true
			summaryBatchSize.Observe(float64(batchSize))
		case ifaceUpdate := <-d.ifaceUpdates:
			// Process the message we received, then opportunistically process any other
			// pending messages.
			batchSize := 1
			processIfaceUpdate(ifaceUpdate)
		msgLoop2:
			for i := 0; i < msgPeekLimit; i++ {
				select {
				case ifaceUpdate := <-d.ifaceUpdates:
					processIfaceUpdate(ifaceUpdate)
					batchSize++
				default:
					// Channel blocked so we must be caught up.
					break msgLoop2
				}
			}
			d.dataplaneNeedsSync = true
			summaryIfaceBatchSize.Observe(float64(batchSize))
		case ifaceAddrsUpdate := <-d.ifaceAddrUpdates:
			batchSize := 1
			processAddrsUpdate(ifaceAddrsUpdate)
		msgLoop3:
			for i := 0; i < msgPeekLimit; i++ {
				select {
				case ifaceAddrsUpdate := <-d.ifaceAddrUpdates:
					processAddrsUpdate(ifaceAddrsUpdate)
					batchSize++
				default:
					// Channel blocked so we must be caught up.
					break msgLoop3
				}
			}
			summaryAddrBatchSize.Observe(float64(batchSize))
			d.dataplaneNeedsSync = true
		case domainInfoChange := <-d.domainInfoChanges:
			// Opportunistically read and coalesce other domain change signals that are
			// already pending on this channel.
			domainChangeSignals := []*common.DomainInfoChanged{domainInfoChange}
			domainsChanged := set.From(domainInfoChange.Domain)
		domainChangeLoop:
			for {
				select {
				case domainInfoChange := <-d.domainInfoChanges:
					if !domainsChanged.Contains(domainInfoChange.Domain) {
						domainChangeSignals = append(domainChangeSignals, domainInfoChange)
						domainsChanged.Add(domainInfoChange.Domain)
					}
				default:
					// Channel blocked so we've caught up.
					break domainChangeLoop
				}
			}
			for _, domainInfoChange = range domainChangeSignals {
				for _, mgr := range d.allManagers {
					if handler, ok := mgr.(common.DomainInfoChangeHandler); ok {
						if handler.OnDomainInfoChange(domainInfoChange) {
							d.dataplaneNeedsSync = true
						}
					}
				}
			}
		case <-ipSetsRefreshC:
			log.Debug("Refreshing IP sets state")
			d.forceIPSetsRefresh = true
			d.dataplaneNeedsSync = true
		case <-routeRefreshC:
			log.Debug("Refreshing routes")
			d.forceRouteRefresh = true
			d.dataplaneNeedsSync = true
		case <-xdpRefreshC:
			log.Debug("Refreshing XDP")
			d.forceXDPRefresh = true
			d.dataplaneNeedsSync = true
		case <-ipSecRefreshC:
			d.ipSecPolTable.QueueResync()
		case <-d.reschedC:
			log.Debug("Reschedule kick received")
			d.dataplaneNeedsSync = true
			// nil out the channel to record that the timer is now inactive.
			d.reschedC = nil
		case <-throttleC:
			d.applyThrottle.Refill()
		case <-healthTicks:
			d.reportHealth()
		case <-retryTicker.C:
		case <-d.debugHangC:
			log.Warning("Debug hang simulation timer popped, hanging the dataplane!!")
			time.Sleep(1 * time.Hour)
			log.Panic("Woke up after 1 hour, something's probably wrong with the test.")
		case stopWG := <-d.stopChan:
			defer stopWG.Done()
			if err := d.domainInfoStore.SaveMappingsV1(); err != nil {
				log.WithError(err).Warning("Failed to save mappings to file on Felix shutdown")
			}
			return
		}

		if datastoreInSync && d.dataplaneNeedsSync {
			// Dataplane is out-of-sync, check if we're throttled.
			if d.applyThrottle.Admit() {
				if beingThrottled && d.applyThrottle.WouldAdmit() {
					log.Info("Dataplane updates no longer throttled")
					beingThrottled = false
				}
				log.Debug("Applying dataplane updates")
				applyStart := time.Now()

				// Actually apply the changes to the dataplane.
				d.apply()

				// Record stats.
				applyTime := time.Since(applyStart)
				summaryApplyTime.Observe(applyTime.Seconds())

				if d.dataplaneNeedsSync {
					// Dataplane is still dirty, record an error.
					countDataplaneSyncErrors.Inc()
				}

				d.loopSummarizer.EndOfIteration(applyTime)

				if !d.doneFirstApply {
					log.WithField(
						"secsSinceStart", time.Since(processStartTime).Seconds(),
					).Info("Completed first update to dataplane.")
					d.loopSummarizer.RecordOperation("first-update")
					d.doneFirstApply = true
					if d.config.PostInSyncCallback != nil {
						d.config.PostInSyncCallback()
					}
				}
				d.reportHealth()
			} else {
				if !beingThrottled {
					log.Info("Dataplane updates throttled")
					beingThrottled = true
				}
			}
		}
	}
}

func (d *InternalDataplane) configureKernel() {
	// Attempt to modprobe nf_conntrack_proto_sctp.  In some kernels this is a
	// module that needs to be loaded, otherwise all SCTP packets are marked
	// INVALID by conntrack and dropped by Calico's rules.  However, some kernels
	// (confirmed in Ubuntu 19.10's build of 5.3.0-24-generic) include this
	// conntrack without it being a kernel module, and so modprobe will fail.
	// Log result at INFO level for troubleshooting, but otherwise ignore any
	// failed modprobe calls.
	mp := newModProbe(moduleConntrackSCTP, newRealCmd)
	out, err := mp.Exec()
	log.WithError(err).WithField("output", out).Infof("attempted to modprobe %s", moduleConntrackSCTP)

	log.Info("Making sure IPv4 forwarding is enabled.")
	err = writeProcSys("/proc/sys/net/ipv4/ip_forward", "1")
	if err != nil {
		log.WithError(err).Error("Failed to set IPv4 forwarding sysctl")
	}

	if d.config.IPv6Enabled {
		log.Info("Making sure IPv6 forwarding is enabled.")
		err = writeProcSys("/proc/sys/net/ipv6/conf/all/forwarding", "1")
		if err != nil {
			log.WithError(err).Error("Failed to set IPv6 forwarding sysctl")
		}
	}

	// Enable conntrack packet and byte accounting.
	err = writeProcSys("/proc/sys/net/netfilter/nf_conntrack_acct", "1")
	if err != nil {
		log.Warnf("failed to set enable conntrack packet and byte accounting: %v\n", err)
	}

	if d.config.BPFEnabled && d.config.BPFDisableUnprivileged {
		log.Info("BPF enabled, disabling unprivileged BPF usage.")
		err := writeProcSys("/proc/sys/kernel/unprivileged_bpf_disabled", "1")
		if err != nil {
			log.WithError(err).Error("Failed to set unprivileged_bpf_disabled sysctl")
		}
	}
	if d.config.Wireguard.Enabled {
		// wireguard module is available in linux kernel >= 5.6
		mpwg := newModProbe(moduleWireguard, newRealCmd)
		out, err = mpwg.Exec()
		log.WithError(err).WithField("output", out).Infof("attempted to modprobe %s", moduleWireguard)
	}
}

func (d *InternalDataplane) recordMsgStat(msg interface{}) {
	typeName := reflect.ValueOf(msg).Elem().Type().Name()
	countMessages.WithLabelValues(typeName).Inc()
}

func (d *InternalDataplane) apply() {
	// Update sequencing is important here because iptables rules have dependencies on ipsets.
	// Creating a rule that references an unknown IP set fails, as does deleting an IP set that
	// is in use.

	// Unset the needs-sync flag, we'll set it again if something fails.
	d.dataplaneNeedsSync = false

	// First, give the managers a chance to resolve any state based on the preceding batch of
	// updates.  In some cases, e.g. EndpointManager, this can result in an update to another
	// manager (BPFEndpointManager.OnHEPUpdate) that must happen before either of those managers
	// begins its dataplane programming updates.
	for _, mgr := range d.allManagers {
		if handler, ok := mgr.(UpdateBatchResolver); ok {
			err := handler.ResolveUpdateBatch()
			if err != nil {
				log.WithField("manager", reflect.TypeOf(mgr).Name()).WithError(err).Debug(
					"couldn't resolve update batch for manager, will try again later")
				d.dataplaneNeedsSync = true
			}
			d.reportHealth()
		}
	}

	// Now allow managers to complete the dataplane programming updates that they need.
	for _, mgr := range d.allManagers {
		err := mgr.CompleteDeferredWork()
		if err != nil {
			log.WithField("manager", reflect.TypeOf(mgr).Name()).WithError(err).Debug(
				"couldn't complete deferred work for manager, will try again later")
			d.dataplaneNeedsSync = true
		}
		d.reportHealth()
	}

	if d.xdpState != nil {
		if d.forceXDPRefresh {
			// Refresh timer popped.
			d.xdpState.QueueResync()
			d.forceXDPRefresh = false
		}

		var applyXDPError error
		d.xdpState.ProcessPendingDiffState(d.endpointsSourceV4)
		if err := d.applyXDPActions(); err != nil {
			applyXDPError = err
		} else {
			err := d.xdpState.ProcessMemberUpdates()
			d.xdpState.DropPendingDiffState()
			if err != nil {
				log.WithError(err).Warning("Failed to process XDP member updates, will resync later...")
				if err := d.applyXDPActions(); err != nil {
					applyXDPError = err
				}
			}
			d.xdpState.UpdateState()
		}
		if applyXDPError != nil {
			log.WithError(applyXDPError).Info("Applying XDP actions did not succeed, disabling XDP")
			if err := d.shutdownXDPCompletely(); err != nil {
				log.Warnf("failed to disable XDP: %v, will proceed anyway.", err)
			}
		}
	}
	d.reportHealth()

	d.ipSecPolTable.Apply()

	if d.forceRouteRefresh {
		// Refresh timer popped.
		for _, r := range d.routeTableSyncers() {
			// Queue a resync on the next Apply().
			r.QueueResync()
		}
		for _, r := range d.routeRules() {
			// Queue a resync on the next Apply().
			r.QueueResync()
		}
		d.forceRouteRefresh = false
	}

	if d.forceIPSetsRefresh {
		// Refresh timer popped.
		for _, r := range d.ipSets {
			// Queue a resync on the next Apply().
			r.QueueResync()
		}
		d.forceIPSetsRefresh = false
	}

	// Next, create/update IP sets.  We defer deletions of IP sets until after we update
	// iptables.
	var ipSetsWG sync.WaitGroup
	for _, ipSets := range d.ipSets {
		ipSetsWG.Add(1)
		go func(ipSets common.IPSetsDataplane) {
			ipSets.ApplyUpdates()
			d.reportHealth()
			ipSetsWG.Done()
		}(ipSets)
	}

	// Update the routing table in parallel with the other updates.  We'll wait for it to finish
	// before we return.
	var routesWG sync.WaitGroup
	for _, r := range d.routeTableSyncers() {
		routesWG.Add(1)
		go func(r routeTableSyncer) {
			err := r.Apply()
			if err != nil {
				log.Warn("Failed to synchronize routing table, will retry...")
				d.dataplaneNeedsSync = true
			}
			d.reportHealth()
			routesWG.Done()
		}(r)
	}

	// Update the routing rules in parallel with the other updates.  We'll wait for it to finish
	// before we return.
	var rulesWG sync.WaitGroup
	for _, r := range d.routeRules() {
		rulesWG.Add(1)
		go func(r routeRules) {
			err := r.Apply()
			if err != nil {
				log.Warn("Failed to synchronize routing rules, will retry...")
				d.dataplaneNeedsSync = true
			}
			d.reportHealth()
			rulesWG.Done()
		}(r)
	}

	// Wait for the IP sets update to finish.  We can't update iptables until it has.
	ipSetsWG.Wait()

	// Update iptables, this should sever any references to now-unused IP sets.
	var reschedDelayMutex sync.Mutex
	var reschedDelay time.Duration
	var iptablesWG sync.WaitGroup
	for _, t := range d.allIptablesTables {
		iptablesWG.Add(1)
		go func(t *iptables.Table) {
			tableReschedAfter := t.Apply()

			reschedDelayMutex.Lock()
			defer reschedDelayMutex.Unlock()
			if tableReschedAfter != 0 && (reschedDelay == 0 || tableReschedAfter < reschedDelay) {
				reschedDelay = tableReschedAfter
			}
			d.reportHealth()
			iptablesWG.Done()
		}(t)
	}
	iptablesWG.Wait()

	// Now clean up any left-over IP sets.
	for _, ipSets := range d.ipSets {
		ipSetsWG.Add(1)
		go func(s common.IPSetsDataplane) {
			s.ApplyDeletions()
			d.reportHealth()
			ipSetsWG.Done()
		}(ipSets)
	}
	ipSetsWG.Wait()

	// Wait for the route updates to finish.
	routesWG.Wait()

	// Wait for the rule updates to finish.
	rulesWG.Wait()

	// And publish and status updates.
	d.endpointStatusCombiner.Apply()

	// Set up any needed rescheduling kick.
	if d.reschedC != nil {
		// We have an active rescheduling timer, stop it so we can restart it with a
		// different timeout below if it is still needed.
		// This snippet comes from the docs for Timer.Stop().
		if !d.reschedTimer.Stop() {
			// Timer had already popped, drain its channel.
			<-d.reschedC
		}
		// Nil out our copy of the channel to record that the timer is inactive.
		d.reschedC = nil
	}
	if reschedDelay != 0 {
		// We need to reschedule.
		log.WithField("delay", reschedDelay).Debug("Asked to reschedule.")
		if d.reschedTimer == nil {
			// First time, create the timer.
			d.reschedTimer = time.NewTimer(reschedDelay)
		} else {
			// Have an existing timer, reset it.
			d.reschedTimer.Reset(reschedDelay)
		}
		d.reschedC = d.reschedTimer.C
	}
}

func (d *InternalDataplane) applyXDPActions() error {
	var err error = nil
	for i := 0; i < 10; i++ {
		err = d.xdpState.ResyncIfNeeded(d.ipsetsSourceV4)
		if err != nil {
			return err
		}
		if err = d.xdpState.ApplyBPFActions(d.ipsetsSourceV4); err == nil {
			return nil
		} else {
			log.WithError(err).Info("Applying XDP BPF actions did not succeed, will retry with resync...")
		}
	}
	return err
}

func (d *InternalDataplane) loopReportingStatus() {
	log.Info("Started internal status report thread")
	if d.config.StatusReportingInterval <= 0 {
		log.Info("Process status reports disabled")
		return
	}
	// Wait before first report so that we don't check in if we're in a tight cyclic restart.
	time.Sleep(10 * time.Second)
	for {
		uptimeSecs := time.Since(processStartTime).Seconds()
		d.fromDataplane <- &proto.ProcessStatusUpdate{
			IsoTimestamp: time.Now().UTC().Format(time.RFC3339),
			Uptime:       uptimeSecs,
		}
		time.Sleep(d.config.StatusReportingInterval)
	}
}

// iptablesTable is a shim interface for iptables.Table.
type iptablesTable interface {
	UpdateChain(chain *iptables.Chain)
	UpdateChains([]*iptables.Chain)
	RemoveChains([]*iptables.Chain)
	RemoveChainByName(name string)
}

func (d *InternalDataplane) reportHealth() {
	if d.config.HealthAggregator != nil {
		d.config.HealthAggregator.Report(
			healthName,
			&health.HealthReport{Live: true, Ready: d.doneFirstApply},
		)
	}
}

type dummyLock struct{}

func (d dummyLock) Lock() {

}

func (d dummyLock) Unlock() {

}<|MERGE_RESOLUTION|>--- conflicted
+++ resolved
@@ -50,15 +50,11 @@
 	"github.com/projectcalico/felix/bpf/state"
 	"github.com/projectcalico/felix/bpf/stats"
 	"github.com/projectcalico/felix/bpf/tc"
-<<<<<<< HEAD
 	"github.com/projectcalico/felix/calc"
 	"github.com/projectcalico/felix/capture"
 	"github.com/projectcalico/felix/collector"
 	felixconfig "github.com/projectcalico/felix/config"
 	"github.com/projectcalico/felix/dataplane/common"
-=======
-	"github.com/projectcalico/felix/config"
->>>>>>> ada21205
 	"github.com/projectcalico/felix/idalloc"
 	"github.com/projectcalico/felix/ifacemonitor"
 	"github.com/projectcalico/felix/ipsec"
@@ -258,13 +254,9 @@
 
 	RouteSource string
 
-<<<<<<< HEAD
 	KubernetesProvider felixconfig.Provider
 
 	LookupsCache *calc.LookupsCache
-=======
-	KubernetesProvider config.Provider
->>>>>>> ada21205
 }
 
 type UpdateBatchResolver interface {
@@ -661,11 +653,7 @@
 
 	if !config.BPFEnabled {
 		// BPF mode disabled, create the iptables-only managers.
-<<<<<<< HEAD
 		ipsetsManager := common.NewIPSetsManager(ipSetsV4, config.MaxIPSetSize, dp.domainInfoStore, callbacks)
-=======
-		ipsetsManager := newIPSetsManager(ipSetsV4, config.MaxIPSetSize)
->>>>>>> ada21205
 		dp.RegisterManager(ipsetsManager)
 		dp.ipsetsSourceV4 = ipsetsManager
 		// TODO Connect host IP manager to BPF
@@ -813,11 +801,7 @@
 			dp.loopSummarizer,
 		)
 		dp.ipSets = append(dp.ipSets, ipSetsV4)
-<<<<<<< HEAD
 		dp.RegisterManager(common.NewIPSetsManager(ipSetsV4, config.MaxIPSetSize, dp.domainInfoStore, callbacks))
-=======
-		dp.RegisterManager(newIPSetsManager(ipSetsV4, config.MaxIPSetSize))
->>>>>>> ada21205
 		bpfRTMgr := newBPFRouteManager(config.Hostname, config.ExternalNodesCidrs, bpfMapContext, dp.loopSummarizer)
 		dp.RegisterManager(bpfRTMgr)
 
@@ -1101,11 +1085,7 @@
 			unix.RT_TABLE_UNSPEC, dp.loopSummarizer)
 
 		if !config.BPFEnabled {
-<<<<<<< HEAD
 			dp.RegisterManager(common.NewIPSetsManager(ipSetsV6, config.MaxIPSetSize, dp.domainInfoStore, callbacks))
-=======
-			dp.RegisterManager(newIPSetsManager(ipSetsV6, config.MaxIPSetSize))
->>>>>>> ada21205
 			dp.RegisterManager(newHostIPManager(
 				config.RulesConfig.WorkloadIfacePrefixes,
 				rules.IPSetIDThisHostIPs,
@@ -1337,11 +1317,7 @@
 		c.VXLANMTU = hostMTU - vxlanMTUOverhead
 	}
 	if c.Wireguard.MTU == 0 {
-<<<<<<< HEAD
 		if c.KubernetesProvider == felixconfig.ProviderAKS && c.RouteSource == "WorkloadIPs" {
-=======
-		if c.KubernetesProvider == config.ProviderAKS && c.RouteSource == "WorkloadIPs" {
->>>>>>> ada21205
 			// The default MTU on Azure is 1500, but the underlying network stack will fragment packets at 1400 bytes,
 			// see https://docs.microsoft.com/en-us/azure/virtual-network/virtual-network-tcpip-performance-tuning#azure-and-vm-mtu
 			// for details.
