// Copyright (c) 2017-2020 Tigera, Inc. All rights reserved.
//
// Licensed under the Apache License, Version 2.0 (the "License");
// you may not use this file except in compliance with the License.
// You may obtain a copy of the License at
//
//     http://www.apache.org/licenses/LICENSE-2.0
//
// Unless required by applicable law or agreed to in writing, software
// distributed under the License is distributed on an "AS IS" BASIS,
// WITHOUT WARRANTIES OR CONDITIONS OF ANY KIND, either express or implied.
// See the License for the specific language governing permissions and
// limitations under the License.

package intdataplane

import (
	"context"
	"fmt"
	"net"
	"reflect"
	"regexp"
	"sync"
	"syscall"
	"time"

	"golang.org/x/sys/unix"
	"golang.zx2c4.com/wireguard/wgctrl/wgtypes"

	"github.com/projectcalico/felix/bpf/state"
	"github.com/projectcalico/felix/bpf/tc"

	"github.com/projectcalico/felix/idalloc"

	"k8s.io/client-go/kubernetes"

	"github.com/prometheus/client_golang/prometheus"
	log "github.com/sirupsen/logrus"
	"github.com/vishvananda/netlink"

	"github.com/projectcalico/libcalico-go/lib/health"
	"github.com/projectcalico/libcalico-go/lib/set"

	"github.com/projectcalico/felix/bpf"
	"github.com/projectcalico/felix/bpf/conntrack"
	bpfipsets "github.com/projectcalico/felix/bpf/ipsets"
	"github.com/projectcalico/felix/bpf/nat"
	bpfproxy "github.com/projectcalico/felix/bpf/proxy"
	"github.com/projectcalico/felix/bpf/routes"
	"github.com/projectcalico/felix/calc"
	"github.com/projectcalico/felix/collector"
	"github.com/projectcalico/felix/ifacemonitor"
	"github.com/projectcalico/felix/ipsec"
	"github.com/projectcalico/felix/ipsets"
	"github.com/projectcalico/felix/iptables"
	"github.com/projectcalico/felix/jitter"
	"github.com/projectcalico/felix/labelindex"
	"github.com/projectcalico/felix/proto"
	"github.com/projectcalico/felix/routetable"
	"github.com/projectcalico/felix/rules"
	"github.com/projectcalico/felix/throttle"
	"github.com/projectcalico/felix/wireguard"
)

const (
	// msgPeekLimit is the maximum number of messages we'll try to grab from the to-dataplane
	// channel before we apply the changes.  Higher values allow us to batch up more work on
	// the channel for greater throughput when we're under load (at cost of higher latency).
	msgPeekLimit = 100

	// Interface name used by kube-proxy to bind service ips.
	KubeIPVSInterface = "kube-ipvs0"

	// Size of a VXLAN header.
	VXLANHeaderSize = 50
)

var (
	countDataplaneSyncErrors = prometheus.NewCounter(prometheus.CounterOpts{
		Name: "felix_int_dataplane_failures",
		Help: "Number of times dataplane updates failed and will be retried.",
	})
	countMessages = prometheus.NewCounterVec(prometheus.CounterOpts{
		Name: "felix_int_dataplane_messages",
		Help: "Number dataplane messages by type.",
	}, []string{"type"})
	summaryApplyTime = prometheus.NewSummary(prometheus.SummaryOpts{
		Name: "felix_int_dataplane_apply_time_seconds",
		Help: "Time in seconds that it took to apply a dataplane update.",
	})
	summaryBatchSize = prometheus.NewSummary(prometheus.SummaryOpts{
		Name: "felix_int_dataplane_msg_batch_size",
		Help: "Number of messages processed in each batch. Higher values indicate we're " +
			"doing more batching to try to keep up.",
	})
	summaryIfaceBatchSize = prometheus.NewSummary(prometheus.SummaryOpts{
		Name: "felix_int_dataplane_iface_msg_batch_size",
		Help: "Number of interface state messages processed in each batch. Higher " +
			"values indicate we're doing more batching to try to keep up.",
	})
	summaryAddrBatchSize = prometheus.NewSummary(prometheus.SummaryOpts{
		Name: "felix_int_dataplane_addr_msg_batch_size",
		Help: "Number of interface address messages processed in each batch. Higher " +
			"values indicate we're doing more batching to try to keep up.",
	})

	processStartTime time.Time
	zeroKey          = wgtypes.Key{}
)

func init() {
	prometheus.MustRegister(countDataplaneSyncErrors)
	prometheus.MustRegister(summaryApplyTime)
	prometheus.MustRegister(countMessages)
	prometheus.MustRegister(summaryBatchSize)
	prometheus.MustRegister(summaryIfaceBatchSize)
	prometheus.MustRegister(summaryAddrBatchSize)
	processStartTime = time.Now()
}

type Config struct {
	Hostname string

	IPv6Enabled          bool
	RuleRendererOverride rules.RuleRenderer
	IPIPMTU              int
	VXLANMTU             int

	MaxIPSetSize int

	IptablesBackend                string
	IPSetsRefreshInterval          time.Duration
	RouteRefreshInterval           time.Duration
	DeviceRouteSourceAddress       net.IP
	DeviceRouteProtocol            int
	RemoveExternalRoutes           bool
	IptablesRefreshInterval        time.Duration
	IPSecPolicyRefreshInterval     time.Duration
	IptablesPostWriteCheckInterval time.Duration
	IptablesInsertMode             string
	IptablesLockFilePath           string
	IptablesLockTimeout            time.Duration
	IptablesLockProbeInterval      time.Duration
	XDPRefreshInterval             time.Duration

	Wireguard wireguard.Config

	NetlinkTimeout time.Duration

	RulesConfig rules.Config

	IfaceMonitorConfig ifacemonitor.Config

	StatusReportingInterval time.Duration

	ConfigChangedRestartCallback func()
	ChildExitedRestartCallback   func()

	PostInSyncCallback func()
	HealthAggregator   *health.HealthAggregator
	RouteTableManager  *idalloc.IndexAllocator

	ExternalNodesCidrs []string

	BPFEnabled                         bool
	BPFDisableUnprivileged             bool
	BPFKubeProxyIptablesCleanupEnabled bool
	BPFLogLevel                        string
	BPFDataIfacePattern                *regexp.Regexp
	XDPEnabled                         bool
	XDPAllowGeneric                    bool
	BPFConntrackTimeouts               conntrack.Timeouts
	BPFCgroupV2                        string
	BPFConnTimeLBEnabled               bool
	BPFMapRepin                        bool
	BPFNodePortDSREnabled              bool
	KubeProxyMinSyncPeriod             time.Duration
	KubeProxyEndpointSlicesEnabled     bool

	SidecarAccelerationEnabled bool

	DebugSimulateDataplaneHangAfter time.Duration
	DebugUseShortPollIntervals      bool

	FelixHostname string
	NodeIP        net.IP

	IPSecPSK string
	// IPSecAllowUnsecuredTraffic controls whether
	// - IPsec is required for every packet (on a supported path), or
	// - IPsec is used opportunistically but unsecured traffic is still allowed.
	IPSecAllowUnsecuredTraffic bool
	IPSecIKEProposal           string
	IPSecESPProposal           string
	IPSecLogLevel              string
	IPSecRekeyTime             time.Duration

	EgressIPEnabled             bool
	EgressIPRoutingRulePriority int

	// Optional stats collector
	Collector collector.Collector

	// Config for DNS policy.
	DNSCacheFile         string
	DNSCacheSaveInterval time.Duration

	LookPathOverride func(file string) (string, error)

	KubeClientSet *kubernetes.Clientset
}

// InternalDataplane implements an in-process Felix dataplane driver based on iptables
// and ipsets.  It communicates with the datastore-facing part of Felix via the
// Send/RecvMessage methods, which operate on the protobuf-defined API objects.
//
// Architecture
//
// The internal dataplane driver is organised around a main event loop, which handles
// update events from the datastore and dataplane.
//
// Each pass around the main loop has two phases.  In the first phase, updates are fanned
// out to "manager" objects, which calculate the changes that are needed and pass them to
// the dataplane programming layer.  In the second phase, the dataplane layer applies the
// updates in a consistent sequence.  The second phase is skipped until the datastore is
// in sync; this ensures that the first update to the dataplane applies a consistent
// snapshot.
//
// Having the dataplane layer batch updates has several advantages.  It is much more
// efficient to batch updates, since each call to iptables/ipsets has a high fixed cost.
// In addition, it allows for different managers to make updates without having to
// coordinate on their sequencing.
//
// Requirements on the API
//
// The internal dataplane does not do consistency checks on the incoming data (as the
// old Python-based driver used to do).  It expects to be told about dependent resources
// before they are needed and for their lifetime to exceed that of the resources that
// depend on them.  For example, it is important the the datastore layer send an
// IP set create event before it sends a rule that references that IP set.
type InternalDataplane struct {
	toDataplane   chan interface{}
	fromDataplane chan interface{}

	allIptablesTables    []*iptables.Table
	iptablesMangleTables []*iptables.Table
	iptablesNATTables    []*iptables.Table
	iptablesRawTables    []*iptables.Table
	iptablesFilterTables []*iptables.Table
	ipSets               []*ipsets.IPSets

	ipipManager          *ipipManager
	allHostsIpsetManager *allHostsIpsetManager

	ipSecPolTable  *ipsec.PolicyTable
	ipSecDataplane ipSecDataplane

	wireguardManager *wireguardManager

	ifaceMonitor     *ifacemonitor.InterfaceMonitor
	ifaceUpdates     chan *ifaceUpdate
	ifaceAddrUpdates chan *ifaceAddrsUpdate

	endpointStatusCombiner *endpointStatusCombiner

	domainInfoStore   *domainInfoStore
	domainInfoChanges chan *domainInfoChanged

	allManagers             []Manager
	managersWithRouteTables []ManagerWithRouteTables
	managersWithRouteRules  []ManagerWithRouteRules
	ruleRenderer            rules.RuleRenderer

	lookupCache *calc.LookupsCache

	interfacePrefixes []string

	// dataplaneNeedsSync is set if the dataplane is dirty in some way, i.e. we need to
	// call apply().
	dataplaneNeedsSync bool
	// forceIPSetsRefresh is set by the IP sets refresh timer to indicate that we should
	// check the IP sets in the dataplane.
	forceIPSetsRefresh bool
	// forceRouteRefresh is set by the route refresh timer to indicate that we should
	// check the routes in the dataplane.
	forceRouteRefresh bool
	// forceXDPRefresh is set by the XDP refresh timer to indicate that we should
	// check the XDP state in the dataplane.
	forceXDPRefresh bool
	// doneFirstApply is set after we finish the first update to the dataplane. It indicates
	// that the dataplane should now be in sync.
	doneFirstApply bool

	reschedTimer *time.Timer
	reschedC     <-chan time.Time

	applyThrottle *throttle.Throttle

	config Config

	debugHangC <-chan time.Time

	// Channel used when the Felix top level wants the dataplane to stop.
	stopChan chan *sync.WaitGroup

	xdpState          *xdpState
	sockmapState      *sockmapState
	endpointsSourceV4 endpointsSource
	ipsetsSourceV4    ipsetsSource
	callbacks         *callbacks
}

const (
	healthName     = "int_dataplane"
	healthInterval = 10 * time.Second
)

func NewIntDataplaneDriver(config Config, stopChan chan *sync.WaitGroup) *InternalDataplane {
	log.WithField("config", config).Info("Creating internal dataplane driver.")
	ruleRenderer := config.RuleRendererOverride
	if ruleRenderer == nil {
		ruleRenderer = rules.NewRenderer(config.RulesConfig)
	}
	epMarkMapper := rules.NewEndpointMarkMapper(
		config.RulesConfig.IptablesMarkEndpoint,
		config.RulesConfig.IptablesMarkNonCaliEndpoint)

	dp := &InternalDataplane{
		toDataplane:       make(chan interface{}, msgPeekLimit),
		fromDataplane:     make(chan interface{}, 100),
		ruleRenderer:      ruleRenderer,
		interfacePrefixes: config.RulesConfig.WorkloadIfacePrefixes,
		ifaceMonitor:      ifacemonitor.New(config.IfaceMonitorConfig),
		ifaceUpdates:      make(chan *ifaceUpdate, 100),
		ifaceAddrUpdates:  make(chan *ifaceAddrsUpdate, 100),
		domainInfoChanges: make(chan *domainInfoChanged, 100),
		config:            config,
		applyThrottle:     throttle.New(10),
		stopChan:          stopChan,
	}
	dp.applyThrottle.Refill() // Allow the first apply() immediately.

	dp.ifaceMonitor.StateCallback = dp.onIfaceStateChange
	dp.ifaceMonitor.AddrCallback = dp.onIfaceAddrsChange

	backendMode := iptables.DetectBackend(config.LookPathOverride, iptables.NewRealCmd, config.IptablesBackend)

	// Most iptables tables need the same options.
	iptablesOptions := iptables.TableOptions{
		HistoricChainPrefixes: rules.AllHistoricChainNamePrefixes,
		InsertMode:            config.IptablesInsertMode,
		RefreshInterval:       config.IptablesRefreshInterval,
		PostWriteInterval:     config.IptablesPostWriteCheckInterval,
		LockTimeout:           config.IptablesLockTimeout,
		LockProbeInterval:     config.IptablesLockProbeInterval,
		BackendMode:           backendMode,
		LookPathOverride:      config.LookPathOverride,
		OnStillAlive:          dp.reportHealth,
	}

	if config.BPFEnabled && config.BPFKubeProxyIptablesCleanupEnabled {
		// If BPF-mode is enabled, clean up kube-proxy's rules too.
		log.Info("BPF enabled, configuring iptables layer to clean up kube-proxy's rules.")
		iptablesOptions.ExtraCleanupRegexPattern = rules.KubeProxyInsertRuleRegex
		iptablesOptions.HistoricChainPrefixes = append(iptablesOptions.HistoricChainPrefixes, rules.KubeProxyChainPrefixes...)
	}

	// However, the NAT tables need an extra cleanup regex.
	iptablesNATOptions := iptablesOptions
	if iptablesNATOptions.ExtraCleanupRegexPattern == "" {
		iptablesNATOptions.ExtraCleanupRegexPattern = rules.HistoricInsertedNATRuleRegex
	} else {
		iptablesNATOptions.ExtraCleanupRegexPattern += "|" + rules.HistoricInsertedNATRuleRegex
	}

	featureDetector := iptables.NewFeatureDetector()
	iptablesFeatures := featureDetector.GetFeatures()

	var iptablesLock sync.Locker
	if iptablesFeatures.RestoreSupportsLock {
		log.Debug("Calico implementation of iptables lock disabled (because detected version of " +
			"iptables-restore will use its own implementation).")
		iptablesLock = dummyLock{}
	} else if config.IptablesLockTimeout <= 0 {
		log.Debug("Calico implementation of iptables lock disabled (by configuration).")
		iptablesLock = dummyLock{}
	} else {
		// Create the shared iptables lock.  This allows us to block other processes from
		// manipulating iptables while we make our updates.  We use a shared lock because we
		// actually do multiple updates in parallel (but to different tables), which is safe.
		log.WithField("timeout", config.IptablesLockTimeout).Debug(
			"Calico implementation of iptables lock enabled")
		iptablesLock = iptables.NewSharedLock(
			config.IptablesLockFilePath,
			config.IptablesLockTimeout,
			config.IptablesLockProbeInterval,
		)
	}

	mangleTableV4 := iptables.NewTable(
		"mangle",
		4,
		rules.RuleHashPrefix,
		iptablesLock,
		featureDetector,
		iptablesOptions)
	natTableV4 := iptables.NewTable(
		"nat",
		4,
		rules.RuleHashPrefix,
		iptablesLock,
		featureDetector,
		iptablesNATOptions,
	)
	rawTableV4 := iptables.NewTable(
		"raw",
		4,
		rules.RuleHashPrefix,
		iptablesLock,
		featureDetector,
		iptablesOptions)
	filterTableV4 := iptables.NewTable(
		"filter",
		4,
		rules.RuleHashPrefix,
		iptablesLock,
		featureDetector,
		iptablesOptions)
	ipSetsConfigV4 := config.RulesConfig.IPSetConfigV4
	ipSetsV4 := ipsets.NewIPSets(ipSetsConfigV4)
	dp.iptablesNATTables = append(dp.iptablesNATTables, natTableV4)
	dp.iptablesRawTables = append(dp.iptablesRawTables, rawTableV4)
	dp.iptablesMangleTables = append(dp.iptablesMangleTables, mangleTableV4)
	dp.iptablesFilterTables = append(dp.iptablesFilterTables, filterTableV4)
	dp.ipSets = append(dp.ipSets, ipSetsV4)

	if config.RulesConfig.VXLANEnabled {
		routeTableVXLAN := routetable.New([]string{"^vxlan.calico$"}, 4, true, config.NetlinkTimeout,
			config.DeviceRouteSourceAddress, config.DeviceRouteProtocol, true, unix.RT_TABLE_UNSPEC)

		vxlanManager := newVXLANManager(
			ipSetsV4,
			routeTableVXLAN,
			"vxlan.calico",
			config,
		)
		go vxlanManager.KeepVXLANDeviceInSync(config.VXLANMTU, 10*time.Second)
		dp.RegisterManager(vxlanManager)
	} else {
		cleanUpVXLANDevice()
	}

	if config.EgressIPEnabled {
		// If IPIP or VXLAN is enabled, MTU of egress.calico device should be 50 bytes less than
		// MTU of IPIP or VXLAN device. MTU of the VETH device of a workload should be set to
		// the same value as MTU of egress.calico device.
		mtu := config.VXLANMTU

		if config.RulesConfig.VXLANEnabled {
			mtu = config.VXLANMTU - VXLANHeaderSize
		} else if config.RulesConfig.IPIPEnabled {
			mtu = config.IPIPMTU - VXLANHeaderSize
		}
		egressIpMgr := newEgressIPManager("egress.calico", config)
		go egressIpMgr.KeepVXLANDeviceInSync(mtu, 10*time.Second)
		dp.RegisterManager(egressIpMgr)
	} else {
		// If Egress ip is not enabled, check to see if there is a VXLAN device and delete it if there is.
		log.Info("Checking if we need to clean up the egress VXLAN device")
		if link, err := netlink.LinkByName("egress.calico"); err != nil && err != syscall.ENODEV {
			log.WithError(err).Warnf("Failed to query egress VXLAN device")
		} else if err = netlink.LinkDel(link); err != nil {
			log.WithError(err).Error("Failed to delete unwanted egress VXLAN device")
		}
	}

	dp.endpointStatusCombiner = newEndpointStatusCombiner(dp.fromDataplane, config.IPv6Enabled)
	dp.domainInfoStore = newDomainInfoStore(dp.domainInfoChanges, &config)

	callbacks := newCallbacks()
	dp.callbacks = callbacks
	if !config.BPFEnabled && config.XDPEnabled {
		if err := bpf.SupportsXDP(); err != nil {
			log.WithError(err).Warn("Can't enable XDP acceleration.")
		} else {
			st, err := NewXDPState(config.XDPAllowGeneric)
			if err != nil {
				log.WithError(err).Warn("Can't enable XDP acceleration.")
			} else {
				dp.xdpState = st
				dp.xdpState.PopulateCallbacks(callbacks)
				log.Info("XDP acceleration enabled.")
			}
		}
	} else {
		log.Info("XDP acceleration disabled.")
	}

	// TODO Integrate XDP and BPF infra.
	if !config.BPFEnabled && dp.xdpState == nil {
		xdpState, err := NewXDPState(config.XDPAllowGeneric)
		if err == nil {
			if err := xdpState.WipeXDP(); err != nil {
				log.WithError(err).Warn("Failed to cleanup preexisting XDP state")
			}
		}
		// if we can't create an XDP state it means we couldn't get a working
		// bpffs so there's nothing to clean up
	}

	if config.SidecarAccelerationEnabled {
		if err := bpf.SupportsSockmap(); err != nil {
			log.WithError(err).Warn("Can't enable Sockmap acceleration.")
		} else {
			st, err := NewSockmapState()
			if err != nil {
				log.WithError(err).Warn("Can't enable Sockmap acceleration.")
			} else {
				dp.sockmapState = st
				dp.sockmapState.PopulateCallbacks(callbacks)

				if err := dp.sockmapState.SetupSockmapAcceleration(); err != nil {
					dp.sockmapState = nil
					log.WithError(err).Warn("Failed to set up Sockmap acceleration")
				} else {
					log.Info("Sockmap acceleration enabled.")
				}
			}
		}
	}

	if dp.sockmapState == nil {
		st, err := NewSockmapState()
		if err == nil {
			st.WipeSockmap(bpf.FindInBPFFSOnly)
		}
		// if we can't create a sockmap state it means we couldn't get a working
		// bpffs so there's nothing to clean up
	}

	if !config.BPFEnabled {
		// BPF mode disabled, create the iptables-only managers.
		ipsetsManager := newIPSetsManager(ipSetsV4, config.MaxIPSetSize, dp.domainInfoStore, callbacks)
		dp.RegisterManager(ipsetsManager)
		dp.ipsetsSourceV4 = ipsetsManager
		// TODO Connect host IP manager to BPF
		dp.RegisterManager(newHostIPManager(
			config.RulesConfig.WorkloadIfacePrefixes,
			rules.IPSetIDThisHostIPs,
			ipSetsV4,
			config.MaxIPSetSize))
		dp.RegisterManager(newPolicyManager(rawTableV4, mangleTableV4, filterTableV4, ruleRenderer, 4, callbacks))

		// Clean up any leftover BPF state.
		err := nat.RemoveConnectTimeLoadBalancer("")
		if err != nil {
			log.WithError(err).Info("Failed to remove BPF connect-time load balancer, ignoring.")
		}
		tc.CleanUpProgramsAndPins()
	}

	if config.BPFEnabled {
		log.Info("BPF enabled, starting BPF endpoint manager and map manager.")
		bpfMapContext := &bpf.MapContext{
			RepinningEnabled: config.BPFMapRepin,
		}
		// Register map managers first since they create the maps that will be used by the endpoint manager.
		// Important that we create the maps before we load a BPF program with TC since we make sure the map
		// metadata name is set whereas TC doesn't set that field.
		ipSetIDAllocator := idalloc.New()
		ipSetsMap := bpfipsets.Map(bpfMapContext)
		dp.RegisterManager(newBPFIPSetManager(ipSetIDAllocator, ipSetsMap))
		bpfRTMgr := newBPFRouteManager(config.Hostname, bpfMapContext)
		dp.RegisterManager(bpfRTMgr)
		dp.RegisterManager(newBPFConntrackManager(
			config.BPFConntrackTimeouts, config.BPFNodePortDSREnabled, bpfMapContext))

		// Forwarding into a tunnel seems to fail silently, disable FIB lookup if tunnel is enabled for now.
		fibLookupEnabled := !config.RulesConfig.IPIPEnabled && !config.RulesConfig.VXLANEnabled
		stateMap := state.Map(bpfMapContext)
		err := stateMap.EnsureExists()
		if err != nil {
			log.WithError(err).Panic("Failed to create state BPF map.")
		}
		dp.RegisterManager(newBPFEndpointManager(
			config.BPFLogLevel,
			config.Hostname,
			fibLookupEnabled,
			config.RulesConfig.EndpointToHostAction == "DROP",
			config.BPFDataIfacePattern,
			ipSetIDAllocator,
			config.VXLANMTU,
			config.BPFNodePortDSREnabled,
			ipSetsMap,
			stateMap,
		))

		// Pre-create the NAT maps so that later operations can assume access.
		frontendMap := nat.FrontendMap(bpfMapContext)
		err = frontendMap.EnsureExists()
		if err != nil {
			log.WithError(err).Panic("Failed to create NAT frontend BPF map.")
		}
		backendMap := nat.BackendMap(bpfMapContext)
		err = backendMap.EnsureExists()
		if err != nil {
			log.WithError(err).Panic("Failed to create NAT backend BPF map.")
		}
		backendAffinityMap := nat.AffinityMap(bpfMapContext)
		err = backendAffinityMap.EnsureExists()
		if err != nil {
			log.WithError(err).Panic("Failed to create NAT backend affinity BPF map.")
		}

		routeMap := routes.Map(bpfMapContext)
		err = routeMap.EnsureExists()
		if err != nil {
			log.WithError(err).Panic("Failed to create routes BPF map.")
		}

		bpfproxyOpts := []bpfproxy.Option{
			bpfproxy.WithMinSyncPeriod(config.KubeProxyMinSyncPeriod),
		}

		if config.KubeProxyEndpointSlicesEnabled {
			bpfproxyOpts = append(bpfproxyOpts, bpfproxy.WithEndpointsSlices())
		}

		if config.KubeClientSet != nil {
			// We have a Kubernetes connection, start watching services and populating the NAT maps.
			kp, err := bpfproxy.StartKubeProxy(
				config.KubeClientSet,
				config.Hostname,
				frontendMap,
				backendMap,
				backendAffinityMap,
				bpfproxyOpts...,
			)
			if err != nil {
				log.WithError(err).Panic("Failed to start kube-proxy.")
			}
			bpfRTMgr.setHostIPUpdatesCallBack(kp.OnHostIPsUpdate)
			bpfRTMgr.setRoutesCallBacks(kp.OnRouteUpdate, kp.OnRouteDelete)
		} else {
			log.Info("BPF enabled but no Kubernetes client available, unable to run kube-proxy module.")
		}

		if config.BPFConnTimeLBEnabled {
			// Activate the connect-time load balancer.
			err = nat.InstallConnectTimeLoadBalancer(frontendMap, backendMap, routeMap, config.BPFCgroupV2, config.BPFLogLevel)
			if err != nil {
				log.WithError(err).Panic("BPFConnTimeLBEnabled but failed to attach connect-time load balancer, bailing out.")
			}
		} else {
			// Deactivate the connect-time load balancer.
			err = nat.RemoveConnectTimeLoadBalancer(config.BPFCgroupV2)
			if err != nil {
				log.WithError(err).Warn("Failed to detach connect-time load balancer. Ignoring.")
			}
		}
	}

	interfaceRegexes := make([]string, len(config.RulesConfig.WorkloadIfacePrefixes))
	for i, r := range config.RulesConfig.WorkloadIfacePrefixes {
		interfaceRegexes[i] = "^" + r + ".*"
	}
	routeTableV4 := routetable.New(interfaceRegexes, 4, false, config.NetlinkTimeout,
		config.DeviceRouteSourceAddress, config.DeviceRouteProtocol, config.RemoveExternalRoutes, unix.RT_TABLE_UNSPEC)

	epManager := newEndpointManager(
		rawTableV4,
		mangleTableV4,
		filterTableV4,
		ruleRenderer,
		routeTableV4,
		4,
		epMarkMapper,
		config.RulesConfig.KubeIPVSSupportEnabled,
		config.RulesConfig.WorkloadIfacePrefixes,
		dp.endpointStatusCombiner.OnEndpointStatusUpdate,
		config.BPFEnabled,
		callbacks)
	dp.RegisterManager(epManager)
	dp.endpointsSourceV4 = epManager
	dp.RegisterManager(newFloatingIPManager(natTableV4, ruleRenderer, 4))
	dp.RegisterManager(newMasqManager(ipSetsV4, natTableV4, ruleRenderer, config.MaxIPSetSize, 4))
	if config.RulesConfig.IPIPEnabled {
		// Create and maintain the IPIP tunnel device
		dp.ipipManager = newIPIPManager(ipSetsV4, config.MaxIPSetSize, config.ExternalNodesCidrs, dp.config)
	}

	if config.RulesConfig.IPIPEnabled || config.RulesConfig.IPSecEnabled || config.EgressIPEnabled {
		// Add a manager to keep the all-hosts IP set up to date.
		dp.allHostsIpsetManager = newAllHostsIpsetManager(ipSetsV4, config.MaxIPSetSize, config.ExternalNodesCidrs)
		dp.RegisterManager(dp.allHostsIpsetManager) // IPv4-only
	}

	// Add a manager for wireguard configuration. This is added irrespective of whether wireguard is actually enabled
	// because it may need to tidy up some of the routing rules when disabled.
	cryptoRouteTableWireguard := wireguard.New(config.Hostname, &config.Wireguard, config.NetlinkTimeout,
		config.DeviceRouteProtocol, func(publicKey wgtypes.Key) error {
			if publicKey == zeroKey {
				dp.fromDataplane <- &proto.WireguardStatusUpdate{PublicKey: ""}
			} else {
				dp.fromDataplane <- &proto.WireguardStatusUpdate{PublicKey: publicKey.String()}
			}
			return nil
		})
	dp.wireguardManager = newWireguardManager(cryptoRouteTableWireguard)
	dp.RegisterManager(dp.wireguardManager) // IPv4-only

	if config.IPv6Enabled {
		mangleTableV6 := iptables.NewTable(
			"mangle",
			6,
			rules.RuleHashPrefix,
			iptablesLock,
			featureDetector,
			iptablesOptions,
		)
		natTableV6 := iptables.NewTable(
			"nat",
			6,
			rules.RuleHashPrefix,
			iptablesLock,
			featureDetector,
			iptablesNATOptions,
		)
		rawTableV6 := iptables.NewTable(
			"raw",
			6,
			rules.RuleHashPrefix,
			iptablesLock,
			featureDetector,
			iptablesOptions,
		)
		filterTableV6 := iptables.NewTable(
			"filter",
			6,
			rules.RuleHashPrefix,
			iptablesLock,
			featureDetector,
			iptablesOptions,
		)

		ipSetsConfigV6 := config.RulesConfig.IPSetConfigV6
		ipSetsV6 := ipsets.NewIPSets(ipSetsConfigV6)
		dp.ipSets = append(dp.ipSets, ipSetsV6)
		dp.iptablesNATTables = append(dp.iptablesNATTables, natTableV6)
		dp.iptablesRawTables = append(dp.iptablesRawTables, rawTableV6)
		dp.iptablesMangleTables = append(dp.iptablesMangleTables, mangleTableV6)
		dp.iptablesFilterTables = append(dp.iptablesFilterTables, filterTableV6)

		routeTableV6 := routetable.New(
			interfaceRegexes, 6, false, config.NetlinkTimeout,
			config.DeviceRouteSourceAddress, config.DeviceRouteProtocol, config.RemoveExternalRoutes, unix.RT_TABLE_UNSPEC)

		if !config.BPFEnabled {
			dp.RegisterManager(newIPSetsManager(ipSetsV6, config.MaxIPSetSize, dp.domainInfoStore, callbacks))
			dp.RegisterManager(newHostIPManager(
				config.RulesConfig.WorkloadIfacePrefixes,
				rules.IPSetIDThisHostIPs,
				ipSetsV6,
				config.MaxIPSetSize))
			dp.RegisterManager(newPolicyManager(rawTableV6, mangleTableV6, filterTableV6, ruleRenderer, 6, callbacks))
		}
		dp.RegisterManager(newEndpointManager(
			rawTableV6,
			mangleTableV6,
			filterTableV6,
			ruleRenderer,
			routeTableV6,
			6,
			epMarkMapper,
			config.RulesConfig.KubeIPVSSupportEnabled,
			config.RulesConfig.WorkloadIfacePrefixes,
			dp.endpointStatusCombiner.OnEndpointStatusUpdate,
			config.BPFEnabled,
			callbacks))
		dp.RegisterManager(newFloatingIPManager(natTableV6, ruleRenderer, 6))
		dp.RegisterManager(newMasqManager(ipSetsV6, natTableV6, ruleRenderer, config.MaxIPSetSize, 6))
	}

	dp.allIptablesTables = append(dp.allIptablesTables, dp.iptablesMangleTables...)
	dp.allIptablesTables = append(dp.allIptablesTables, dp.iptablesNATTables...)
	dp.allIptablesTables = append(dp.allIptablesTables, dp.iptablesFilterTables...)
	dp.allIptablesTables = append(dp.allIptablesTables, dp.iptablesRawTables...)

	// We always create the IPsec policy table (the component that manipulates the IPsec dataplane).  That ensures
	// that we clean up our old policies if IPsec is disabled.
	ipsecEnabled := config.IPSecPSK != "" && config.IPSecESPProposal != "" && config.IPSecIKEProposal != "" && config.NodeIP != nil
	dp.ipSecPolTable = ipsec.NewPolicyTable(ipsec.ReqID, ipsecEnabled, config.DebugUseShortPollIntervals)
	if ipsecEnabled {
		// Set up IPsec.

		// Initialise charon main config file.
		charonConfig := ipsec.NewCharonConfig(ipsec.CharonConfigRootDir, ipsec.CharonMainConfigFile)
		charonConfig.SetLogLevel(config.IPSecLogLevel)
		charonConfig.SetBooleanOption(ipsec.CharonFollowRedirects, false)
		charonConfig.SetBooleanOption(ipsec.CharonMakeBeforeBreak, true)
		log.Infof("Initialising charon config %+v", charonConfig)
		charonConfig.RenderToFile()
		ikeDaemon := ipsec.NewCharonIKEDaemon(
			config.IPSecESPProposal,
			config.IPSecIKEProposal,
			config.IPSecRekeyTime,
			config.ChildExitedRestartCallback,
		)
		var charonWG sync.WaitGroup
		err := ikeDaemon.Start(context.Background(), &charonWG)
		if err != nil {
			log.WithError(err).Panic("error starting Charon.")
		}

		dp.ipSecDataplane = ipsec.NewDataplane(
			config.NodeIP,
			config.IPSecPSK,
			config.RulesConfig.IptablesMarkIPsec,
			dp.ipSecPolTable,
			ikeDaemon,
			config.IPSecAllowUnsecuredTraffic,
		)
		ipSecManager := newIPSecManager(dp.ipSecDataplane)
		dp.allManagers = append(dp.allManagers, ipSecManager)
	}

	// Register that we will report liveness and readiness.
	if config.HealthAggregator != nil {
		log.Info("Registering to report health.")
		config.HealthAggregator.RegisterReporter(
			healthName,
			&health.HealthReport{Live: true, Ready: true},
			healthInterval*2,
		)
	}

	if config.DebugSimulateDataplaneHangAfter != 0 {
		log.WithField("delay", config.DebugSimulateDataplaneHangAfter).Warn(
			"Simulating a dataplane hang.")
		dp.debugHangC = time.After(config.DebugSimulateDataplaneHangAfter)
	}

	// If required, subscribe to NFLog collection.
	if config.Collector != nil {
		log.Debug("Stats collection is required, subscribe to nflogs")
		config.Collector.SubscribeToNflog()
	}

	return dp
}

func cleanUpVXLANDevice() {
	// If VXLAN is not enabled, check to see if there is a VXLAN device and delete it if there is.
	log.Debug("Checking if we need to clean up the VXLAN device")
	link, err := netlink.LinkByName("vxlan.calico")
	if err != nil {
		if _, ok := err.(netlink.LinkNotFoundError); ok {
			log.Debug("VXLAN disabled and no VXLAN device found")
			return
		}
		log.WithError(err).Warnf("VXLAN disabled and failed to query VXLAN device.  Ignoring.")
		return
	}
	if err = netlink.LinkDel(link); err != nil {
		log.WithError(err).Error("VXLAN disabled and failed to delete unwanted VXLAN device. Ignoring.")
	}
}

type Manager interface {
	// OnUpdate is called for each protobuf message from the datastore.  May either directly
	// send updates to the IPSets and iptables.Table objects (which will queue the updates
	// until the main loop instructs them to act) or (for efficiency) may wait until
	// a call to CompleteDeferredWork() to flush updates to the dataplane.
	OnUpdate(protoBufMsg interface{})
	// Called before the main loop flushes updates to the dataplane to allow for batched
	// work to be completed.
	CompleteDeferredWork() error
}

type ManagerWithRouteTables interface {
	Manager
	GetRouteTableSyncers() []routeTableSyncer
}

type ManagerWithRouteRules interface {
	Manager
	GetRouteRules() []routeRules
}

func (d *InternalDataplane) routeTableSyncers() []routeTableSyncer {
	var rts []routeTableSyncer
	for _, mrts := range d.managersWithRouteTables {
		rts = append(rts, mrts.GetRouteTableSyncers()...)
	}

	return rts
}

func (d *InternalDataplane) routeRules() []routeRules {
	var rrs []routeRules
	for _, mrrs := range d.managersWithRouteRules {
		rrs = append(rrs, mrrs.GetRouteRules()...)
	}

	return rrs
}

func (d *InternalDataplane) RegisterManager(mgr Manager) {
	tableMgr, ok := mgr.(ManagerWithRouteTables)
	if ok {
		log.WithField("manager", mgr).Debug("registering ManagerWithRouteTables")
		d.managersWithRouteTables = append(d.managersWithRouteTables, tableMgr)
	}

	rulesMgr, ok := mgr.(ManagerWithRouteRules)
	if ok {
		log.WithField("manager", mgr).Debug("registering ManagerWithRouteRules")
		d.managersWithRouteRules = append(d.managersWithRouteRules, rulesMgr)
	}
	d.allManagers = append(d.allManagers, mgr)
}

func (d *InternalDataplane) Start() {
	// Do our start-of-day configuration.
	d.doStaticDataplaneConfig()

	// Then, start the worker threads.
	go d.loopUpdatingDataplane()
	go d.loopReportingStatus()
	go d.ifaceMonitor.MonitorInterfaces()

	// Start DNS response capture.
	d.domainInfoStore.Start()
}

// onIfaceStateChange is our interface monitor callback.  It gets called from the monitor's thread.
func (d *InternalDataplane) onIfaceStateChange(ifaceName string, state ifacemonitor.State, ifIndex int) {
	log.WithFields(log.Fields{
		"ifaceName": ifaceName,
		"ifIndex":   ifIndex,
		"state":     state,
	}).Info("Linux interface state changed.")
	d.ifaceUpdates <- &ifaceUpdate{
		Name:  ifaceName,
		State: state,
		Index: ifIndex,
	}
}

type ifaceUpdate struct {
	Name  string
	State ifacemonitor.State
	Index int
}

// Check if current felix ipvs config is correct when felix gets an kube-ipvs0 interface update.
// If KubeIPVSInterface is UP and felix ipvs support is disabled (kube-proxy switched from iptables to ipvs mode),
// or if KubeIPVSInterface is DOWN and felix ipvs support is enabled (kube-proxy switched from ipvs to iptables mode),
// restart felix to pick up correct ipvs support mode.
func (d *InternalDataplane) checkIPVSConfigOnStateUpdate(state ifacemonitor.State) {
	if (!d.config.RulesConfig.KubeIPVSSupportEnabled && state == ifacemonitor.StateUp) ||
		(d.config.RulesConfig.KubeIPVSSupportEnabled && state == ifacemonitor.StateDown) {
		log.WithFields(log.Fields{
			"ipvsIfaceState": state,
			"ipvsSupport":    d.config.RulesConfig.KubeIPVSSupportEnabled,
		}).Info("kube-proxy mode changed. Restart felix.")
		d.config.ConfigChangedRestartCallback()
	}
}

// onIfaceAddrsChange is our interface address monitor callback.  It gets called
// from the monitor's thread.
func (d *InternalDataplane) onIfaceAddrsChange(ifaceName string, addrs set.Set) {
	log.WithFields(log.Fields{
		"ifaceName": ifaceName,
		"addrs":     addrs,
	}).Info("Linux interface addrs changed.")
	d.ifaceAddrUpdates <- &ifaceAddrsUpdate{
		Name:  ifaceName,
		Addrs: addrs,
	}
}

type ifaceAddrsUpdate struct {
	Name  string
	Addrs set.Set
}

func (d *InternalDataplane) SendMessage(msg interface{}) error {
	d.toDataplane <- msg
	return nil
}

func (d *InternalDataplane) RecvMessage() (interface{}, error) {
	return <-d.fromDataplane, nil
}

// doStaticDataplaneConfig sets up the kernel and our static iptables  chains.  Should be called
// once at start of day before starting the main loop.  The actual iptables programming is deferred
// to the main loop.
func (d *InternalDataplane) doStaticDataplaneConfig() {
	// Check/configure global kernel parameters.
	d.configureKernel()

	if d.config.BPFEnabled {
		d.setUpIptablesBPF()
	} else {
		d.setUpIptablesNormal()
	}

	if d.config.RulesConfig.IPIPEnabled {
		log.Info("IPIP enabled, starting thread to keep tunnel configuration in sync.")
		go d.ipipManager.KeepIPIPDeviceInSync(
			d.config.IPIPMTU,
			d.config.RulesConfig.IPIPTunnelAddress,
		)
	} else {
		log.Info("IPIP disabled. Not starting tunnel update thread.")
	}
}

func (d *InternalDataplane) setUpIptablesBPF() {
	// TODO have raw table mark for notrack
	// TODO Any BPF SNAT we need to do

	for _, t := range d.iptablesFilterTables {
		fwdRules := []iptables.Rule{
			{
				// TODO Make "from workload" mark configurable
				Match:  iptables.Match().MarkMatchesWithMask(0xca100000, 0xfff00000),
				Action: iptables.AcceptAction{},
			},
		}
		var inputRules []iptables.Rule
		for _, prefix := range d.config.RulesConfig.WorkloadIfacePrefixes {
			fwdRules = append(fwdRules,
				iptables.Rule{
					Match:   iptables.Match().InInterface(prefix + "+"),
					Action:  iptables.DropAction{},
					Comment: []string{"From workload without BPF ACCEPT mark"},
				})

			if d.config.RulesConfig.EndpointToHostAction == "ACCEPT" {
				// Only need to worry about ACCEPT here.  Drop gets compiled into the BPF program and
				// RETURN would be a no-op since there's nothing to RETURN from.
				inputRules = append(inputRules, iptables.Rule{
					Match:  iptables.Match().InInterface(prefix+"+").MarkMatchesWithMask(0xca100000, 0xfffe0000),
					Action: iptables.AcceptAction{},
				})
			}
			// Catch any workload to host packets that haven't been through the BPF program.
			inputRules = append(inputRules, iptables.Rule{
				Match:  iptables.Match().InInterface(prefix+"+").NotMarkMatchesWithMask(0xca100000, 0xfff00000),
				Action: iptables.DropAction{},
			})
		}
		for _, prefix := range d.config.RulesConfig.WorkloadIfacePrefixes {
			// Make sure iptables rules don't drop packets that we're about to process through BPF.
			fwdRules = append(fwdRules, iptables.Rule{
				Match:   iptables.Match().OutInterface(prefix + "+"),
				Action:  iptables.AcceptAction{},
				Comment: []string{"To workload, BPF will handle."},
			})
		}
		t.InsertOrAppendRules("INPUT", inputRules)
		t.InsertOrAppendRules("FORWARD", fwdRules)
	}

	for _, t := range d.iptablesNATTables {
		t.UpdateChains(d.ruleRenderer.StaticNATPostroutingChains(t.IPVersion))
		t.InsertOrAppendRules("POSTROUTING", []iptables.Rule{{
			Action: iptables.JumpAction{Target: rules.ChainNATPostrouting},
		}})
	}

	for _, t := range d.iptablesRawTables {
		rpfRules := []iptables.Rule{{
			Match:  iptables.Match().MarkMatchesWithMask(0xca140000, 0xffff0000),
			Action: iptables.ReturnAction{},
		}}

		rpfRules = append(rpfRules, rules.RPFilter(t.IPVersion, 0xca100000, 0xfff00000,
			d.config.RulesConfig.OpenStackSpecialCasesEnabled, true)...)

		rpfChain := []*iptables.Chain{{
			Name:  rules.ChainNamePrefix + "RPF",
			Rules: rpfRules,
		}}
		t.UpdateChains(rpfChain)

		rawChains := []*iptables.Chain{{
			Name: rules.ChainRawPrerouting,
<<<<<<< HEAD
			Rules: d.ruleRenderer.RPFilter(t.IPVersion, 0xca100000, 0xfff00000,
				d.config.RulesConfig.OpenStackSpecialCasesEnabled, true),
		}}
		t.UpdateChains(rawChains)
		t.InsertOrAppendRules("PREROUTING", []iptables.Rule{{
=======
			Rules: []iptables.Rule{{
				Action: iptables.JumpAction{Target: rpfChain[0].Name},
			}},
		}}
		t.UpdateChains(rawChains)

		t.SetRuleInsertions("PREROUTING", []iptables.Rule{{
>>>>>>> d7efcf1f
			Action: iptables.JumpAction{Target: rules.ChainRawPrerouting},
		}})
	}
}

func (d *InternalDataplane) setUpIptablesNormal() {
	for _, t := range d.iptablesRawTables {
		rawChains := d.ruleRenderer.StaticRawTableChains(t.IPVersion)
		t.UpdateChains(rawChains)
		t.InsertOrAppendRules("PREROUTING", []iptables.Rule{{
			Action: iptables.JumpAction{Target: rules.ChainRawPrerouting},
		}})
		t.InsertOrAppendRules("OUTPUT", []iptables.Rule{{
			Action: iptables.JumpAction{Target: rules.ChainRawOutput},
		}})
	}
	for _, t := range d.iptablesFilterTables {
		filterChains := d.ruleRenderer.StaticFilterTableChains(t.IPVersion)
		t.UpdateChains(filterChains)
		t.InsertOrAppendRules("FORWARD", []iptables.Rule{{
			Action: iptables.JumpAction{Target: rules.ChainFilterForward},
		}})
		t.InsertOrAppendRules("INPUT", []iptables.Rule{{
			Action: iptables.JumpAction{Target: rules.ChainFilterInput},
		}})
		t.InsertOrAppendRules("OUTPUT", []iptables.Rule{{
			Action: iptables.JumpAction{Target: rules.ChainFilterOutput},
		}})
	}
	for _, t := range d.iptablesNATTables {
		t.UpdateChains(d.ruleRenderer.StaticNATTableChains(t.IPVersion))
		t.InsertOrAppendRules("PREROUTING", []iptables.Rule{{
			Action: iptables.JumpAction{Target: rules.ChainNATPrerouting},
		}})
		if t.IPVersion == 4 && d.config.EgressIPEnabled {
			t.AppendRules("PREROUTING", []iptables.Rule{{
				Action: iptables.JumpAction{Target: rules.ChainNATPreroutingEgress},
			}})
		}
		t.InsertOrAppendRules("POSTROUTING", []iptables.Rule{{
			Action: iptables.JumpAction{Target: rules.ChainNATPostrouting},
		}})
		t.InsertOrAppendRules("OUTPUT", []iptables.Rule{{
			Action: iptables.JumpAction{Target: rules.ChainNATOutput},
		}})
	}
	for _, t := range d.iptablesMangleTables {
		chains := d.ruleRenderer.StaticMangleTableChains(t.IPVersion)
		t.UpdateChains(chains)
		rs := []iptables.Rule{}
		if t.IPVersion == 4 && d.config.EgressIPEnabled {
			// Make sure egress rule at top.
			rs = append(rs, iptables.Rule{
				Action: iptables.JumpAction{Target: rules.ChainManglePreroutingEgress},
			})
		}
		rs = append(rs, iptables.Rule{
			Action: iptables.JumpAction{Target: rules.ChainManglePrerouting},
		})
		t.InsertOrAppendRules("PREROUTING", rs)

		for _, chain := range chains {
			if chain.Name == rules.ChainManglePostroutingEgress {
				t.InsertOrAppendRules("POSTROUTING", []iptables.Rule{{
					Action: iptables.JumpAction{Target: rules.ChainManglePostroutingEgress},
				}})
				break
			}
		}
	}
	if d.xdpState != nil {
		if err := d.setXDPFailsafePorts(); err != nil {
			log.Warnf("failed to set XDP failsafe ports, disabling XDP: %v", err)
			if err := d.shutdownXDPCompletely(); err != nil {
				log.Warnf("failed to disable XDP: %v, will proceed anyway.", err)
			}
		}
	}
}

func stringToProtocol(protocol string) (labelindex.IPSetPortProtocol, error) {
	switch protocol {
	case "tcp":
		return labelindex.ProtocolTCP, nil
	case "udp":
		return labelindex.ProtocolUDP, nil
	case "sctp":
		return labelindex.ProtocolSCTP, nil
	}
	return labelindex.ProtocolNone, fmt.Errorf("unknown protocol %q", protocol)
}

func (d *InternalDataplane) setXDPFailsafePorts() error {
	inboundPorts := d.config.RulesConfig.FailsafeInboundHostPorts

	if _, err := d.xdpState.common.bpfLib.NewFailsafeMap(); err != nil {
		return err
	}

	for _, p := range inboundPorts {
		proto, err := stringToProtocol(p.Protocol)
		if err != nil {
			return err
		}

		if err := d.xdpState.common.bpfLib.UpdateFailsafeMap(uint8(proto), p.Port); err != nil {
			return err
		}
	}

	log.Infof("Set XDP failsafe ports: %+v", inboundPorts)
	return nil
}

// shutdownXDPCompletely attempts to disable XDP state.  This could fail in cases where XDP isn't working properly.
func (d *InternalDataplane) shutdownXDPCompletely() error {
	if d.xdpState == nil {
		return nil
	}
	if d.callbacks != nil {
		d.xdpState.DepopulateCallbacks(d.callbacks)
	}
	// spend 1 second attempting to wipe XDP, in case of a hiccup.
	maxTries := 10
	waitInterval := 100 * time.Millisecond
	var err error
	for i := 0; i < maxTries; i++ {
		err = d.xdpState.WipeXDP()
		if err == nil {
			d.xdpState = nil
			return nil
		}
		log.WithError(err).WithField("try", i).Warn("failed to wipe the XDP state")
		time.Sleep(waitInterval)
	}
	return fmt.Errorf("Failed to wipe the XDP state after %v tries over %v seconds: Error %v", maxTries, waitInterval, err)
}

func (d *InternalDataplane) loopUpdatingDataplane() {
	log.Info("Started internal iptables dataplane driver loop")
	healthTicks := time.NewTicker(healthInterval).C
	d.reportHealth()

	// Retry any failed operations every 10s.
	retryTicker := time.NewTicker(10 * time.Second)

	// If configured, start tickers to refresh the IP sets and routing table entries.
	var ipSetsRefreshC <-chan time.Time
	if d.config.IPSetsRefreshInterval > 0 {
		log.WithField("interval", d.config.IptablesRefreshInterval).Info(
			"Will refresh IP sets on timer")
		refreshTicker := jitter.NewTicker(
			d.config.IPSetsRefreshInterval,
			d.config.IPSetsRefreshInterval/10,
		)
		ipSetsRefreshC = refreshTicker.Channel()
	}
	var routeRefreshC <-chan time.Time
	if d.config.RouteRefreshInterval > 0 {
		log.WithField("interval", d.config.RouteRefreshInterval).Info(
			"Will refresh routes on timer")
		refreshTicker := jitter.NewTicker(
			d.config.RouteRefreshInterval,
			d.config.RouteRefreshInterval/10,
		)
		routeRefreshC = refreshTicker.Channel()
	}
	var xdpRefreshC <-chan time.Time
	if d.config.XDPRefreshInterval > 0 && d.xdpState != nil {
		log.WithField("interval", d.config.XDPRefreshInterval).Info(
			"Will refresh XDP on timer")
		refreshTicker := jitter.NewTicker(
			d.config.XDPRefreshInterval,
			d.config.XDPRefreshInterval/10,
		)
		xdpRefreshC = refreshTicker.Channel()
	}
	var ipSecRefreshC <-chan time.Time
	if d.config.IPSecPolicyRefreshInterval > 0 {
		log.WithField("interval", d.config.IPSecPolicyRefreshInterval).Info(
			"Will recheck IPsec policy on timer")
		refreshTicker := jitter.NewTicker(
			d.config.IPSecPolicyRefreshInterval,
			d.config.IPSecPolicyRefreshInterval/10,
		)
		ipSecRefreshC = refreshTicker.Channel()
	}

	// Fill the apply throttle leaky bucket.
	throttleC := jitter.NewTicker(100*time.Millisecond, 10*time.Millisecond).Channel()
	beingThrottled := false

	datastoreInSync := false

	processMsgFromCalcGraph := func(msg interface{}) {
		log.WithField("msg", proto.MsgStringer{Msg: msg}).Infof(
			"Received %T update from calculation graph", msg)
		d.recordMsgStat(msg)
		for _, mgr := range d.allManagers {
			mgr.OnUpdate(msg)
		}
		switch msg.(type) {
		case *proto.InSync:
			log.WithField("timeSinceStart", time.Since(processStartTime)).Info(
				"Datastore in sync, flushing the dataplane for the first time...")
			datastoreInSync = true
		}
	}

	processIfaceUpdate := func(ifaceUpdate *ifaceUpdate) {
		log.WithField("msg", ifaceUpdate).Info("Received interface update")
		if ifaceUpdate.Name == KubeIPVSInterface {
			d.checkIPVSConfigOnStateUpdate(ifaceUpdate.State)
			return
		}

		for _, mgr := range d.allManagers {
			mgr.OnUpdate(ifaceUpdate)
		}

		for _, mgr := range d.managersWithRouteTables {
			for _, routeTable := range mgr.GetRouteTableSyncers() {
				routeTable.OnIfaceStateChanged(ifaceUpdate.Name, ifaceUpdate.State)
			}
		}
	}

	processAddrsUpdate := func(ifaceAddrsUpdate *ifaceAddrsUpdate) {
		log.WithField("msg", ifaceAddrsUpdate).Info("Received interface addresses update")
		for _, mgr := range d.allManagers {
			mgr.OnUpdate(ifaceAddrsUpdate)
		}
	}

	for {
		select {
		case msg := <-d.toDataplane:
			// Process the message we received, then opportunistically process any other
			// pending messages.
			batchSize := 1
			processMsgFromCalcGraph(msg)
		msgLoop1:
			for i := 0; i < msgPeekLimit; i++ {
				select {
				case msg := <-d.toDataplane:
					processMsgFromCalcGraph(msg)
					batchSize++
				default:
					// Channel blocked so we must be caught up.
					break msgLoop1
				}
			}
			d.dataplaneNeedsSync = true
			summaryBatchSize.Observe(float64(batchSize))
		case ifaceUpdate := <-d.ifaceUpdates:
			// Process the message we received, then opportunistically process any other
			// pending messages.
			batchSize := 1
			processIfaceUpdate(ifaceUpdate)
		msgLoop2:
			for i := 0; i < msgPeekLimit; i++ {
				select {
				case ifaceUpdate := <-d.ifaceUpdates:
					processIfaceUpdate(ifaceUpdate)
					batchSize++
				default:
					// Channel blocked so we must be caught up.
					break msgLoop2
				}
			}
			d.dataplaneNeedsSync = true
			summaryIfaceBatchSize.Observe(float64(batchSize))
		case ifaceAddrsUpdate := <-d.ifaceAddrUpdates:
			batchSize := 1
			processAddrsUpdate(ifaceAddrsUpdate)
		msgLoop3:
			for i := 0; i < msgPeekLimit; i++ {
				select {
				case ifaceAddrsUpdate := <-d.ifaceAddrUpdates:
					processAddrsUpdate(ifaceAddrsUpdate)
					batchSize++
				default:
					// Channel blocked so we must be caught up.
					break msgLoop3
				}
			}
			summaryAddrBatchSize.Observe(float64(batchSize))
			d.dataplaneNeedsSync = true
		case domainInfoChange := <-d.domainInfoChanges:
			// Opportunistically read and coalesce other domain change signals that are
			// already pending on this channel.
			domainChangeSignals := []*domainInfoChanged{domainInfoChange}
			domainsChanged := set.From(domainInfoChange.domain)
		domainChangeLoop:
			for {
				select {
				case domainInfoChange := <-d.domainInfoChanges:
					if !domainsChanged.Contains(domainInfoChange.domain) {
						domainChangeSignals = append(domainChangeSignals, domainInfoChange)
						domainsChanged.Add(domainInfoChange.domain)
					}
				default:
					// Channel blocked so we've caught up.
					break domainChangeLoop
				}
			}
			for _, domainInfoChange = range domainChangeSignals {
				for _, mgr := range d.allManagers {
					if handler, ok := mgr.(DomainInfoChangeHandler); ok {
						if handler.OnDomainInfoChange(domainInfoChange) {
							d.dataplaneNeedsSync = true
						}
					}
				}
			}
		case <-ipSetsRefreshC:
			log.Debug("Refreshing IP sets state")
			d.forceIPSetsRefresh = true
			d.dataplaneNeedsSync = true
		case <-routeRefreshC:
			log.Debug("Refreshing routes")
			d.forceRouteRefresh = true
			d.dataplaneNeedsSync = true
		case <-xdpRefreshC:
			log.Debug("Refreshing XDP")
			d.forceXDPRefresh = true
			d.dataplaneNeedsSync = true
		case <-ipSecRefreshC:
			d.ipSecPolTable.QueueResync()
		case <-d.reschedC:
			log.Debug("Reschedule kick received")
			d.dataplaneNeedsSync = true
			// nil out the channel to record that the timer is now inactive.
			d.reschedC = nil
		case <-throttleC:
			d.applyThrottle.Refill()
		case <-healthTicks:
			d.reportHealth()
		case <-retryTicker.C:
		case <-d.debugHangC:
			log.Warning("Debug hang simulation timer popped, hanging the dataplane!!")
			time.Sleep(1 * time.Hour)
			log.Panic("Woke up after 1 hour, something's probably wrong with the test.")
		case stopWG := <-d.stopChan:
			defer stopWG.Done()
			if err := d.domainInfoStore.saveMappingsV1(); err != nil {
				log.WithError(err).Warning("Failed to save mappings to file on Felix shutdown")

			}
			return
		}

		if datastoreInSync && d.dataplaneNeedsSync {
			// Dataplane is out-of-sync, check if we're throttled.
			if d.applyThrottle.Admit() {
				if beingThrottled && d.applyThrottle.WouldAdmit() {
					log.Info("Dataplane updates no longer throttled")
					beingThrottled = false
				}
				log.Info("Applying dataplane updates")
				applyStart := time.Now()

				// Actually apply the changes to the dataplane.
				d.apply()

				// Record stats.
				applyTime := time.Since(applyStart)
				summaryApplyTime.Observe(applyTime.Seconds())

				if d.dataplaneNeedsSync {
					// Dataplane is still dirty, record an error.
					countDataplaneSyncErrors.Inc()
				}
				log.WithField("msecToApply", applyTime.Seconds()*1000.0).Info(
					"Finished applying updates to dataplane.")

				if !d.doneFirstApply {
					log.WithField(
						"secsSinceStart", time.Since(processStartTime).Seconds(),
					).Info("Completed first update to dataplane.")
					d.doneFirstApply = true
					if d.config.PostInSyncCallback != nil {
						d.config.PostInSyncCallback()
					}
				}
				d.reportHealth()
			} else {
				if !beingThrottled {
					log.Info("Dataplane updates throttled")
					beingThrottled = true
				}
			}
		}
	}
}

func (d *InternalDataplane) configureKernel() {
	// Attempt to modprobe nf_conntrack_proto_sctp.  In some kernels this is a
	// module that needs to be loaded, otherwise all SCTP packets are marked
	// INVALID by conntrack and dropped by Calico's rules.  However, some kernels
	// (confirmed in Ubuntu 19.10's build of 5.3.0-24-generic) include this
	// conntrack without it being a kernel module, and so modprobe will fail.
	// Log result at INFO level for troubleshooting, but otherwise ignore any
	// failed modprobe calls.
	mp := newModProbe(moduleConntrackSCTP, newRealCmd)
	out, err := mp.Exec()
	log.WithError(err).WithField("output", out).Infof("attempted to modprobe %s", moduleConntrackSCTP)

<<<<<<< HEAD
	// Enable conntrack packet and byte accounting.
	err = writeProcSys("/proc/sys/net/netfilter/nf_conntrack_acct", "1")
	if err != nil {
		log.Warnf("failed to set enable conntrack packet and byte accounting: %v\n", err)
=======
	log.Info("Making sure IPv4 forwarding is enabled.")
	err = writeProcSys("/proc/sys/net/ipv4/ip_forward", "1")
	if err != nil {
		log.WithError(err).Error("Failed to set IPv4 forwarding sysctl")
	}

	if d.config.IPv6Enabled {
		log.Info("Making sure IPv6 forwarding is enabled.")
		err = writeProcSys("/proc/sys/net/ipv6/conf/all/forwarding", "1")
		if err != nil {
			log.WithError(err).Error("Failed to set IPv6 forwarding sysctl")
		}
>>>>>>> d7efcf1f
	}

	if d.config.BPFEnabled && d.config.BPFDisableUnprivileged {
		log.Info("BPF enabled, disabling unprivileged BPF usage.")
		err := writeProcSys("/proc/sys/kernel/unprivileged_bpf_disabled", "1")
		if err != nil {
			log.WithError(err).Error("Failed to set unprivileged_bpf_disabled sysctl")
		}
	}
	if d.config.Wireguard.Enabled {
		// wireguard module is available in linux kernel >= 5.6
		mpwg := newModProbe(moduleWireguard, newRealCmd)
		out, err = mpwg.Exec()
		log.WithError(err).WithField("output", out).Infof("attempted to modprobe %s", moduleWireguard)
	}
}

func (d *InternalDataplane) recordMsgStat(msg interface{}) {
	typeName := reflect.ValueOf(msg).Elem().Type().Name()
	countMessages.WithLabelValues(typeName).Inc()
}

func (d *InternalDataplane) apply() {
	// Update sequencing is important here because iptables rules have dependencies on ipsets.
	// Creating a rule that references an unknown IP set fails, as does deleting an IP set that
	// is in use.

	// Unset the needs-sync flag, we'll set it again if something fails.
	d.dataplaneNeedsSync = false

	// First, give the managers a chance to update IP sets and iptables.
	for _, mgr := range d.allManagers {
		err := mgr.CompleteDeferredWork()
		if err != nil {
			log.WithField("manager", mgr).WithError(err).Debug("couldn't complete deferred work for manager, will try again later")
			d.dataplaneNeedsSync = true
		}
		d.reportHealth()
	}

	if d.xdpState != nil {
		if d.forceXDPRefresh {
			// Refresh timer popped.
			d.xdpState.QueueResync()
			d.forceXDPRefresh = false
		}

		var applyXDPError error
		d.xdpState.ProcessPendingDiffState(d.endpointsSourceV4)
		if err := d.applyXDPActions(); err != nil {
			applyXDPError = err
		} else {
			err := d.xdpState.ProcessMemberUpdates()
			d.xdpState.DropPendingDiffState()
			if err != nil {
				log.WithError(err).Warning("Failed to process XDP member updates, will resync later...")
				if err := d.applyXDPActions(); err != nil {
					applyXDPError = err
				}
			}
			d.xdpState.UpdateState()
		}
		if applyXDPError != nil {
			log.WithError(applyXDPError).Info("Applying XDP actions did not succeed, disabling XDP")
			if err := d.shutdownXDPCompletely(); err != nil {
				log.Warnf("failed to disable XDP: %v, will proceed anyway.", err)
			}
		}
	}
	d.reportHealth()

	d.ipSecPolTable.Apply()

	if d.forceRouteRefresh {
		// Refresh timer popped.
		for _, r := range d.routeTableSyncers() {
			// Queue a resync on the next Apply().
			r.QueueResync()
		}
		for _, r := range d.routeRules() {
			// Queue a resync on the next Apply().
			r.QueueResync()
		}
		d.forceRouteRefresh = false
	}

	if d.forceIPSetsRefresh {
		// Refresh timer popped.
		for _, r := range d.ipSets {
			// Queue a resync on the next Apply().
			r.QueueResync()
		}
		d.forceIPSetsRefresh = false
	}

	// Next, create/update IP sets.  We defer deletions of IP sets until after we update
	// iptables.
	var ipSetsWG sync.WaitGroup
	for _, ipSets := range d.ipSets {
		ipSetsWG.Add(1)
		go func(ipSets *ipsets.IPSets) {
			ipSets.ApplyUpdates()
			d.reportHealth()
			ipSetsWG.Done()
		}(ipSets)
	}

	// Update the routing table in parallel with the other updates.  We'll wait for it to finish
	// before we return.
	var routesWG sync.WaitGroup
	for _, r := range d.routeTableSyncers() {
		routesWG.Add(1)
		go func(r routeTableSyncer) {
			err := r.Apply()
			if err != nil {
				log.Warn("Failed to synchronize routing table, will retry...")
				d.dataplaneNeedsSync = true
			}
			d.reportHealth()
			routesWG.Done()
		}(r)
	}

	// Update the routing rules in parallel with the other updates.  We'll wait for it to finish
	// before we return.
	var rulesWG sync.WaitGroup
	for _, r := range d.routeRules() {
		rulesWG.Add(1)
		go func(r routeRules) {
			err := r.Apply()
			if err != nil {
				log.Warn("Failed to synchronize routing rules, will retry...")
				d.dataplaneNeedsSync = true
			}
			d.reportHealth()
			rulesWG.Done()
		}(r)
	}

	// Wait for the IP sets update to finish.  We can't update iptables until it has.
	ipSetsWG.Wait()

	// Update iptables, this should sever any references to now-unused IP sets.
	var reschedDelayMutex sync.Mutex
	var reschedDelay time.Duration
	var iptablesWG sync.WaitGroup
	for _, t := range d.allIptablesTables {
		iptablesWG.Add(1)
		go func(t *iptables.Table) {
			tableReschedAfter := t.Apply()

			reschedDelayMutex.Lock()
			defer reschedDelayMutex.Unlock()
			if tableReschedAfter != 0 && (reschedDelay == 0 || tableReschedAfter < reschedDelay) {
				reschedDelay = tableReschedAfter
			}
			d.reportHealth()
			iptablesWG.Done()
		}(t)
	}
	iptablesWG.Wait()

	// Now clean up any left-over IP sets.
	for _, ipSets := range d.ipSets {
		ipSetsWG.Add(1)
		go func(s *ipsets.IPSets) {
			s.ApplyDeletions()
			d.reportHealth()
			ipSetsWG.Done()
		}(ipSets)
	}
	ipSetsWG.Wait()

	// Wait for the route updates to finish.
	routesWG.Wait()

	// Wait for the rule updates to finish.
	rulesWG.Wait()

	// And publish and status updates.
	d.endpointStatusCombiner.Apply()

	// Set up any needed rescheduling kick.
	if d.reschedC != nil {
		// We have an active rescheduling timer, stop it so we can restart it with a
		// different timeout below if it is still needed.
		// This snippet comes from the docs for Timer.Stop().
		if !d.reschedTimer.Stop() {
			// Timer had already popped, drain its channel.
			<-d.reschedC
		}
		// Nil out our copy of the channel to record that the timer is inactive.
		d.reschedC = nil
	}
	if reschedDelay != 0 {
		// We need to reschedule.
		log.WithField("delay", reschedDelay).Debug("Asked to reschedule.")
		if d.reschedTimer == nil {
			// First time, create the timer.
			d.reschedTimer = time.NewTimer(reschedDelay)
		} else {
			// Have an existing timer, reset it.
			d.reschedTimer.Reset(reschedDelay)
		}
		d.reschedC = d.reschedTimer.C
	}
}

func (d *InternalDataplane) applyXDPActions() error {
	var err error = nil
	for i := 0; i < 10; i++ {
		err = d.xdpState.ResyncIfNeeded(d.ipsetsSourceV4)
		if err != nil {
			return err
		}
		if err = d.xdpState.ApplyBPFActions(d.ipsetsSourceV4); err == nil {
			return nil
		} else {
			log.WithError(err).Info("Applying XDP BPF actions did not succeed, will retry with resync...")
		}
	}
	return err
}

func (d *InternalDataplane) loopReportingStatus() {
	log.Info("Started internal status report thread")
	if d.config.StatusReportingInterval <= 0 {
		log.Info("Process status reports disabled")
		return
	}
	// Wait before first report so that we don't check in if we're in a tight cyclic restart.
	time.Sleep(10 * time.Second)
	for {
		uptimeSecs := time.Since(processStartTime).Seconds()
		d.fromDataplane <- &proto.ProcessStatusUpdate{
			IsoTimestamp: time.Now().UTC().Format(time.RFC3339),
			Uptime:       uptimeSecs,
		}
		time.Sleep(d.config.StatusReportingInterval)
	}
}

// iptablesTable is a shim interface for iptables.Table.
type iptablesTable interface {
	UpdateChain(chain *iptables.Chain)
	UpdateChains([]*iptables.Chain)
	RemoveChains([]*iptables.Chain)
	RemoveChainByName(name string)
}

func (d *InternalDataplane) reportHealth() {
	if d.config.HealthAggregator != nil {
		d.config.HealthAggregator.Report(
			healthName,
			&health.HealthReport{Live: true, Ready: d.doneFirstApply},
		)
	}
}

type dummyLock struct{}

func (d dummyLock) Lock() {

}

func (d dummyLock) Unlock() {

}<|MERGE_RESOLUTION|>--- conflicted
+++ resolved
@@ -24,22 +24,12 @@
 	"syscall"
 	"time"
 
-	"golang.org/x/sys/unix"
-	"golang.zx2c4.com/wireguard/wgctrl/wgtypes"
-
-	"github.com/projectcalico/felix/bpf/state"
-	"github.com/projectcalico/felix/bpf/tc"
-
-	"github.com/projectcalico/felix/idalloc"
-
-	"k8s.io/client-go/kubernetes"
-
 	"github.com/prometheus/client_golang/prometheus"
 	log "github.com/sirupsen/logrus"
 	"github.com/vishvananda/netlink"
-
-	"github.com/projectcalico/libcalico-go/lib/health"
-	"github.com/projectcalico/libcalico-go/lib/set"
+	"golang.org/x/sys/unix"
+	"golang.zx2c4.com/wireguard/wgctrl/wgtypes"
+	"k8s.io/client-go/kubernetes"
 
 	"github.com/projectcalico/felix/bpf"
 	"github.com/projectcalico/felix/bpf/conntrack"
@@ -47,8 +37,11 @@
 	"github.com/projectcalico/felix/bpf/nat"
 	bpfproxy "github.com/projectcalico/felix/bpf/proxy"
 	"github.com/projectcalico/felix/bpf/routes"
+	"github.com/projectcalico/felix/bpf/state"
+	"github.com/projectcalico/felix/bpf/tc"
 	"github.com/projectcalico/felix/calc"
 	"github.com/projectcalico/felix/collector"
+	"github.com/projectcalico/felix/idalloc"
 	"github.com/projectcalico/felix/ifacemonitor"
 	"github.com/projectcalico/felix/ipsec"
 	"github.com/projectcalico/felix/ipsets"
@@ -60,6 +53,8 @@
 	"github.com/projectcalico/felix/rules"
 	"github.com/projectcalico/felix/throttle"
 	"github.com/projectcalico/felix/wireguard"
+	"github.com/projectcalico/libcalico-go/lib/health"
+	"github.com/projectcalico/libcalico-go/lib/set"
 )
 
 const (
@@ -1090,21 +1085,13 @@
 
 		rawChains := []*iptables.Chain{{
 			Name: rules.ChainRawPrerouting,
-<<<<<<< HEAD
-			Rules: d.ruleRenderer.RPFilter(t.IPVersion, 0xca100000, 0xfff00000,
-				d.config.RulesConfig.OpenStackSpecialCasesEnabled, true),
-		}}
-		t.UpdateChains(rawChains)
-		t.InsertOrAppendRules("PREROUTING", []iptables.Rule{{
-=======
 			Rules: []iptables.Rule{{
 				Action: iptables.JumpAction{Target: rpfChain[0].Name},
 			}},
 		}}
 		t.UpdateChains(rawChains)
 
-		t.SetRuleInsertions("PREROUTING", []iptables.Rule{{
->>>>>>> d7efcf1f
+		t.InsertOrAppendRules("PREROUTING", []iptables.Rule{{
 			Action: iptables.JumpAction{Target: rules.ChainRawPrerouting},
 		}})
 	}
@@ -1513,12 +1500,6 @@
 	out, err := mp.Exec()
 	log.WithError(err).WithField("output", out).Infof("attempted to modprobe %s", moduleConntrackSCTP)
 
-<<<<<<< HEAD
-	// Enable conntrack packet and byte accounting.
-	err = writeProcSys("/proc/sys/net/netfilter/nf_conntrack_acct", "1")
-	if err != nil {
-		log.Warnf("failed to set enable conntrack packet and byte accounting: %v\n", err)
-=======
 	log.Info("Making sure IPv4 forwarding is enabled.")
 	err = writeProcSys("/proc/sys/net/ipv4/ip_forward", "1")
 	if err != nil {
@@ -1531,7 +1512,12 @@
 		if err != nil {
 			log.WithError(err).Error("Failed to set IPv6 forwarding sysctl")
 		}
->>>>>>> d7efcf1f
+	}
+
+	// Enable conntrack packet and byte accounting.
+	err = writeProcSys("/proc/sys/net/netfilter/nf_conntrack_acct", "1")
+	if err != nil {
+		log.Warnf("failed to set enable conntrack packet and byte accounting: %v\n", err)
 	}
 
 	if d.config.BPFEnabled && d.config.BPFDisableUnprivileged {
