// Copyright (c) 2017-2018 Tigera, Inc. All rights reserved.
//
// Licensed under the Apache License, Version 2.0 (the "License");
// you may not use this file except in compliance with the License.
// You may obtain a copy of the License at
//
//     http://www.apache.org/licenses/LICENSE-2.0
//
// Unless required by applicable law or agreed to in writing, software
// distributed under the License is distributed on an "AS IS" BASIS,
// WITHOUT WARRANTIES OR CONDITIONS OF ANY KIND, either express or implied.
// See the License for the specific language governing permissions and
// limitations under the License.

package intdataplane

import (
	"context"
	"fmt"
	"io/ioutil"
	"net"
	"os"
	"reflect"
	"strconv"
	"strings"
	"sync"
	"time"

	"github.com/prometheus/client_golang/prometheus"
	log "github.com/sirupsen/logrus"

	"github.com/projectcalico/felix/calc"
	"github.com/projectcalico/felix/collector"
	"github.com/projectcalico/felix/ifacemonitor"
	"github.com/projectcalico/felix/ipsec"
	"github.com/projectcalico/felix/ipsets"
	"github.com/projectcalico/felix/iptables"
	"github.com/projectcalico/felix/jitter"
	"github.com/projectcalico/felix/proto"
	"github.com/projectcalico/felix/routetable"
	"github.com/projectcalico/felix/rules"
	"github.com/projectcalico/felix/throttle"
	"github.com/projectcalico/libcalico-go/lib/health"
	"github.com/projectcalico/libcalico-go/lib/set"
)

const (
	// msgPeekLimit is the maximum number of messages we'll try to grab from the to-dataplane
	// channel before we apply the changes.  Higher values allow us to batch up more work on
	// the channel for greater throughput when we're under load (at cost of higher latency).
	msgPeekLimit = 100

	// Interface name used by kube-proxy to bind service ips.
	KubeIPVSInterface = "kube-ipvs0"
)

var (
	countDataplaneSyncErrors = prometheus.NewCounter(prometheus.CounterOpts{
		Name: "felix_int_dataplane_failures",
		Help: "Number of times dataplane updates failed and will be retried.",
	})
	countMessages = prometheus.NewCounterVec(prometheus.CounterOpts{
		Name: "felix_int_dataplane_messages",
		Help: "Number dataplane messages by type.",
	}, []string{"type"})
	summaryApplyTime = prometheus.NewSummary(prometheus.SummaryOpts{
		Name: "felix_int_dataplane_apply_time_seconds",
		Help: "Time in seconds that it took to apply a dataplane update.",
	})
	summaryBatchSize = prometheus.NewSummary(prometheus.SummaryOpts{
		Name: "felix_int_dataplane_msg_batch_size",
		Help: "Number of messages processed in each batch. Higher values indicate we're " +
			"doing more batching to try to keep up.",
	})
	summaryIfaceBatchSize = prometheus.NewSummary(prometheus.SummaryOpts{
		Name: "felix_int_dataplane_iface_msg_batch_size",
		Help: "Number of interface state messages processed in each batch. Higher " +
			"values indicate we're doing more batching to try to keep up.",
	})
	summaryAddrBatchSize = prometheus.NewSummary(prometheus.SummaryOpts{
		Name: "felix_int_dataplane_addr_msg_batch_size",
		Help: "Number of interface address messages processed in each batch. Higher " +
			"values indicate we're doing more batching to try to keep up.",
	})

	processStartTime time.Time
)

func init() {
	prometheus.MustRegister(countDataplaneSyncErrors)
	prometheus.MustRegister(summaryApplyTime)
	prometheus.MustRegister(countMessages)
	prometheus.MustRegister(summaryBatchSize)
	prometheus.MustRegister(summaryIfaceBatchSize)
	prometheus.MustRegister(summaryAddrBatchSize)
	processStartTime = time.Now()
}

type Config struct {
	IPv6Enabled          bool
	RuleRendererOverride rules.RuleRenderer
	IPIPMTU              int
	IgnoreLooseRPF       bool

	NfNetlinkBufSize  int
	StatsDumpFilePath string

	DeletedMetricsRetentionSecs time.Duration

	PrometheusReporterEnabled  bool
	PrometheusReporterPort     int
	PrometheusReporterCertFile string
	PrometheusReporterKeyFile  string
	PrometheusReporterCAFile   string

	CloudWatchLogsReporterEnabled bool
	CloudWatchLogsFlushInterval   time.Duration
	CloudWatchLogsLogGroupName    string
	CloudWatchLogsLogStreamName   string
	CloudWatchLogsIncludeLabels   bool
	CloudWatchLogsAggregationKind int

	CloudWatchMetricsReporterEnabled  bool
	CloudWatchMetricsPushIntervalSecs time.Duration

	ClusterGUID string

	SyslogReporterNetwork string
	SyslogReporterAddress string

	MaxIPSetSize int

	IPSetsRefreshInterval          time.Duration
	RouteRefreshInterval           time.Duration
	IptablesRefreshInterval        time.Duration
	IPSecPolicyRefreshInterval     time.Duration
	IptablesPostWriteCheckInterval time.Duration
	IptablesInsertMode             string
	IptablesLockFilePath           string
	IptablesLockTimeout            time.Duration
	IptablesLockProbeInterval      time.Duration

	NetlinkTimeout time.Duration

	RulesConfig rules.Config

	IfaceMonitorConfig ifacemonitor.Config

	StatusReportingInterval time.Duration

	ConfigChangedRestartCallback func()
	ChildExitedRestartCallback   func()

	PostInSyncCallback func()
	HealthAggregator   *health.HealthAggregator

	DebugSimulateDataplaneHangAfter time.Duration

	FelixHostname string
	NodeIP        net.IP

	IPSecPSK         string
	IPSecIKEProposal string
	IPSecESPProposal string
	IPSecLogLevel    string
	IPSecRekeyTime   time.Duration
}

// InternalDataplane implements an in-process Felix dataplane driver based on iptables
// and ipsets.  It communicates with the datastore-facing part of Felix via the
// Send/RecvMessage methods, which operate on the protobuf-defined API objects.
//
// Architecture
//
// The internal dataplane driver is organised around a main event loop, which handles
// update events from the datastore and dataplane.
//
// Each pass around the main loop has two phases.  In the first phase, updates are fanned
// out to "manager" objects, which calculate the changes that are needed and pass them to
// the dataplane programming layer.  In the second phase, the dataplane layer applies the
// updates in a consistent sequence.  The second phase is skipped until the datastore is
// in sync; this ensures that the first update to the dataplane applies a consistent
// snapshot.
//
// Having the dataplane layer batch updates has several advantages.  It is much more
// efficient to batch updates, since each call to iptables/ipsets has a high fixed cost.
// In addition, it allows for different managers to make updates without having to
// coordinate on their sequencing.
//
// Requirements on the API
//
// The internal dataplane does not do consistency checks on the incoming data (as the
// old Python-based driver used to do).  It expects to be told about dependent resources
// before they are needed and for their lifetime to exceed that of the resources that
// depend on them.  For example, it is important the the datastore layer send an
// IP set create event before it sends a rule that references that IP set.
type InternalDataplane struct {
	toDataplane   chan interface{}
	fromDataplane chan interface{}

	allIptablesTables    []*iptables.Table
	iptablesMangleTables []*iptables.Table
	iptablesNATTables    []*iptables.Table
	iptablesRawTables    []*iptables.Table
	iptablesFilterTables []*iptables.Table
	ipSets               []*ipsets.IPSets

	ipipManager          *ipipManager
	allHostsIpsetManager *allHostsIpsetManager

	ipSecPolTable  *ipsec.PolicyTable
	ipSecDataplane ipSecDataplane

	ifaceMonitor     *ifacemonitor.InterfaceMonitor
	ifaceUpdates     chan *ifaceUpdate
	ifaceAddrUpdates chan *ifaceAddrsUpdate

	endpointStatusCombiner *endpointStatusCombiner

	allManagers []Manager

	ruleRenderer rules.RuleRenderer

	lookupCache *calc.LookupsCache

	interfacePrefixes []string

	routeTables []*routetable.RouteTable

	// dataplaneNeedsSync is set if the dataplane is dirty in some way, i.e. we need to
	// call apply().
	dataplaneNeedsSync bool
	// forceIPSetsRefresh is set by the IP sets refresh timer to indicate that we should
	// check the IP sets in the dataplane.
	forceIPSetsRefresh bool
	// forceRouteRefresh is set by the route refresh timer to indicate that we should
	// check the routes in the dataplane.
	forceRouteRefresh bool
	// doneFirstApply is set after we finish the first update to the dataplane. It indicates
	// that the dataplane should now be in sync.
	doneFirstApply bool

	reschedTimer *time.Timer
	reschedC     <-chan time.Time

	applyThrottle *throttle.Throttle

	config Config

	debugHangC <-chan time.Time
}

const (
	healthName     = "int_dataplane"
	healthInterval = 10 * time.Second
)

func NewIntDataplaneDriver(cache *calc.LookupsCache, config Config) *InternalDataplane {
	log.WithField("config", config).Info("Creating internal dataplane driver.")
	ruleRenderer := config.RuleRendererOverride
	if ruleRenderer == nil {
		ruleRenderer = rules.NewRenderer(config.RulesConfig)
	}
	epMarkMapper := rules.NewEndpointMarkMapper(
		config.RulesConfig.IptablesMarkEndpoint,
		config.RulesConfig.IptablesMarkNonCaliEndpoint)

	dp := &InternalDataplane{
		toDataplane:       make(chan interface{}, msgPeekLimit),
		fromDataplane:     make(chan interface{}, 100),
		ruleRenderer:      ruleRenderer,
		interfacePrefixes: config.RulesConfig.WorkloadIfacePrefixes,
		ifaceMonitor:      ifacemonitor.New(config.IfaceMonitorConfig),
		ifaceUpdates:      make(chan *ifaceUpdate, 100),
		ifaceAddrUpdates:  make(chan *ifaceAddrsUpdate, 100),
		config:            config,
		applyThrottle:     throttle.New(10),
	}
	dp.applyThrottle.Refill() // Allow the first apply() immediately.

	dp.ifaceMonitor.Callback = dp.onIfaceStateChange
	dp.ifaceMonitor.AddrCallback = dp.onIfaceAddrsChange

	// Most iptables tables need the same options.
	iptablesOptions := iptables.TableOptions{
		HistoricChainPrefixes: rules.AllHistoricChainNamePrefixes,
		InsertMode:            config.IptablesInsertMode,
		RefreshInterval:       config.IptablesRefreshInterval,
		PostWriteInterval:     config.IptablesPostWriteCheckInterval,
	}

	// However, the NAT tables need an extra cleanup regex.
	iptablesNATOptions := iptablesOptions
	iptablesNATOptions.ExtraCleanupRegexPattern = rules.HistoricInsertedNATRuleRegex

	var iptablesLock sync.Locker
	if config.IptablesLockTimeout <= 0 {
		log.Info("iptables lock disabled.")
		iptablesLock = dummyLock{}
	} else {
		// Create the shared iptables lock.  This allows us to block other processes from
		// manipulating iptables while we make our updates.  We use a shared lock because we
		// actually do multiple updates in parallel (but to different tables), which is safe.
		log.WithField("timeout", config.IptablesLockTimeout).Info(
			"iptables lock enabled")
		iptablesLock = iptables.NewSharedLock(
			config.IptablesLockFilePath,
			config.IptablesLockTimeout,
			config.IptablesLockProbeInterval,
		)
	}

	mangleTableV4 := iptables.NewTable(
		"mangle",
		4,
		rules.RuleHashPrefix,
		iptablesLock,
		iptablesOptions)
	natTableV4 := iptables.NewTable(
		"nat",
		4,
		rules.RuleHashPrefix,
		iptablesLock,
		iptablesNATOptions,
	)
	rawTableV4 := iptables.NewTable(
		"raw",
		4,
		rules.RuleHashPrefix,
		iptablesLock,
		iptablesOptions)
	filterTableV4 := iptables.NewTable(
		"filter",
		4,
		rules.RuleHashPrefix,
		iptablesLock,
		iptablesOptions)
	ipSetsConfigV4 := config.RulesConfig.IPSetConfigV4
	ipSetsV4 := ipsets.NewIPSets(ipSetsConfigV4)
	dp.iptablesNATTables = append(dp.iptablesNATTables, natTableV4)
	dp.iptablesRawTables = append(dp.iptablesRawTables, rawTableV4)
	dp.iptablesMangleTables = append(dp.iptablesMangleTables, mangleTableV4)
	dp.iptablesFilterTables = append(dp.iptablesFilterTables, filterTableV4)
	dp.ipSets = append(dp.ipSets, ipSetsV4)

	routeTableV4 := routetable.New(config.RulesConfig.WorkloadIfacePrefixes, 4, config.NetlinkTimeout)
	dp.routeTables = append(dp.routeTables, routeTableV4)

	dp.endpointStatusCombiner = newEndpointStatusCombiner(dp.fromDataplane, config.IPv6Enabled)

	dp.RegisterManager(newIPSetsManager(ipSetsV4, config.MaxIPSetSize))
	dp.RegisterManager(newHostIPManager(
		config.RulesConfig.WorkloadIfacePrefixes,
		rules.IPSetIDThisHostIPs,
		ipSetsV4,
		config.MaxIPSetSize))
	dp.RegisterManager(newPolicyManager(rawTableV4, mangleTableV4, filterTableV4, ruleRenderer, 4))
	dp.RegisterManager(newEndpointManager(
		rawTableV4,
		mangleTableV4,
		filterTableV4,
		ruleRenderer,
		routeTableV4,
		4,
		epMarkMapper,
		config.RulesConfig.KubeIPVSSupportEnabled,
		config.RulesConfig.WorkloadIfacePrefixes,
		dp.endpointStatusCombiner.OnEndpointStatusUpdate))
	dp.RegisterManager(newFloatingIPManager(natTableV4, ruleRenderer, 4))
	dp.lookupCache = cache
	dp.RegisterManager(newMasqManager(ipSetsV4, natTableV4, ruleRenderer, config.MaxIPSetSize, 4))
	if config.RulesConfig.IPIPEnabled {
		// Create and maintain the IPIP tunnel device
		dp.ipipManager = newIPIPManager()
	}

	if config.RulesConfig.IPIPEnabled || config.RulesConfig.IPSecEnabled {
		// Add a manger to keep the all-hosts IP set up to date.
		dp.allHostsIpsetManager = newAllHostsIpsetManager(ipSetsV4, config.MaxIPSetSize)
		dp.RegisterManager(dp.allHostsIpsetManager) // IPv4-only
	}

	if config.IPv6Enabled {
		mangleTableV6 := iptables.NewTable(
			"mangle",
			6,
			rules.RuleHashPrefix,
			iptablesLock,
			iptablesOptions,
		)
		natTableV6 := iptables.NewTable(
			"nat",
			6,
			rules.RuleHashPrefix,
			iptablesLock,
			iptablesNATOptions,
		)
		rawTableV6 := iptables.NewTable(
			"raw",
			6,
			rules.RuleHashPrefix,
			iptablesLock,
			iptablesOptions,
		)
		filterTableV6 := iptables.NewTable(
			"filter",
			6,
			rules.RuleHashPrefix,
			iptablesLock,
			iptablesOptions,
		)

		ipSetsConfigV6 := config.RulesConfig.IPSetConfigV6
		ipSetsV6 := ipsets.NewIPSets(ipSetsConfigV6)
		dp.ipSets = append(dp.ipSets, ipSetsV6)
		dp.iptablesNATTables = append(dp.iptablesNATTables, natTableV6)
		dp.iptablesRawTables = append(dp.iptablesRawTables, rawTableV6)
		dp.iptablesMangleTables = append(dp.iptablesMangleTables, mangleTableV6)
		dp.iptablesFilterTables = append(dp.iptablesFilterTables, filterTableV6)

		routeTableV6 := routetable.New(config.RulesConfig.WorkloadIfacePrefixes, 6, config.NetlinkTimeout)
		dp.routeTables = append(dp.routeTables, routeTableV6)

		dp.RegisterManager(newIPSetsManager(ipSetsV6, config.MaxIPSetSize))
		dp.RegisterManager(newHostIPManager(
			config.RulesConfig.WorkloadIfacePrefixes,
			rules.IPSetIDThisHostIPs,
			ipSetsV6,
			config.MaxIPSetSize))
		dp.RegisterManager(newPolicyManager(rawTableV6, mangleTableV6, filterTableV6, ruleRenderer, 6))
		dp.RegisterManager(newEndpointManager(
			rawTableV6,
			mangleTableV6,
			filterTableV6,
			ruleRenderer,
			routeTableV6,
			6,
			epMarkMapper,
			config.RulesConfig.KubeIPVSSupportEnabled,
			config.RulesConfig.WorkloadIfacePrefixes,
			dp.endpointStatusCombiner.OnEndpointStatusUpdate))
		dp.RegisterManager(newFloatingIPManager(natTableV6, ruleRenderer, 6))
		dp.RegisterManager(newMasqManager(ipSetsV6, natTableV6, ruleRenderer, config.MaxIPSetSize, 6))
	}

	for _, t := range dp.iptablesMangleTables {
		dp.allIptablesTables = append(dp.allIptablesTables, t)
	}
	for _, t := range dp.iptablesNATTables {
		dp.allIptablesTables = append(dp.allIptablesTables, t)
	}
	for _, t := range dp.iptablesFilterTables {
		dp.allIptablesTables = append(dp.allIptablesTables, t)
	}
	for _, t := range dp.iptablesRawTables {
		dp.allIptablesTables = append(dp.allIptablesTables, t)
	}

	// We always create the IPsec policy table (the component that manipulates the IPsec dataplane).  That ensures
	// that we clean up our old policies if IPsec is disabled.
	dp.ipSecPolTable = ipsec.NewPolicyTable(ipsec.ReqID)

	if config.IPSecPSK != "" && config.IPSecESPProposal != "" && config.IPSecIKEProposal != "" && config.NodeIP != nil {
		// Set up IPsec.

<<<<<<< HEAD
		// Initialise charon main config file.
		charonConfig := ipsec.NewCharonConfig(ipsec.CharonConfigRootDir, ipsec.CharonMainConfigFile)
		charonConfig.SetLogLevel(config.IPSecLogLevel)
		charonConfig.SetBooleanOption(ipsec.CharonFollowRedirects, false)
		charonConfig.SetBooleanOption(ipsec.CharonMakeBeforeBreak, true)
		log.Infof("Initialising charon config %+v", charonConfig)
		charonConfig.RenderToFile()
		var charonWG sync.WaitGroup
		ikeDaemon, err := ipsec.NewCharonIKEDaemon(context.Background(), &charonWG, config.IPSecESPProposal, config.IPSecIKEProposal)
		if err != nil {
			panic(fmt.Errorf("error creating CharonIKEDaemon struct: %v", err))
=======
			// Initialise charon main config file.
			charonConfig := ipsec.NewCharonConfig(ipsec.CharonConfigRootDir, ipsec.CharonMainConfigFile)
			charonConfig.SetLogLevel(config.IPSecLogLevel)
			charonConfig.SetBooleanOption(ipsec.CharonFollowRedirects, false)
			charonConfig.SetBooleanOption(ipsec.CharonMakeBeforeBreak, true)
			log.Infof("Initialising charon config %+v", charonConfig)
			charonConfig.RenderToFile()
			var charonWG sync.WaitGroup
			ikeDaemon, err := ipsec.NewCharonIKEDaemon(context.Background(),
				&charonWG, config.IPSecESPProposal,
				config.IPSecIKEProposal,
				config.IPSecRekeyTime,
				config.ChildExitedRestartCallback)
			if err != nil {
				panic(fmt.Errorf("error creating CharonIKEDaemon struct: %v", err))
			}

			dp.ipSecDataplane = ipsec.NewDataplane(
				ip,
				config.IPSecPSK,
				config.RulesConfig.IptablesMarkIPsec,
				dp.ipSecPolTable,
				ikeDaemon,
			)
			ipSecManager := newIPSecManager(dp.ipSecDataplane)
			dp.allManagers = append(dp.allManagers, ipSecManager)
			break
>>>>>>> cac3abc4
		}

		dp.ipSecDataplane = ipsec.NewDataplane(
			config.NodeIP,
			config.IPSecPSK,
			config.RulesConfig.IptablesMarkIPsec,
			dp.ipSecPolTable,
			ikeDaemon,
		)
		ipSecManager := newIPSecManager(dp.ipSecDataplane)
		dp.allManagers = append(dp.allManagers, ipSecManager)
	}

	// Register that we will report liveness and readiness.
	if config.HealthAggregator != nil {
		log.Info("Registering to report health.")
		config.HealthAggregator.RegisterReporter(
			healthName,
			&health.HealthReport{Live: true, Ready: true},
			healthInterval*2,
		)
	}

	if config.DebugSimulateDataplaneHangAfter != 0 {
		log.WithField("delay", config.DebugSimulateDataplaneHangAfter).Warn(
			"Simulating a dataplane hang.")
		dp.debugHangC = time.After(config.DebugSimulateDataplaneHangAfter)
	}

	return dp
}

type Manager interface {
	// OnUpdate is called for each protobuf message from the datastore.  May either directly
	// send updates to the IPSets and iptables.Table objects (which will queue the updates
	// until the main loop instructs them to act) or (for efficiency) may wait until
	// a call to CompleteDeferredWork() to flush updates to the dataplane.
	OnUpdate(protoBufMsg interface{})
	// Called before the main loop flushes updates to the dataplane to allow for batched
	// work to be completed.
	CompleteDeferredWork() error
}

func (d *InternalDataplane) RegisterManager(mgr Manager) {
	d.allManagers = append(d.allManagers, mgr)
}

func (d *InternalDataplane) Start() {
	// Do our start-of-day configuration.
	d.doStaticDataplaneConfig()

	// Then, start the worker threads.
	go d.loopUpdatingDataplane()
	go d.loopReportingStatus()
	go d.ifaceMonitor.MonitorInterfaces()

	// TODO (Matt): This isn't really in keeping with the surrounding code.
	const (
		DefaultAgeTimeout               = time.Duration(10) * time.Second
		DefaultInitialReportingDelay    = time.Duration(5) * time.Second
		DefaultExportingInterval        = time.Duration(1) * time.Second
		DefaultConntrackPollingInterval = time.Duration(5) * time.Second
	)
	collectorConfig := &collector.Config{
		StatsDumpFilePath:        d.config.StatsDumpFilePath,
		NfNetlinkBufSize:         d.config.NfNetlinkBufSize,
		IngressGroup:             1,
		EgressGroup:              2,
		AgeTimeout:               DefaultAgeTimeout,
		InitialReportingDelay:    DefaultInitialReportingDelay,
		ExportingInterval:        DefaultExportingInterval,
		ConntrackPollingInterval: DefaultConntrackPollingInterval,
	}
	rm := collector.NewReporterManager()
	if d.config.PrometheusReporterEnabled {
		pr := collector.NewPrometheusReporter(d.config.PrometheusReporterPort,
			d.config.DeletedMetricsRetentionSecs,
			d.config.PrometheusReporterCertFile,
			d.config.PrometheusReporterKeyFile,
			d.config.PrometheusReporterCAFile)
		pr.AddAggregator(collector.NewPolicyRulesAggregator(d.config.DeletedMetricsRetentionSecs, d.config.FelixHostname))
		pr.AddAggregator(collector.NewDeniedPacketsAggregator(d.config.DeletedMetricsRetentionSecs, d.config.FelixHostname))
		rm.RegisterMetricsReporter(pr)
	}
	log.Debugf("CloudWatchLogsReporterEnabled %v", d.config.CloudWatchLogsReporterEnabled)
	if d.config.CloudWatchLogsReporterEnabled {
		logGroupName := fmt.Sprintf("%s/%s", collector.LogGroupNamePrefix, d.config.ClusterGUID)
		if d.config.CloudWatchLogsLogGroupName != "" {
			logGroupName = d.config.CloudWatchLogsLogGroupName
		}
		logStreamName := fmt.Sprintf("%s_%s", d.config.FelixHostname, collector.LogStreamNameSuffix)
		// If explicitly specified, use a log stream instead.
		if d.config.CloudWatchLogsLogStreamName != "" {
			logStreamName = d.config.CloudWatchLogsLogStreamName
		}
		cwd := collector.NewCloudWatchDispatcher(logGroupName, logStreamName, nil)
		cw := collector.NewCloudWatchReporter(cwd, d.config.CloudWatchLogsFlushInterval)
		ca := collector.NewCloudWatchAggregator().
			AggregateOver(collector.AggregationKind(d.config.CloudWatchLogsAggregationKind)).
			IncludeLabels(d.config.CloudWatchLogsIncludeLabels)
		cw.AddAggregator(ca)
		rm.RegisterMetricsReporter(cw)
	}

	if d.config.CloudWatchMetricsReporterEnabled {
		cwm := collector.NewCloudWatchMetricsReporter(d.config.CloudWatchMetricsPushIntervalSecs, d.config.ClusterGUID)
		rm.RegisterMetricsReporter(cwm)
	}

	syslogReporter := collector.NewSyslogReporter(d.config.SyslogReporterNetwork, d.config.SyslogReporterAddress)
	if syslogReporter != nil {
		rm.RegisterMetricsReporter(syslogReporter)
	}
	rm.Start()
	statsCollector := collector.NewCollector(d.lookupCache, rm, collectorConfig)
	statsCollector.Start()
}

// onIfaceStateChange is our interface monitor callback.  It gets called from the monitor's thread.
func (d *InternalDataplane) onIfaceStateChange(ifaceName string, state ifacemonitor.State) {
	log.WithFields(log.Fields{
		"ifaceName": ifaceName,
		"state":     state,
	}).Info("Linux interface state changed.")
	d.ifaceUpdates <- &ifaceUpdate{
		Name:  ifaceName,
		State: state,
	}
}

type ifaceUpdate struct {
	Name  string
	State ifacemonitor.State
}

// Check if current felix ipvs config is correct when felix gets an kube-ipvs0 interface update.
// If KubeIPVSInterface is UP and felix ipvs support is disabled (kube-proxy switched from iptables to ipvs mode),
// or if KubeIPVSInterface is DOWN and felix ipvs support is enabled (kube-proxy switched from ipvs to iptables mode),
// restart felix to pick up correct ipvs support mode.
func (d *InternalDataplane) checkIPVSConfigOnStateUpdate(state ifacemonitor.State) {
	if (!d.config.RulesConfig.KubeIPVSSupportEnabled && state == ifacemonitor.StateUp) ||
		(d.config.RulesConfig.KubeIPVSSupportEnabled && state == ifacemonitor.StateDown) {
		log.WithFields(log.Fields{
			"ipvsIfaceState": state,
			"ipvsSupport":    d.config.RulesConfig.KubeIPVSSupportEnabled,
		}).Info("kube-proxy mode changed. Restart felix.")
		d.config.ConfigChangedRestartCallback()
	}
}

// onIfaceAddrsChange is our interface address monitor callback.  It gets called
// from the monitor's thread.
func (d *InternalDataplane) onIfaceAddrsChange(ifaceName string, addrs set.Set) {
	log.WithFields(log.Fields{
		"ifaceName": ifaceName,
		"addrs":     addrs,
	}).Info("Linux interface addrs changed.")
	d.ifaceAddrUpdates <- &ifaceAddrsUpdate{
		Name:  ifaceName,
		Addrs: addrs,
	}
}

type ifaceAddrsUpdate struct {
	Name  string
	Addrs set.Set
}

func (d *InternalDataplane) SendMessage(msg interface{}) error {
	d.toDataplane <- msg
	return nil
}

func (d *InternalDataplane) RecvMessage() (interface{}, error) {
	return <-d.fromDataplane, nil
}

// doStaticDataplaneConfig sets up the kernel and our static iptables  chains.  Should be called
// once at start of day before starting the main loop.  The actual iptables programming is deferred
// to the main loop.
func (d *InternalDataplane) doStaticDataplaneConfig() {
	// Check/configure global kernel parameters.
	d.configureKernel()

	// Endure that the default value of rp_filter is set to "strict" for newly-created
	// interfaces.  This is required to prevent a race between starting an interface and
	// Felix being able to configure it.
	writeProcSys("/proc/sys/net/ipv4/conf/default/rp_filter", "1")

	// Enable conntrack packet and byte accounting.
	writeProcSys("/proc/sys/net/netfilter/nf_conntrack_acct", "1")

	for _, t := range d.iptablesRawTables {
		rawChains := d.ruleRenderer.StaticRawTableChains(t.IPVersion)
		t.UpdateChains(rawChains)
		t.SetRuleInsertions("PREROUTING", []iptables.Rule{{
			Action: iptables.JumpAction{Target: rules.ChainRawPrerouting},
		}})
		t.SetRuleInsertions("OUTPUT", []iptables.Rule{{
			Action: iptables.JumpAction{Target: rules.ChainRawOutput},
		}})
	}

	for _, t := range d.iptablesFilterTables {
		filterChains := d.ruleRenderer.StaticFilterTableChains(t.IPVersion)
		t.UpdateChains(filterChains)
		t.SetRuleInsertions("FORWARD", []iptables.Rule{{
			Action: iptables.JumpAction{Target: rules.ChainFilterForward},
		}})
		t.SetRuleInsertions("INPUT", []iptables.Rule{{
			Action: iptables.JumpAction{Target: rules.ChainFilterInput},
		}})
		t.SetRuleInsertions("OUTPUT", []iptables.Rule{{
			Action: iptables.JumpAction{Target: rules.ChainFilterOutput},
		}})
	}

	if d.config.RulesConfig.IPIPEnabled {
		log.Info("IPIP enabled, starting thread to keep tunnel configuration in sync.")
		go d.ipipManager.KeepIPIPDeviceInSync(
			d.config.IPIPMTU,
			d.config.RulesConfig.IPIPTunnelAddress,
		)
	} else {
		log.Info("IPIP disabled. Not starting tunnel update thread.")
	}

	for _, t := range d.iptablesNATTables {
		t.UpdateChains(d.ruleRenderer.StaticNATTableChains(t.IPVersion))
		t.SetRuleInsertions("PREROUTING", []iptables.Rule{{
			Action: iptables.JumpAction{Target: rules.ChainNATPrerouting},
		}})
		t.SetRuleInsertions("POSTROUTING", []iptables.Rule{{
			Action: iptables.JumpAction{Target: rules.ChainNATPostrouting},
		}})
		t.SetRuleInsertions("OUTPUT", []iptables.Rule{{
			Action: iptables.JumpAction{Target: rules.ChainNATOutput},
		}})
	}

	for _, t := range d.iptablesMangleTables {
		t.UpdateChains(d.ruleRenderer.StaticMangleTableChains(t.IPVersion))
		t.SetRuleInsertions("PREROUTING", []iptables.Rule{{
			Action: iptables.JumpAction{Target: rules.ChainManglePrerouting},
		}})
	}
}

func (d *InternalDataplane) loopUpdatingDataplane() {
	log.Info("Started internal iptables dataplane driver loop")
	healthTicks := time.NewTicker(healthInterval).C
	d.reportHealth()

	// Retry any failed operations every 10s.
	retryTicker := time.NewTicker(10 * time.Second)

	// If configured, start tickers to refresh the IP sets and routing table entries.
	var ipSetsRefreshC <-chan time.Time
	if d.config.IPSetsRefreshInterval > 0 {
		log.WithField("interval", d.config.IptablesRefreshInterval).Info(
			"Will refresh IP sets on timer")
		refreshTicker := jitter.NewTicker(
			d.config.IPSetsRefreshInterval,
			d.config.IPSetsRefreshInterval/10,
		)
		ipSetsRefreshC = refreshTicker.C
	}
	var routeRefreshC <-chan time.Time
	if d.config.RouteRefreshInterval > 0 {
		log.WithField("interval", d.config.RouteRefreshInterval).Info(
			"Will refresh routes on timer")
		refreshTicker := jitter.NewTicker(
			d.config.RouteRefreshInterval,
			d.config.RouteRefreshInterval/10,
		)
		routeRefreshC = refreshTicker.C
	}
	var ipSecRefreshC <-chan time.Time
	if d.config.IPSecPolicyRefreshInterval > 0 {
		log.WithField("interval", d.config.IPSecPolicyRefreshInterval).Info(
			"Will recheck IPsec policy on timer")
		refreshTicker := jitter.NewTicker(
			d.config.IPSecPolicyRefreshInterval,
			d.config.IPSecPolicyRefreshInterval/10,
		)
		ipSecRefreshC = refreshTicker.C
	}

	// Fill the apply throttle leaky bucket.
	throttleC := jitter.NewTicker(100*time.Millisecond, 10*time.Millisecond).C
	beingThrottled := false

	datastoreInSync := false

	processMsgFromCalcGraph := func(msg interface{}) {
		log.WithField("msg", proto.MsgStringer{Msg: msg}).Infof(
			"Received %T update from calculation graph", msg)
		d.recordMsgStat(msg)
		for _, mgr := range d.allManagers {
			mgr.OnUpdate(msg)
		}
		switch msg.(type) {
		case *proto.InSync:
			log.WithField("timeSinceStart", time.Since(processStartTime)).Info(
				"Datastore in sync, flushing the dataplane for the first time...")
			datastoreInSync = true
		}
	}

	processIfaceUpdate := func(ifaceUpdate *ifaceUpdate) {
		log.WithField("msg", ifaceUpdate).Info("Received interface update")
		if ifaceUpdate.Name == KubeIPVSInterface {
			d.checkIPVSConfigOnStateUpdate(ifaceUpdate.State)
			return
		}

		for _, mgr := range d.allManagers {
			mgr.OnUpdate(ifaceUpdate)
		}
		for _, routeTable := range d.routeTables {
			routeTable.OnIfaceStateChanged(ifaceUpdate.Name, ifaceUpdate.State)
		}
	}

	processAddrsUpdate := func(ifaceAddrsUpdate *ifaceAddrsUpdate) {
		log.WithField("msg", ifaceAddrsUpdate).Info("Received interface addresses update")
		for _, mgr := range d.allManagers {
			mgr.OnUpdate(ifaceAddrsUpdate)
		}
	}

	for {
		select {
		case msg := <-d.toDataplane:
			// Process the message we received, then opportunistically process any other
			// pending messages.
			batchSize := 1
			processMsgFromCalcGraph(msg)
		msgLoop1:
			for i := 0; i < msgPeekLimit; i++ {
				select {
				case msg := <-d.toDataplane:
					processMsgFromCalcGraph(msg)
					batchSize++
				default:
					// Channel blocked so we must be caught up.
					break msgLoop1
				}
			}
			d.dataplaneNeedsSync = true
			summaryBatchSize.Observe(float64(batchSize))
		case ifaceUpdate := <-d.ifaceUpdates:
			// Process the message we received, then opportunistically process any other
			// pending messages.
			batchSize := 1
			processIfaceUpdate(ifaceUpdate)
		msgLoop2:
			for i := 0; i < msgPeekLimit; i++ {
				select {
				case ifaceUpdate := <-d.ifaceUpdates:
					processIfaceUpdate(ifaceUpdate)
					batchSize++
				default:
					// Channel blocked so we must be caught up.
					break msgLoop2
				}
			}
			d.dataplaneNeedsSync = true
			summaryIfaceBatchSize.Observe(float64(batchSize))
		case ifaceAddrsUpdate := <-d.ifaceAddrUpdates:
			batchSize := 1
			processAddrsUpdate(ifaceAddrsUpdate)
		msgLoop3:
			for i := 0; i < msgPeekLimit; i++ {
				select {
				case ifaceAddrsUpdate := <-d.ifaceAddrUpdates:
					processAddrsUpdate(ifaceAddrsUpdate)
					batchSize++
				default:
					// Channel blocked so we must be caught up.
					break msgLoop3
				}
			}
			summaryAddrBatchSize.Observe(float64(batchSize))
			d.dataplaneNeedsSync = true
		case <-ipSetsRefreshC:
			log.Debug("Refreshing IP sets state")
			d.forceIPSetsRefresh = true
			d.dataplaneNeedsSync = true
		case <-routeRefreshC:
			log.Debug("Refreshing routes")
			d.forceRouteRefresh = true
			d.dataplaneNeedsSync = true
		case <-ipSecRefreshC:
			d.ipSecPolTable.QueueResync()
		case <-d.reschedC:
			log.Debug("Reschedule kick received")
			d.dataplaneNeedsSync = true
			// nil out the channel to record that the timer is now inactive.
			d.reschedC = nil
		case <-throttleC:
			log.Debug("Throttle kick received")
			d.applyThrottle.Refill()
		case <-healthTicks:
			d.reportHealth()
		case <-retryTicker.C:
		case <-d.debugHangC:
			log.Warning("Debug hang simulation timer popped, hanging the dataplane!!")
			time.Sleep(1 * time.Hour)
			log.Panic("Woke up after 1 hour, something's probably wrong with the test.")
		}

		if datastoreInSync && d.dataplaneNeedsSync {
			// Dataplane is out-of-sync, check if we're throttled.
			if d.applyThrottle.Admit() {
				if beingThrottled && d.applyThrottle.WouldAdmit() {
					log.Info("Dataplane updates no longer throttled")
					beingThrottled = false
				}
				log.Info("Applying dataplane updates")
				applyStart := time.Now()

				// Actually apply the changes to the dataplane.
				d.apply()

				// Record stats.
				applyTime := time.Since(applyStart)
				summaryApplyTime.Observe(applyTime.Seconds())

				if d.dataplaneNeedsSync {
					// Dataplane is still dirty, record an error.
					countDataplaneSyncErrors.Inc()
				}
				log.WithField("msecToApply", applyTime.Seconds()*1000.0).Info(
					"Finished applying updates to dataplane.")

				if !d.doneFirstApply {
					log.WithField(
						"secsSinceStart", time.Since(processStartTime).Seconds(),
					).Info("Completed first update to dataplane.")
					d.doneFirstApply = true
					if d.config.PostInSyncCallback != nil {
						d.config.PostInSyncCallback()
					}
				}
				d.reportHealth()
			} else {
				if !beingThrottled {
					log.Info("Dataplane updates throttled")
					beingThrottled = true
				}
			}
		}
	}
}

func (d *InternalDataplane) configureKernel() {
	// For IPv4, we rely on the kernel's reverse path filtering to prevent workloads from
	// spoofing their IP addresses.
	//
	// The RPF check for a particular interface is controlled by several sysctls:
	//
	//     - ipv4.conf.all.rp_filter is a global override
	//     - ipv4.conf.default.rp_filter controls the value that is set on a newly created
	//       interface
	//     - ipv4.conf.<interface>.rp_filter controls a particular interface.
	//
	// The algorithm for combining the global override and per-interface values is to take the
	// *numeric* maximum between the two.  The values are: 0=off, 1=strict, 2=loose.  "loose"
	// is not suitable for Calico since it would allow workloads to spoof packets from other
	// workloads on the same host.  Hence, we need the global override to be <=1 or it would
	// override the per-interface setting to "strict" that we require.
	//
	// Unless the IgnoreLooseRPF flag is set, we bail out rather than simply setting it
	// because setting 2, "loose", is unusual and it is likely to have been set deliberately.
	rpFilter, err := readRPFilter()
	if err != nil {
		logCxt := log.WithError(err)
		if d.config.IgnoreLooseRPF {
			logCxt.Error("Failed to read kernel's rp_filter value from /proc/sys. " +
				"Ignoring due to IgnoreLooseRPF setting.")
		} else {
			logCxt.Fatal("Failed to read kernel's rp_filter value from /proc/sys")
		}
	} else if rpFilter > 1 {
		if d.config.IgnoreLooseRPF {
			log.Warn("Kernel's RPF check is set to 'loose' and IgnoreLooseRPF " +
				"set to true.  Calico will not be able to prevent workloads " +
				"from spoofing their source IP.  Please ensure that some " +
				"other anti-spoofing mechanism is in place (such as running " +
				"only non-privileged containers).")
		} else {
			log.Fatal("Kernel's RPF check is set to 'loose'.  This would " +
				"allow endpoints to spoof their IP address.  Calico " +
				"requires net.ipv4.conf.all.rp_filter to be set to " +
				"0 or 1. If you require loose RPF and you are not concerned " +
				"about spoofing, this check can be disabled by setting the " +
				"IgnoreLooseRPF configuration parameter to 'true'.")
		}
	}

	// Make sure the default for new interfaces is set to strict checking so that there's no
	// race when a new interface is added and felix hasn't configured it yet.
	writeProcSys("/proc/sys/net/ipv4/conf/default/rp_filter", "1")
}

func readRPFilter() (value int64, err error) {
	f, err := os.Open("/proc/sys/net/ipv4/conf/all/rp_filter")
	if err != nil {
		return
	}
	rpFilterBytes, err := ioutil.ReadAll(f)
	if err != nil {
		return
	}
	value, err = strconv.ParseInt(strings.Trim(string(rpFilterBytes), "\n"), 10, 64)
	return
}

func (d *InternalDataplane) recordMsgStat(msg interface{}) {
	typeName := reflect.ValueOf(msg).Elem().Type().Name()
	countMessages.WithLabelValues(typeName).Inc()
}

func (d *InternalDataplane) apply() {
	// Update sequencing is important here because iptables rules have dependencies on ipsets.
	// Creating a rule that references an unknown IP set fails, as does deleting an IP set that
	// is in use.

	// Unset the needs-sync flag, we'll set it again if something fails.
	d.dataplaneNeedsSync = false

	// First, give the managers a chance to update IP sets and iptables.
	for _, mgr := range d.allManagers {
		err := mgr.CompleteDeferredWork()
		if err != nil {
			d.dataplaneNeedsSync = true
		}
	}

	d.ipSecPolTable.Apply()

	if d.forceRouteRefresh {
		// Refresh timer popped.
		for _, r := range d.routeTables {
			// Queue a resync on the next Apply().
			r.QueueResync()
		}
		d.forceRouteRefresh = false
	}

	if d.forceIPSetsRefresh {
		// Refresh timer popped.
		for _, r := range d.ipSets {
			// Queue a resync on the next Apply().
			r.QueueResync()
		}
		d.forceIPSetsRefresh = false
	}

	// Next, create/update IP sets.  We defer deletions of IP sets until after we update
	// iptables.
	var ipSetsWG sync.WaitGroup
	for _, ipSets := range d.ipSets {
		ipSetsWG.Add(1)
		go func(ipSets *ipsets.IPSets) {
			ipSets.ApplyUpdates()
			ipSetsWG.Done()
		}(ipSets)
	}

	// Update the routing table in parallel with the other updates.  We'll wait for it to finish
	// before we return.
	var routesWG sync.WaitGroup
	for _, r := range d.routeTables {
		routesWG.Add(1)
		go func(r *routetable.RouteTable) {
			err := r.Apply()
			if err != nil {
				log.Warn("Failed to synchronize routing table, will retry...")
				d.dataplaneNeedsSync = true
			}
			routesWG.Done()
		}(r)
	}

	// Wait for the IP sets update to finish.  We can't update iptables until it has.
	ipSetsWG.Wait()

	// Update iptables, this should sever any references to now-unused IP sets.
	var reschedDelayMutex sync.Mutex
	var reschedDelay time.Duration
	var iptablesWG sync.WaitGroup
	for _, t := range d.allIptablesTables {
		iptablesWG.Add(1)
		go func(t *iptables.Table) {
			tableReschedAfter := t.Apply()

			reschedDelayMutex.Lock()
			defer reschedDelayMutex.Unlock()
			if tableReschedAfter != 0 && (reschedDelay == 0 || tableReschedAfter < reschedDelay) {
				reschedDelay = tableReschedAfter
			}
			iptablesWG.Done()
		}(t)
	}
	iptablesWG.Wait()

	// Now clean up any left-over IP sets.
	for _, ipSets := range d.ipSets {
		ipSetsWG.Add(1)
		go func(s *ipsets.IPSets) {
			s.ApplyDeletions()
			ipSetsWG.Done()
		}(ipSets)
	}
	ipSetsWG.Wait()

	// Wait for the route updates to finish.
	routesWG.Wait()

	// And publish and status updates.
	d.endpointStatusCombiner.Apply()

	// Set up any needed rescheduling kick.
	if d.reschedC != nil {
		// We have an active rescheduling timer, stop it so we can restart it with a
		// different timeout below if it is still needed.
		// This snippet comes from the docs for Timer.Stop().
		if !d.reschedTimer.Stop() {
			// Timer had already popped, drain its channel.
			<-d.reschedC
		}
		// Nil out our copy of the channel to record that the timer is inactive.
		d.reschedC = nil
	}
	if reschedDelay != 0 {
		// We need to reschedule.
		log.WithField("delay", reschedDelay).Debug("Asked to reschedule.")
		if d.reschedTimer == nil {
			// First time, create the timer.
			d.reschedTimer = time.NewTimer(reschedDelay)
		} else {
			// Have an existing timer, reset it.
			d.reschedTimer.Reset(reschedDelay)
		}
		d.reschedC = d.reschedTimer.C
	}
}

func (d *InternalDataplane) loopReportingStatus() {
	log.Info("Started internal status report thread")
	if d.config.StatusReportingInterval <= 0 {
		log.Info("Process status reports disabled")
		return
	}
	// Wait before first report so that we don't check in if we're in a tight cyclic restart.
	time.Sleep(10 * time.Second)
	for {
		uptimeSecs := time.Since(processStartTime).Seconds()
		d.fromDataplane <- &proto.ProcessStatusUpdate{
			IsoTimestamp: time.Now().UTC().Format(time.RFC3339),
			Uptime:       uptimeSecs,
		}
		time.Sleep(d.config.StatusReportingInterval)
	}
}

// iptablesTable is a shim interface for iptables.Table.
type iptablesTable interface {
	UpdateChain(chain *iptables.Chain)
	UpdateChains([]*iptables.Chain)
	RemoveChains([]*iptables.Chain)
	RemoveChainByName(name string)
}

func (d *InternalDataplane) reportHealth() {
	if d.config.HealthAggregator != nil {
		d.config.HealthAggregator.Report(
			healthName,
			&health.HealthReport{Live: true, Ready: d.doneFirstApply},
		)
	}
}

type dummyLock struct{}

func (d dummyLock) Lock() {

}

func (d dummyLock) Unlock() {

}<|MERGE_RESOLUTION|>--- conflicted
+++ resolved
@@ -463,7 +463,6 @@
 	if config.IPSecPSK != "" && config.IPSecESPProposal != "" && config.IPSecIKEProposal != "" && config.NodeIP != nil {
 		// Set up IPsec.
 
-<<<<<<< HEAD
 		// Initialise charon main config file.
 		charonConfig := ipsec.NewCharonConfig(ipsec.CharonConfigRootDir, ipsec.CharonMainConfigFile)
 		charonConfig.SetLogLevel(config.IPSecLogLevel)
@@ -472,38 +471,13 @@
 		log.Infof("Initialising charon config %+v", charonConfig)
 		charonConfig.RenderToFile()
 		var charonWG sync.WaitGroup
-		ikeDaemon, err := ipsec.NewCharonIKEDaemon(context.Background(), &charonWG, config.IPSecESPProposal, config.IPSecIKEProposal)
+		ikeDaemon, err := ipsec.NewCharonIKEDaemon(context.Background(),
+			&charonWG, config.IPSecESPProposal,
+			config.IPSecIKEProposal,
+			config.IPSecRekeyTime,
+			config.ChildExitedRestartCallback)
 		if err != nil {
 			panic(fmt.Errorf("error creating CharonIKEDaemon struct: %v", err))
-=======
-			// Initialise charon main config file.
-			charonConfig := ipsec.NewCharonConfig(ipsec.CharonConfigRootDir, ipsec.CharonMainConfigFile)
-			charonConfig.SetLogLevel(config.IPSecLogLevel)
-			charonConfig.SetBooleanOption(ipsec.CharonFollowRedirects, false)
-			charonConfig.SetBooleanOption(ipsec.CharonMakeBeforeBreak, true)
-			log.Infof("Initialising charon config %+v", charonConfig)
-			charonConfig.RenderToFile()
-			var charonWG sync.WaitGroup
-			ikeDaemon, err := ipsec.NewCharonIKEDaemon(context.Background(),
-				&charonWG, config.IPSecESPProposal,
-				config.IPSecIKEProposal,
-				config.IPSecRekeyTime,
-				config.ChildExitedRestartCallback)
-			if err != nil {
-				panic(fmt.Errorf("error creating CharonIKEDaemon struct: %v", err))
-			}
-
-			dp.ipSecDataplane = ipsec.NewDataplane(
-				ip,
-				config.IPSecPSK,
-				config.RulesConfig.IptablesMarkIPsec,
-				dp.ipSecPolTable,
-				ikeDaemon,
-			)
-			ipSecManager := newIPSecManager(dp.ipSecDataplane)
-			dp.allManagers = append(dp.allManagers, ipSecManager)
-			break
->>>>>>> cac3abc4
 		}
 
 		dp.ipSecDataplane = ipsec.NewDataplane(
