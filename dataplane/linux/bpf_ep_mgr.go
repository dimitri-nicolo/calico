--- conflicted
+++ resolved
@@ -909,32 +909,13 @@
 	return ap
 }
 
-<<<<<<< HEAD
-func (m *bpfEndpointManager) extractRules(tiers []*proto.TierInfo, profileNames []string, direction PolDirection) [][][]*proto.Rule {
-	var allRules [][][]*proto.Rule
+func (m *bpfEndpointManager) extractRules(tiers []*proto.TierInfo, profileNames []string, direction PolDirection) polprog.Rules {
+	var rules polprog.Rules
 	for _, tier := range tiers {
-		var pols [][]*proto.Rule
-=======
-func (m *bpfEndpointManager) extractRules(tier *proto.TierInfo, profileNames []string, direction PolDirection) polprog.Rules {
-	var r polprog.Rules
-	if tier != nil {
->>>>>>> 94ca599b
 		directionalPols := tier.IngressPolicies
 		if direction == PolDirnEgress {
 			directionalPols = tier.EgressPolicies
 		}
-<<<<<<< HEAD
-		if len(directionalPols) == 0 {
-			continue
-		}
-		for _, polName := range directionalPols {
-			pol := m.policies[proto.PolicyID{Tier: tier.Name, Name: polName}]
-			if direction == PolDirnIngress {
-				pols = append(pols, pol.InboundRules)
-			} else {
-				pols = append(pols, pol.OutboundRules)
-			}
-=======
 
 		if len(directionalPols) > 0 {
 
@@ -958,24 +939,22 @@
 				}
 			}
 
-			r.Tiers = []polprog.Tier{polTier}
->>>>>>> 94ca599b
-		}
-		allRules = append(allRules, pols)
+			rules.Tiers = append(rules.Tiers, polTier)
+		}
 	}
 
 	if count := len(profileNames); count > 0 {
-		r.Profiles = make([]polprog.Profile, count)
+		rules.Profiles = make([]polprog.Profile, count)
 
 		for i, profName := range profileNames {
 			prof := m.profiles[proto.ProfileID{Name: profName}]
 			if direction == PolDirnIngress {
-				r.Profiles[i] = polprog.Profile{
+				rules.Profiles[i] = polprog.Profile{
 					Name:  profName,
 					Rules: prof.InboundRules,
 				}
 			} else {
-				r.Profiles[i] = polprog.Profile{
+				rules.Profiles[i] = polprog.Profile{
 					Name:  profName,
 					Rules: prof.OutboundRules,
 				}
@@ -983,7 +962,7 @@
 		}
 	}
 
-	return r
+	return rules
 }
 
 func (m *bpfEndpointManager) isWorkloadIface(iface string) bool {
