// +build !windows

// Copyright (c) 2020-2021 Tigera, Inc. All rights reserved.
//
// Licensed under the Apache License, Version 2.0 (the "License");
// you may not use this file except in compliance with the License.
// You may obtain a copy of the License at
//
//     http://www.apache.org/licenses/LICENSE-2.0
//
// Unless required by applicable law or agreed to in writing, software
// distributed under the License is distributed on an "AS IS" BASIS,
// WITHOUT WARRANTIES OR CONDITIONS OF ANY KIND, either express or implied.
// See the License for the specific language governing permissions and
// limitations under the License.

package intdataplane

import (
	"context"
	"encoding/binary"
	"encoding/json"
	"errors"
	"fmt"
	"net"
	"os"
	"os/exec"
	"reflect"
	"regexp"
	"runtime"
	"strings"
	"sync"
	"time"

	"github.com/prometheus/client_golang/prometheus"
	log "github.com/sirupsen/logrus"
	"github.com/vishvananda/netlink"
	"golang.org/x/sync/semaphore"
	"golang.org/x/sys/unix"

	"github.com/projectcalico/libcalico-go/lib/set"

	"github.com/projectcalico/libcalico-go/lib/backend/model"

	"github.com/projectcalico/felix/bpf"
	"github.com/projectcalico/felix/bpf/polprog"
	"github.com/projectcalico/felix/bpf/tc"
	"github.com/projectcalico/felix/calc"
	"github.com/projectcalico/felix/idalloc"
	"github.com/projectcalico/felix/ifacemonitor"
	"github.com/projectcalico/felix/iptables"
	"github.com/projectcalico/felix/proto"
	"github.com/projectcalico/felix/ratelimited"
	"github.com/projectcalico/felix/rules"
)

const jumpMapCleanupInterval = 10 * time.Second

var (
	bpfEndpointsGauge = prometheus.NewGauge(prometheus.GaugeOpts{
		Name: "felix_bpf_dataplane_endpoints",
		Help: "Number of BPF endpoints managed in the dataplane.",
	})
	bpfDirtyEndpointsGauge = prometheus.NewGauge(prometheus.GaugeOpts{
		Name: "felix_bpf_dirty_dataplane_endpoints",
		Help: "Number of BPF endpoints managed in the dataplane that are left dirty after a failure.",
	})
	bpfHappyEndpointsGauge = prometheus.NewGauge(prometheus.GaugeOpts{
		Name: "felix_bpf_happy_dataplane_endpoints",
		Help: "Number of BPF endpoints that are successfully programmed.",
	})
)

func init() {
	prometheus.MustRegister(bpfEndpointsGauge)
	prometheus.MustRegister(bpfDirtyEndpointsGauge)
	prometheus.MustRegister(bpfHappyEndpointsGauge)
}

type bpfDataplane interface {
	ensureStarted()
	ensureProgramAttached(ap *tc.AttachPoint, polDirection PolDirection) (bpf.MapFD, error)
	ensureQdisc(iface string) error
	updatePolicyProgram(jumpMapFD bpf.MapFD, rules polprog.Rules) error
	removePolicyProgram(jumpMapFD bpf.MapFD) error
	setAcceptLocal(iface string, val bool) error
}

type bpfInterface struct {
	// info contains the information about the interface sent to us from external sources. For example,
	// the ID of the controlling workload interface and our current expectation of its "oper state".
	// When the info changes, we mark the interface dirty and refresh its dataplane state.
	info bpfInterfaceInfo
	// dpState contains the dataplane state that we've derived locally.  It caches the result of updating
	// the interface (so changes to dpState don't cause the interface to be marked dirty).
	dpState bpfInterfaceState
}

type bpfInterfaceInfo struct {
	ifaceIsUp  bool
	endpointID *proto.WorkloadEndpointID
}

type bpfInterfaceState struct {
	jumpMapFDs [2]bpf.MapFD
}

type bpfEndpointManager struct {
	// Main store of information about interfaces; indexed on interface name.
	ifacesLock  sync.Mutex
	nameToIface map[string]bpfInterface

	allWEPs        map[proto.WorkloadEndpointID]*proto.WorkloadEndpoint
	happyWEPs      map[proto.WorkloadEndpointID]*proto.WorkloadEndpoint
	happyWEPsDirty bool
	policies       map[proto.PolicyID]*proto.Policy
	profiles       map[proto.ProfileID]*proto.Profile

	// Indexes
	policiesToWorkloads map[proto.PolicyID]set.Set  /*proto.WorkloadEndpointID*/
	profilesToWorkloads map[proto.ProfileID]set.Set /*proto.WorkloadEndpointID*/

	dirtyIfaceNames set.Set

	bpfLogLevel        string
	hostname           string
	hostIP             net.IP
	fibLookupEnabled   bool
	dataIfaceRegex     *regexp.Regexp
	workloadIfaceRegex *regexp.Regexp
	ipSetIDAlloc       *idalloc.IDAllocator
	epToHostAction     string
	vxlanMTU           int
	vxlanPort          uint16
	dsrEnabled         bool
	enableTcpStats     bool

	ipSetMap bpf.Map
	stateMap bpf.Map

	ruleRenderer        bpfAllowChainRenderer
	iptablesFilterTable iptablesTable

	startupOnce      sync.Once
	mapCleanupRunner *ratelimited.Runner

	// onStillAlive is called from loops to reset the watchdog.
	onStillAlive func()

	// HEP processing.
	hostIfaceToEpMap     map[string]proto.HostEndpoint
	wildcardHostEndpoint proto.HostEndpoint
	wildcardExists       bool

	// UT-able BPF dataplane interface.
	dp bpfDataplane

	// CaliEnt features below

	lookupsCache *calc.LookupsCache
	actionOnDrop string
}

type bpfAllowChainRenderer interface {
	WorkloadInterfaceAllowChains(endpoints map[proto.WorkloadEndpointID]*proto.WorkloadEndpoint) []*iptables.Chain
}

func newBPFEndpointManager(
	bpfLogLevel string,
	hostname string,
	fibLookupEnabled bool,
	epToHostAction string,
	dataIfaceRegex *regexp.Regexp,
	workloadIfaceRegex *regexp.Regexp,
	ipSetIDAlloc *idalloc.IDAllocator,
	vxlanMTU int,
	vxlanPort uint16,
	dsrEnabled bool,
	ipSetMap bpf.Map,
	stateMap bpf.Map,
	iptablesRuleRenderer bpfAllowChainRenderer,
	iptablesFilterTable iptablesTable,
	livenessCallback func(),

	// CaliEnt args below

	lookupsCache *calc.LookupsCache,
	actionOnDrop string,
	enableTcpStats bool,
) *bpfEndpointManager {
	if livenessCallback == nil {
		livenessCallback = func() {}
	}

	switch actionOnDrop {
	case "ACCEPT", "LOGandACCEPT":
		actionOnDrop = "allow"
	case "DROP", "LOGandDROP":
		actionOnDrop = "deny"
	}
	m := &bpfEndpointManager{
		allWEPs:             map[proto.WorkloadEndpointID]*proto.WorkloadEndpoint{},
		happyWEPs:           map[proto.WorkloadEndpointID]*proto.WorkloadEndpoint{},
		happyWEPsDirty:      true,
		policies:            map[proto.PolicyID]*proto.Policy{},
		profiles:            map[proto.ProfileID]*proto.Profile{},
		nameToIface:         map[string]bpfInterface{},
		policiesToWorkloads: map[proto.PolicyID]set.Set{},
		profilesToWorkloads: map[proto.ProfileID]set.Set{},
		dirtyIfaceNames:     set.New(),
		bpfLogLevel:         bpfLogLevel,
		hostname:            hostname,
		fibLookupEnabled:    fibLookupEnabled,
		dataIfaceRegex:      dataIfaceRegex,
		workloadIfaceRegex:  workloadIfaceRegex,
		ipSetIDAlloc:        ipSetIDAlloc,
		epToHostAction:      epToHostAction,
		vxlanMTU:            vxlanMTU,
		vxlanPort:           vxlanPort,
		dsrEnabled:          dsrEnabled,
		ipSetMap:            ipSetMap,
		stateMap:            stateMap,
		ruleRenderer:        iptablesRuleRenderer,
		iptablesFilterTable: iptablesFilterTable,
		mapCleanupRunner: ratelimited.NewRunner(jumpMapCleanupInterval, func(ctx context.Context) {
			log.Debug("Jump map cleanup triggered.")
			tc.CleanUpJumpMaps()
		}),
		onStillAlive:     livenessCallback,
		lookupsCache:     lookupsCache,
		hostIfaceToEpMap: map[string]proto.HostEndpoint{},
		actionOnDrop:     actionOnDrop,
		enableTcpStats:   enableTcpStats,
	}

	// Normally this endpoint manager uses its own dataplane implementation, but we have an
	// indirection here so that UT can simulate the dataplane and test how it's called.
	m.dp = m
	return m
}

// withIface handles the bookkeeping for working with a particular bpfInterface value.  It
// * creates the value if needed
// * calls the giving callback with the value so it can be edited
// * if the bpfInterface's info field changes, it marks it as dirty
// * if the bpfInterface is now empty (no info or state), it cleans it up.
func (m *bpfEndpointManager) withIface(ifaceName string, fn func(iface *bpfInterface) (forceDirty bool)) {
	iface := m.nameToIface[ifaceName]
	ifaceCopy := iface
	dirty := fn(&iface)
	logCtx := log.WithField("name", ifaceName)

	var zeroIface bpfInterface
	if iface == zeroIface {
		logCtx.Debug("Interface info is now empty.")
		delete(m.nameToIface, ifaceName)
	} else {
		// Always store the result (rather than checking the dirty flag) because dirty only covers the info..
		m.nameToIface[ifaceName] = iface
	}

	dirty = dirty || iface.info != ifaceCopy.info

	if !dirty {
		return
	}

	logCtx.Debug("Marking iface dirty.")
	m.dirtyIfaceNames.Add(ifaceName)
}

func (m *bpfEndpointManager) OnUpdate(msg interface{}) {
	switch msg := msg.(type) {
	// Updates from the dataplane:

	// Interface updates.
	case *ifaceUpdate:
		m.onInterfaceUpdate(msg)

	// Updates from the datamodel:

	// Workloads.
	case *proto.WorkloadEndpointUpdate:
		m.onWorkloadEndpointUpdate(msg)
	case *proto.WorkloadEndpointRemove:
		m.onWorkloadEnpdointRemove(msg)
	// Policies.
	case *proto.ActivePolicyUpdate:
		m.onPolicyUpdate(msg)
	case *proto.ActivePolicyRemove:
		m.onPolicyRemove(msg)
	// Profiles.
	case *proto.ActiveProfileUpdate:
		m.onProfileUpdate(msg)
	case *proto.ActiveProfileRemove:
		m.onProfileRemove(msg)

	case *proto.HostMetadataUpdate:
		if msg.Hostname == m.hostname {
			log.WithField("HostMetadataUpdate", msg).Info("Host IP changed")
			ip := net.ParseIP(msg.Ipv4Addr)
			if ip != nil {
				m.hostIP = ip
				// Should be safe without the lock since there shouldn't be any active background threads
				// but taking it now makes us robust to refactoring.
				m.ifacesLock.Lock()
				for ifaceName := range m.nameToIface {
					m.dirtyIfaceNames.Add(ifaceName)
				}
				m.ifacesLock.Unlock()
			} else {
				log.WithField("HostMetadataUpdate", msg).Warn("Cannot parse IP, no change applied")
			}
		}
	}
}

func (m *bpfEndpointManager) onInterfaceUpdate(update *ifaceUpdate) {
	log.Debugf("Interface update for %v, state %v", update.Name, update.State)

	// Should be safe without the lock since there shouldn't be any active background threads
	// but taking it now makes us robust to refactoring.
	m.ifacesLock.Lock()
	defer m.ifacesLock.Unlock()

	if !m.isDataIface(update.Name) && !m.isWorkloadIface(update.Name) {
		log.WithField("update", update).Debug("Ignoring interface that's neither data nor workload.")
		return
	}

	m.withIface(update.Name, func(iface *bpfInterface) bool {
		iface.info.ifaceIsUp = update.State == ifacemonitor.StateUp
		// Note, only need to handle the mapping and unmapping of the host-* endpoint here.
		// For specific host endpoints OnHEPUpdate doesn't depend on iface state, and has
		// already stored and mapped as needed.
		if iface.info.ifaceIsUp {
			if _, hostEpConfigured := m.hostIfaceToEpMap[update.Name]; m.wildcardExists && !hostEpConfigured {
				log.Debugf("Map host-* endpoint for %v", update.Name)
				m.addHEPToIndexes(update.Name, &m.wildcardHostEndpoint)
				m.hostIfaceToEpMap[update.Name] = m.wildcardHostEndpoint
			}
		} else {
			if m.wildcardExists && reflect.DeepEqual(m.hostIfaceToEpMap[update.Name], m.wildcardHostEndpoint) {
				log.Debugf("Unmap host-* endpoint for %v", update.Name)
				m.removeHEPFromIndexes(update.Name, &m.wildcardHostEndpoint)
				delete(m.hostIfaceToEpMap, update.Name)
			}
		}
		return true // Force interface to be marked dirty in case we missed a transition during a resync.
	})
}

// onWorkloadEndpointUpdate adds/updates the workload in the cache along with the index from active policy to
// workloads using that policy.
func (m *bpfEndpointManager) onWorkloadEndpointUpdate(msg *proto.WorkloadEndpointUpdate) {
	log.WithField("wep", msg.Endpoint).Debug("Workload endpoint update")
	wlID := *msg.Id
	oldWEP := m.allWEPs[wlID]
	m.removeWEPFromIndexes(wlID, oldWEP)

	wl := msg.Endpoint
	m.allWEPs[wlID] = wl
	m.addWEPToIndexes(wlID, wl)
	m.withIface(wl.Name, func(iface *bpfInterface) bool {
		iface.info.endpointID = &wlID
		return true // Force interface to be marked dirty in case policies changed.
	})
}

// onWorkloadEndpointRemove removes the workload from the cache and the index, which maps from policy to workload.
func (m *bpfEndpointManager) onWorkloadEnpdointRemove(msg *proto.WorkloadEndpointRemove) {
	wlID := *msg.Id
	log.WithField("id", wlID).Debug("Workload endpoint removed")
	oldWEP := m.allWEPs[wlID]
	m.removeWEPFromIndexes(wlID, oldWEP)
	delete(m.allWEPs, wlID)

	if m.happyWEPs[wlID] != nil {
		delete(m.happyWEPs, wlID)
		m.happyWEPsDirty = true
	}

	m.withIface(oldWEP.Name, func(iface *bpfInterface) bool {
		iface.info.endpointID = nil
		return false
	})
}

// onPolicyUpdate stores the policy in the cache and marks any endpoints using it dirty.
func (m *bpfEndpointManager) onPolicyUpdate(msg *proto.ActivePolicyUpdate) {
	polID := *msg.Id
	log.WithField("id", polID).Debug("Policy update")
	m.policies[polID] = msg.Policy
	m.markEndpointsDirty(m.policiesToWorkloads[polID], "policy")
}

// onPolicyRemove removes the policy from the cache and marks any endpoints using it dirty.
// The latter should be a no-op due to the ordering guarantees of the calc graph.
func (m *bpfEndpointManager) onPolicyRemove(msg *proto.ActivePolicyRemove) {
	polID := *msg.Id
	log.WithField("id", polID).Debug("Policy removed")
	m.markEndpointsDirty(m.policiesToWorkloads[polID], "policy")
	delete(m.policies, polID)
	delete(m.policiesToWorkloads, polID)
}

// onProfileUpdate stores the profile in the cache and marks any endpoints that use it as dirty.
func (m *bpfEndpointManager) onProfileUpdate(msg *proto.ActiveProfileUpdate) {
	profID := *msg.Id
	log.WithField("id", profID).Debug("Profile update")
	m.profiles[profID] = msg.Profile
	m.markEndpointsDirty(m.profilesToWorkloads[profID], "profile")
}

// onProfileRemove removes the profile from the cache and marks any endpoints that were using it as dirty.
// The latter should be a no-op due to the ordering guarantees of the calc graph.
func (m *bpfEndpointManager) onProfileRemove(msg *proto.ActiveProfileRemove) {
	profID := *msg.Id
	log.WithField("id", profID).Debug("Profile removed")
	m.markEndpointsDirty(m.profilesToWorkloads[profID], "profile")
	delete(m.profiles, profID)
	delete(m.profilesToWorkloads, profID)
}

func (m *bpfEndpointManager) markEndpointsDirty(ids set.Set, kind string) {
	if ids == nil {
		// Hear about the policy/profile before the endpoint.
		return
	}
	ids.Iter(func(item interface{}) error {
		switch id := item.(type) {
		case proto.WorkloadEndpointID:
			m.markExistingWEPDirty(id, kind)
		case string:
			if id == allInterfaces {
				for ifaceName := range m.nameToIface {
					if m.isWorkloadIface(ifaceName) {
						log.Debugf("Mark WEP iface dirty, for host-* endpoint %v change", kind)
						m.dirtyIfaceNames.Add(ifaceName)
					}
				}
			} else {
				log.Debugf("Mark host iface dirty, for host %v change", kind)
				m.dirtyIfaceNames.Add(id)
			}
		}
		return nil
	})
}

func (m *bpfEndpointManager) markExistingWEPDirty(wlID proto.WorkloadEndpointID, mapping string) {
	wep := m.allWEPs[wlID]
	if wep == nil {
		log.WithField("wlID", wlID).Panicf(
			"BUG: %s mapping points to unknown workload.", mapping)
	} else {
		m.dirtyIfaceNames.Add(wep.Name)
	}
}

func (m *bpfEndpointManager) CompleteDeferredWork() error {
	// Do one-off initialisation.
	m.dp.ensureStarted()

	m.applyProgramsToDirtyDataInterfaces()
	m.updateWEPsInDataplane()

	bpfEndpointsGauge.Set(float64(len(m.nameToIface)))
	bpfDirtyEndpointsGauge.Set(float64(m.dirtyIfaceNames.Len()))

	if m.happyWEPsDirty {
		chains := m.ruleRenderer.WorkloadInterfaceAllowChains(m.happyWEPs)
		m.iptablesFilterTable.UpdateChains(chains)
		m.happyWEPsDirty = false
	}
	bpfHappyEndpointsGauge.Set(float64(len(m.happyWEPs)))

	return nil
}

func (m *bpfEndpointManager) applyProgramsToDirtyDataInterfaces() {
	var mutex sync.Mutex
	errs := map[string]error{}
	var wg sync.WaitGroup
	m.dirtyIfaceNames.Iter(func(item interface{}) error {
		iface := item.(string)
		if !m.isDataIface(iface) {
			log.WithField("iface", iface).Debug(
				"Ignoring interface that doesn't match the host data interface regex")
			return nil
		}
		if !m.ifaceIsUp(iface) {
			log.WithField("iface", iface).Debug("Ignoring interface that is down")
			return set.RemoveItem
		}

		wg.Add(1)
		go func() {
			defer wg.Done()

			// Attach the qdisc first; it is shared between the directions.
			err := m.dp.ensureQdisc(iface)
			if err != nil {
				mutex.Lock()
				errs[iface] = err
				mutex.Unlock()
				return
			}

			var hepPtr *proto.HostEndpoint
			if hep, hepExists := m.hostIfaceToEpMap[iface]; hepExists {
				hepPtr = &hep
			}

			var ingressWG sync.WaitGroup
			var ingressErr error
			ingressWG.Add(1)
			go func() {
				defer ingressWG.Done()
				ingressErr = m.attachDataIfaceProgram(iface, hepPtr, PolDirnIngress)
			}()
			err = m.attachDataIfaceProgram(iface, hepPtr, PolDirnEgress)
			ingressWG.Wait()
			if err == nil {
				err = ingressErr
			}
			if err == nil {
				// This is required to allow NodePort forwarding with
				// encapsulation with the host's IP as the source address
				err = m.dp.setAcceptLocal(iface, true)
			}
			mutex.Lock()
			errs[iface] = err
			mutex.Unlock()
		}()
		return nil
	})
	wg.Wait()
	m.dirtyIfaceNames.Iter(func(item interface{}) error {
		iface := item.(string)
		if !m.isDataIface(iface) {
			log.WithField("iface", iface).Debug(
				"Ignoring interface that doesn't match the host data interface regex")
			return nil
		}
		err := errs[iface]
		if err == nil {
			log.WithField("id", iface).Info("Applied program to host interface")
			return set.RemoveItem
		}
		if errors.Is(err, tc.ErrDeviceNotFound) {
			log.WithField("iface", iface).Debug(
				"Tried to apply BPF program to interface but the interface wasn't present.  " +
					"Will retry if it shows up.")
			return set.RemoveItem
		}
		log.WithError(err).Warn("Failed to apply policy to interface")
		return nil
	})
}

func (m *bpfEndpointManager) updateWEPsInDataplane() {
	var mutex sync.Mutex
	errs := map[string]error{}
	var wg sync.WaitGroup

	// Limit the number of parallel workers.  Without this, all the workers vie for CPU and complete slowly.
	// On a constrained system, we can end up taking too long and going non-ready.
	maxWorkers := runtime.GOMAXPROCS(0)
	sem := semaphore.NewWeighted(int64(maxWorkers))

	m.dirtyIfaceNames.Iter(func(item interface{}) error {
		ifaceName := item.(string)

		if !m.isWorkloadIface(ifaceName) {
			return nil
		}

		if err := sem.Acquire(context.Background(), 1); err != nil {
			// Should only happen if the context finishes.
			log.WithError(err).Panic("Failed to acquire semaphore")
		}
		m.onStillAlive()

		wg.Add(1)
		go func(ifaceName string) {
			defer wg.Done()
			defer sem.Release(1)
			err := m.applyPolicy(ifaceName)
			mutex.Lock()
			errs[ifaceName] = err
			mutex.Unlock()
		}(ifaceName)
		return nil
	})
	wg.Wait()

	if m.dirtyIfaceNames.Len() > 0 {
		// Clean up any left-over jump maps in the background...
		m.mapCleanupRunner.Trigger()
	}

	m.dirtyIfaceNames.Iter(func(item interface{}) error {
		ifaceName := item.(string)

		if !m.isWorkloadIface(ifaceName) {
			return nil
		}

		err := errs[ifaceName]
		wlID := m.nameToIface[ifaceName].info.endpointID
		if err == nil {
			log.WithField("iface", ifaceName).Info("Updated workload interface.")
			if wlID != nil && m.allWEPs[*wlID] != nil {
				if m.happyWEPs[*wlID] == nil {
					log.WithField("id", wlID).Info("Adding workload interface to iptables allow list.")
					m.happyWEPsDirty = true
				}
				m.happyWEPs[*wlID] = m.allWEPs[*wlID]
			}
			return set.RemoveItem
		} else {
			if wlID != nil && m.happyWEPs[*wlID] != nil {
				if !errors.Is(err, tc.ErrDeviceNotFound) {
					log.WithField("id", *wlID).WithError(err).Warning(
						"Failed to add policy to workload, removing from iptables allow list")
				}
				delete(m.happyWEPs, *wlID)
				m.happyWEPsDirty = true
			}
		}
		if errors.Is(err, tc.ErrDeviceNotFound) {
			log.WithField("wep", wlID).Debug(
				"Tried to apply BPF program to interface but the interface wasn't present.  " +
					"Will retry if it shows up.")
			return set.RemoveItem
		}
		log.WithError(err).WithFields(log.Fields{
			"wepID": wlID,
			"name":  ifaceName,
		}).Warn("Failed to apply policy to endpoint, leaving it dirty")
		return nil
	})
}

// applyPolicy actually applies the policy to the given workload.
func (m *bpfEndpointManager) applyPolicy(ifaceName string) error {
	startTime := time.Now()

	// Other threads might be filling in jump map FDs in the map so take the lock.
	m.ifacesLock.Lock()
	var endpointID *proto.WorkloadEndpointID
	var ifaceUp bool
	m.withIface(ifaceName, func(iface *bpfInterface) (forceDirty bool) {
		ifaceUp = iface.info.ifaceIsUp
		endpointID = iface.info.endpointID
		if !ifaceUp {
			log.WithField("iface", ifaceName).Debug("Interface is down/gone, closing jump maps.")
			for i := range iface.dpState.jumpMapFDs {
				if iface.dpState.jumpMapFDs[i] > 0 {
					err := iface.dpState.jumpMapFDs[i].Close()
					if err != nil {
						log.WithError(err).Error("Failed to close jump map.")
					}
					iface.dpState.jumpMapFDs[i] = 0
				}
			}
		}
		return false
	})
	m.ifacesLock.Unlock()

	if !ifaceUp {
		// Interface is gone, nothing to do.
		log.WithField("ifaceName", ifaceName).Debug(
			"Ignoring request to program interface that is not present.")
		return nil
	}

	// Otherwise, the interface appears to be present but we may or may not have an endpoint from the
	// datastore.  If we don't have an endpoint then we'll attach a program to block traffic and we'll
	// get the jump map ready to insert the policy if the endpoint shows up.

	// Attach the qdisc first; it is shared between the directions.
	err := m.dp.ensureQdisc(ifaceName)
	if err != nil {
		if errors.Is(err, tc.ErrDeviceNotFound) {
			// Interface is gone, nothing to do.
			log.WithField("ifaceName", ifaceName).Debug(
				"Ignoring request to program interface that is not present.")
			return nil
		}
		return err
	}

	var ingressErr, egressErr error
	var wg sync.WaitGroup
	var wep *proto.WorkloadEndpoint
	if endpointID != nil {
		wep = m.allWEPs[*endpointID]
	}

	wg.Add(2)
	go func() {
		defer wg.Done()
		ingressErr = m.attachWorkloadProgram(ifaceName, wep, PolDirnIngress)
	}()
	go func() {
		defer wg.Done()
		egressErr = m.attachWorkloadProgram(ifaceName, wep, PolDirnEgress)
	}()
	wg.Wait()

	if ingressErr != nil {
		return ingressErr
	}
	if egressErr != nil {
		return egressErr
	}

	applyTime := time.Since(startTime)
	log.WithField("timeTaken", applyTime).Info("Finished applying BPF programs for workload")
	return nil
}

var calicoRouterIP = net.IPv4(169, 254, 1, 1).To4()

func (m *bpfEndpointManager) attachWorkloadProgram(ifaceName string, endpoint *proto.WorkloadEndpoint, polDirection PolDirection) error {
	ap := m.calculateTCAttachPoint(polDirection, ifaceName)
	// Host side of the veth is always configured as 169.254.1.1.
	ap.HostIP = calicoRouterIP
	// * VXLAN MTU should be the host ifaces MTU -50, in order to allow space for VXLAN.
	// * We also expect that to be the MTU used on veths.
	// * We do encap on the veths, and there's a bogus kernel MTU check in the BPF helper
	//   for resizing the packet, so we have to reduce the apparent MTU by another 50 bytes
	//   when we cannot encap the packet - non-GSO & too close to veth MTU
	ap.TunnelMTU = uint16(m.vxlanMTU - 50)

	ap.EnableTCPStats = m.enableTcpStats

	jumpMapFD, err := m.dp.ensureProgramAttached(&ap, polDirection)
	if err != nil {
		return err
	}

	var profileIDs []string
	var tiers []*proto.TierInfo
	if endpoint != nil {
		profileIDs = endpoint.ProfileIds
		tiers = endpoint.Tiers
	} else {
		log.WithField("name", ifaceName).Debug(
			"Workload interface with no endpoint in datastore, installing default-drop program.")
	}

	// If tiers or profileIDs is nil, this will return an empty set of rules but updatePolicyProgram appends a
	// drop rule, giving us default drop behaviour in that case.
	rules := m.extractRules(tiers, profileIDs, polDirection)

	// If host-* endpoint is configured, add in its policy.
	if m.wildcardExists {
		m.addHostPolicy(&rules, &m.wildcardHostEndpoint, polDirection.Inverse())
	}

	// If workload egress and DefaultEndpointToHostAction is ACCEPT or DROP, suppress the normal
	// host-* endpoint policy.
	if polDirection == PolDirnEgress && m.epToHostAction != "RETURN" {
		rules.SuppressNormalHostPolicy = true
	}

	// If host -> workload, always suppress the normal host-* endpoint policy.
	if polDirection == PolDirnIngress {
		rules.SuppressNormalHostPolicy = true
	}

	return m.dp.updatePolicyProgram(jumpMapFD, rules)
}

<<<<<<< HEAD
// Ensure TC program is attached to the specified interface and return its jump map FD.
func (m *bpfEndpointManager) ensureProgramAttached(ap *tc.AttachPoint, polDirection PolDirection) (bpf.MapFD, error) {

	if ap.Type == tc.EpTypeWorkload {
		l, err := netlink.LinkByName(ap.Iface)
		if err != nil {
			return 0, err
		}
		ap.VethNS = uint16(l.Attrs().NetNsID)
	}

	jumpMapFD := m.getJumpMapFD(ap.Iface, polDirection)
	if jumpMapFD != 0 {
		if attached, err := ap.IsAttached(); err != nil {
			return jumpMapFD, fmt.Errorf("failed to check if interface %s had BPF program; %w", ap.Iface, err)
		} else if !attached {
			// BPF program is missing; maybe we missed a notification of the interface being recreated?
			// Close the now-defunct jump map.
			log.WithField("iface", ap.Iface).Info(
				"Detected that BPF program no longer attached to interface.")
			err := jumpMapFD.Close()
			if err != nil {
				log.WithError(err).Warn("Failed to close jump map FD. Ignoring.")
			}
			m.setJumpMapFD(ap.Iface, polDirection, 0)
			jumpMapFD = 0 // Trigger program to be re-added below.
		}
	}

	if jumpMapFD == 0 {
		// We don't have a program attached to this interface yet, attach one now.
		err := ap.AttachProgram()
		if err != nil {
			return 0, err
		}

		jumpMapFD, err = FindJumpMap(ap)
		if err != nil {
			return 0, fmt.Errorf("failed to look up jump map: %w", err)
		}
		m.setJumpMapFD(ap.Iface, polDirection, jumpMapFD)
	}

	return jumpMapFD, nil
}

=======
>>>>>>> f1a98607
func (m *bpfEndpointManager) addHostPolicy(rules *polprog.Rules, hostEndpoint *proto.HostEndpoint, polDirection PolDirection) {

	// When there is applicable pre-DNAT policy that does not explicitly Allow or Deny traffic,
	// we continue on to subsequent tiers and normal or AoF policy.
	rules.HostPreDnatTiers = m.extractTiers(hostEndpoint.PreDnatTiers, polDirection, NoEndTierDrop)

	// When there is applicable apply-on-forward policy that does not explicitly Allow or Deny
	// traffic, traffic is dropped.
	rules.HostForwardTiers = m.extractTiers(hostEndpoint.ForwardTiers, polDirection, EndTierDrop)

	// When there is applicable normal policy that does not explicitly Allow or Deny traffic,
	// traffic is dropped.
	rules.HostNormalTiers = m.extractTiers(hostEndpoint.Tiers, polDirection, EndTierDrop)
	rules.HostProfiles = m.extractProfiles(hostEndpoint.ProfileIds, polDirection)
}

func (m *bpfEndpointManager) ifaceIsUp(ifaceName string) (up bool) {
	m.ifacesLock.Lock()
	defer m.ifacesLock.Unlock()
	m.withIface(ifaceName, func(iface *bpfInterface) bool {
		up = iface.info.ifaceIsUp
		return false
	})
	return
}

<<<<<<< HEAD
func (m *bpfEndpointManager) updatePolicyProgram(jumpMapFD bpf.MapFD, rules polprog.Rules) error {
	pg := polprog.NewBuilder(m.ipSetIDAlloc, m.ipSetMap.MapFD(), m.stateMap.MapFD(), jumpMapFD,
		polprog.WithActionDropOverride(m.actionOnDrop),
	)
	insns, err := pg.Instructions(rules)
	if err != nil {
		return fmt.Errorf("failed to generate policy bytecode: %w", err)
	}
	progFD, err := bpf.LoadBPFProgramFromInsns(insns, "Apache-2.0", unix.BPF_PROG_TYPE_SCHED_CLS)
	if err != nil {
		return fmt.Errorf("failed to load BPF policy program: %w", err)
	}
	defer func() {
		// Once we've put the program in the map, we don't need its FD any more.
		err := progFD.Close()
		if err != nil {
			log.WithError(err).Panic("Failed to close program FD.")
		}
	}()
	k := make([]byte, 4)
	v := make([]byte, 4)
	binary.LittleEndian.PutUint32(v, uint32(progFD))
	err = bpf.UpdateMapEntry(jumpMapFD, k, v)
	if err != nil {
		return fmt.Errorf("failed to update jump map: %w", err)
	}
	return nil
}

func (m *bpfEndpointManager) removePolicyProgram(jumpMapFD bpf.MapFD) error {
	k := make([]byte, 4)
	err := bpf.DeleteMapEntryIfExists(jumpMapFD, k, 4)
	if err != nil {
		return fmt.Errorf("failed to update jump map: %w", err)
	}
	return nil
}

func FindJumpMap(ap *tc.AttachPoint) (mapFD bpf.MapFD, err error) {
	logCtx := log.WithField("iface", ap.Iface)
	logCtx.Debug("Looking up jump map.")
	out, err := tc.ExecTC("filter", "show", "dev", ap.Iface, string(ap.Hook))
	if err != nil {
		return 0, fmt.Errorf("failed to find TC filter for interface %v: %w", ap.Iface, err)
	}

	progName := ap.ProgramName()
	for _, line := range strings.Split(out, "\n") {
		if strings.Contains(line, progName) {
			re := regexp.MustCompile(`id (\d+)`)
			m := re.FindStringSubmatch(line)
			if len(m) > 0 {
				progIDStr := m[1]
				bpftool := exec.Command("bpftool", "prog", "show", "id", progIDStr, "--json")
				output, err := bpftool.Output()
				if err != nil {
					// We can hit this case if the interface was deleted underneath us; check that it's still there.
					if _, err := os.Stat(fmt.Sprintf("/proc/sys/net/ipv4/conf/%s", ap.Iface)); os.IsNotExist(err) {
						return 0, tc.ErrDeviceNotFound
					}

					return 0, fmt.Errorf("failed to get map metadata: %w", err)
				}
				var prog struct {
					MapIDs []int `json:"map_ids"`
				}
				err = json.Unmarshal(output, &prog)
				if err != nil {
					return 0, fmt.Errorf("failed to parse bpftool output: %w", err)
				}

				for _, mapID := range prog.MapIDs {
					mapFD, err := bpf.GetMapFDByID(mapID)
					if err != nil {
						return 0, fmt.Errorf("failed to get map FD from ID: %w", err)
					}
					mapInfo, err := bpf.GetMapInfo(mapFD)
					if err != nil {
						err = mapFD.Close()
						if err != nil {
							log.WithError(err).Panic("Failed to close FD.")
						}
						return 0, fmt.Errorf("failed to get map info: %w", err)
					}
					if mapInfo.Type == unix.BPF_MAP_TYPE_PROG_ARRAY {
						logCtx.WithField("fd", mapFD).Debug("Found jump map")
						return mapFD, nil
					}
					err = mapFD.Close()
					if err != nil {
						log.WithError(err).Panic("Failed to close FD.")
					}
				}
			}

			return 0, errors.New("failed to find map")
		}
	}
	return 0, errors.New("failed to find TC program")
}

=======
>>>>>>> f1a98607
func (m *bpfEndpointManager) attachDataIfaceProgram(ifaceName string, ep *proto.HostEndpoint, polDirection PolDirection) error {
	ap := m.calculateTCAttachPoint(polDirection, ifaceName)
	ap.HostIP = m.hostIP
	ap.TunnelMTU = uint16(m.vxlanMTU)

	jumpMapFD, err := m.dp.ensureProgramAttached(&ap, polDirection)
	if err != nil {
		return err
	}

	if ep != nil {
		rules := polprog.Rules{
			ForHostInterface: true,
			NoProfileMatchID: m.profileNoMatchID(polDirection.RuleDir()),
		}
		m.addHostPolicy(&rules, ep, polDirection)
		return m.dp.updatePolicyProgram(jumpMapFD, rules)
	}

	return m.dp.removePolicyProgram(jumpMapFD)
}

// PolDirection is the Calico datamodel direction of policy.  On a host endpoint, ingress is towards the host.
// On a workload endpoint, ingress is towards the workload.
type PolDirection int

const (
	PolDirnIngress PolDirection = iota
	PolDirnEgress
)

func (polDirection PolDirection) RuleDir() rules.RuleDir {
	if polDirection == PolDirnIngress {
		return rules.RuleDirIngress
	}
	return rules.RuleDirEgress
}

func (polDirection PolDirection) Inverse() PolDirection {
	if polDirection == PolDirnIngress {
		return PolDirnEgress
	}
	return PolDirnIngress
}

func (m *bpfEndpointManager) calculateTCAttachPoint(policyDirection PolDirection, ifaceName string) tc.AttachPoint {
	var ap tc.AttachPoint
	var endpointType tc.EndpointType

	// Determine endpoint type.
	if m.isWorkloadIface(ifaceName) {
		endpointType = tc.EpTypeWorkload
	} else if ifaceName == "tunl0" {
		endpointType = tc.EpTypeTunnel
	} else if ifaceName == "wireguard.cali" {
		endpointType = tc.EpTypeWireguard
	} else if m.isDataIface(ifaceName) {
		endpointType = tc.EpTypeHost
	} else {
		log.Panicf("Unsupported ifaceName %v", ifaceName)
	}

	if endpointType == tc.EpTypeWorkload {
		// Policy direction is relative to the workload so, from the host namespace it's flipped.
		if policyDirection == PolDirnIngress {
			ap.Hook = tc.HookEgress
		} else {
			ap.Hook = tc.HookIngress
		}
	} else {
		// Host endpoints have the natural relationship between policy direction and hook.
		if policyDirection == PolDirnIngress {
			ap.Hook = tc.HookIngress
		} else {
			ap.Hook = tc.HookEgress
		}
	}

	var toOrFrom tc.ToOrFromEp
	if ap.Hook == tc.HookIngress {
		toOrFrom = tc.FromEp
	} else {
		toOrFrom = tc.ToEp
	}

	ap.Iface = ifaceName
	ap.Type = endpointType
	ap.ToOrFrom = toOrFrom
	ap.ToHostDrop = (m.epToHostAction == "DROP")
	ap.FIB = m.fibLookupEnabled
	ap.DSR = m.dsrEnabled
	ap.LogLevel = m.bpfLogLevel
	ap.VXLANPort = m.vxlanPort

	return ap
}

// Given a slice of TierInfo - as present on workload and host endpoints - that actually consists
// only of tier and policy NAMEs, build and return a slice of tier data that includes all of the
// implied policy rules as well.
const EndTierDrop = true
const NoEndTierDrop = false

func (m *bpfEndpointManager) extractTiers(tiers []*proto.TierInfo, direction PolDirection, endTierDrop bool) (rTiers []polprog.Tier) {
	dir := direction.RuleDir()
	for _, tier := range tiers {
		directionalPols := tier.IngressPolicies
		if direction == PolDirnEgress {
			directionalPols = tier.EgressPolicies
		}

		if len(directionalPols) > 0 {

			stagedOnly := true

			polTier := polprog.Tier{
				Name:     tier.Name,
				Policies: make([]polprog.Policy, len(directionalPols)),
			}

			for i, polName := range directionalPols {
				staged := model.PolicyIsStaged(polName)

				if !staged {
					stagedOnly = false
				}

				pol := m.policies[proto.PolicyID{Tier: tier.Name, Name: polName}]
				var prules []*proto.Rule
				if direction == PolDirnIngress {
					prules = pol.InboundRules
				} else {
					prules = pol.OutboundRules
				}
				policy := polprog.Policy{
					Name:   polName,
					Rules:  make([]polprog.Rule, len(prules)),
					Staged: staged,
				}

				if staged {
					policy.NoMatchID = m.policyNoMatchID(dir, polName)
				}

				for ri, r := range prules {
					policy.Rules[ri] = polprog.Rule{
						Rule:    r,
						MatchID: m.ruleMatchID(dir, r.Action, rules.RuleOwnerTypePolicy, ri, polName),
					}
				}

				polTier.Policies[i] = policy
			}

			if endTierDrop && !stagedOnly {
				polTier.EndRuleID = m.endOfTierDropID(dir, tier.Name)
				polTier.EndAction = polprog.TierEndDeny
			} else {
				polTier.EndRuleID = m.endOfTierPassID(dir, tier.Name)
				polTier.EndAction = polprog.TierEndPass
			}

			rTiers = append(rTiers, polTier)
		}
	}
	return
}

func (m *bpfEndpointManager) extractProfiles(profileNames []string, direction PolDirection) (rProfiles []polprog.Profile) {
	dir := direction.RuleDir()
	if count := len(profileNames); count > 0 {
		rProfiles = make([]polprog.Profile, count)

		for i, profName := range profileNames {
			prof := m.profiles[proto.ProfileID{Name: profName}]
			var prules []*proto.Rule
			if direction == PolDirnIngress {
				prules = prof.InboundRules
			} else {
				prules = prof.OutboundRules
			}
			profile := polprog.Profile{
				Name:  profName,
				Rules: make([]polprog.Rule, len(prules)),
			}

			for ri, r := range prules {
				profile.Rules[ri] = polprog.Rule{
					Rule:    r,
					MatchID: m.ruleMatchID(dir, r.Action, rules.RuleOwnerTypeProfile, ri, profName),
				}
			}

			rProfiles[i] = profile
		}
	}
	return
}

func (m *bpfEndpointManager) extractRules(tiers []*proto.TierInfo, profileNames []string, direction PolDirection) polprog.Rules {
	var r polprog.Rules
	dir := direction.RuleDir()

	// When there is applicable normal policy that does not explicitly Allow or Deny traffic,
	// traffic is dropped.
	r.Tiers = m.extractTiers(tiers, direction, EndTierDrop)

	r.Profiles = m.extractProfiles(profileNames, direction)

	r.NoProfileMatchID = m.profileNoMatchID(dir)

	return r
}

func strToByte64(s string) [64]byte {
	var bytes [64]byte
	copy(bytes[:], []byte(s))
	return bytes
}

func (m *bpfEndpointManager) ruleMatchIDFromNFLOGPrefix(nflogPrefix string) polprog.RuleMatchID {
	return m.lookupsCache.GetID64FromNFLOGPrefix(strToByte64(nflogPrefix))
}

func (m *bpfEndpointManager) endOfTierPassID(dir rules.RuleDir, tier string) polprog.RuleMatchID {
	return m.ruleMatchIDFromNFLOGPrefix(rules.CalculateEndOfTierPassNFLOGPrefixStr(dir, tier))
}

func (m *bpfEndpointManager) endOfTierDropID(dir rules.RuleDir, tier string) polprog.RuleMatchID {
	return m.ruleMatchIDFromNFLOGPrefix(rules.CalculateEndOfTierDropNFLOGPrefixStr(dir, tier))
}

func (m *bpfEndpointManager) policyNoMatchID(dir rules.RuleDir, policy string) polprog.RuleMatchID {
	return m.ruleMatchIDFromNFLOGPrefix(rules.CalculateNoMatchPolicyNFLOGPrefixStr(dir, policy))
}

func (m *bpfEndpointManager) profileNoMatchID(dir rules.RuleDir) polprog.RuleMatchID {
	return m.ruleMatchIDFromNFLOGPrefix(rules.CalculateNoMatchProfileNFLOGPrefixStr(dir))
}

func (m *bpfEndpointManager) ruleMatchID(
	dir rules.RuleDir,
	action string,
	owner rules.RuleOwnerType,
	idx int,
	name string) polprog.RuleMatchID {

	var a rules.RuleAction
	switch action {
	case "", "allow":
		a = rules.RuleActionAllow
	case "next-tier", "pass":
		a = rules.RuleActionPass
	case "deny":
		a = rules.RuleActionDeny
	case "log":
		// If we get it here, we dont know what to do about that, 0 means
		// invalid, but does not break anything.
		return 0
	default:
		log.WithField("action", action).Panic("Unknown rule action")
	}

	return m.ruleMatchIDFromNFLOGPrefix(rules.CalculateNFLOGPrefixStr(a, owner, dir, idx, name))
}

func (m *bpfEndpointManager) isWorkloadIface(iface string) bool {
	return m.workloadIfaceRegex.MatchString(iface)
}

func (m *bpfEndpointManager) isDataIface(iface string) bool {
	return m.dataIfaceRegex.MatchString(iface)
}

func (m *bpfEndpointManager) addWEPToIndexes(wlID proto.WorkloadEndpointID, wl *proto.WorkloadEndpoint) {
	for _, t := range wl.Tiers {
		m.addPolicyToEPMappings(t.IngressPolicies, wlID)
		m.addPolicyToEPMappings(t.EgressPolicies, wlID)
	}
	m.addProfileToEPMappings(wl.ProfileIds, wlID)
}

func (m *bpfEndpointManager) addPolicyToEPMappings(polNames []string, id interface{}) {
	for _, pol := range polNames {
		polID := proto.PolicyID{
			Tier: "default",
			Name: pol,
		}
		if m.policiesToWorkloads[polID] == nil {
			m.policiesToWorkloads[polID] = set.New()
		}
		m.policiesToWorkloads[polID].Add(id)
	}
}

func (m *bpfEndpointManager) addProfileToEPMappings(profileIds []string, id interface{}) {
	for _, profName := range profileIds {
		profID := proto.ProfileID{Name: profName}
		profSet := m.profilesToWorkloads[profID]
		if profSet == nil {
			profSet = set.New()
			m.profilesToWorkloads[profID] = profSet
		}
		profSet.Add(id)
	}
}

func (m *bpfEndpointManager) removeWEPFromIndexes(wlID proto.WorkloadEndpointID, wep *proto.WorkloadEndpoint) {
	if wep == nil {
		return
	}

	for _, t := range wep.Tiers {
		m.removePolicyToEPMappings(t.IngressPolicies, wlID)
		m.removePolicyToEPMappings(t.EgressPolicies, wlID)
	}

	m.removeProfileToEPMappings(wep.ProfileIds, wlID)

	m.withIface(wep.Name, func(iface *bpfInterface) bool {
		iface.info.endpointID = nil
		return false
	})
}

func (m *bpfEndpointManager) removePolicyToEPMappings(polNames []string, id interface{}) {
	for _, pol := range polNames {
		polID := proto.PolicyID{
			Tier: "default",
			Name: pol,
		}
		polSet := m.policiesToWorkloads[polID]
		if polSet == nil {
			continue
		}
		polSet.Discard(id)
		if polSet.Len() == 0 {
			// Defensive; we also clean up when the profile is removed.
			delete(m.policiesToWorkloads, polID)
		}
	}
}

func (m *bpfEndpointManager) removeProfileToEPMappings(profileIds []string, id interface{}) {
	for _, profName := range profileIds {
		profID := proto.ProfileID{Name: profName}
		profSet := m.profilesToWorkloads[profID]
		if profSet == nil {
			continue
		}
		profSet.Discard(id)
		if profSet.Len() == 0 {
			// Defensive; we also clean up when the policy is removed.
			delete(m.profilesToWorkloads, profID)
		}
	}
}

func (m *bpfEndpointManager) OnHEPUpdate(hostIfaceToEpMap map[string]proto.HostEndpoint) {
	if m == nil {
		return
	}

	log.Debugf("HEP update from generic endpoint manager: %v", hostIfaceToEpMap)

	// Pre-process the map for the host-* endpoint: if there is a host-* endpoint, any host
	// interface without its own HEP should use the host-* endpoint's policy.
	wildcardHostEndpoint, wildcardExists := hostIfaceToEpMap[allInterfaces]
	if wildcardExists {
		log.Info("Host-* endpoint is configured")
		for ifaceName := range m.nameToIface {
			if _, specificExists := hostIfaceToEpMap[ifaceName]; m.isDataIface(ifaceName) && !specificExists {
				log.Infof("Use host-* endpoint policy for %v", ifaceName)
				hostIfaceToEpMap[ifaceName] = wildcardHostEndpoint
			}
		}
		delete(hostIfaceToEpMap, allInterfaces)
	}

	// If there are parts of proto.HostEndpoint that do not affect us, we could mask those out
	// here so that they can't cause spurious updates - at the cost of having different
	// proto.HostEndpoint data here than elsewhere.  For example, the ExpectedIpv4Addrs and
	// ExpectedIpv6Addrs fields.  But currently there are no fields that are sufficiently likely
	// to change as to make this worthwhile.

	// If the host-* endpoint is changing, mark all workload interfaces as dirty.
	if (wildcardExists != m.wildcardExists) || !reflect.DeepEqual(wildcardHostEndpoint, m.wildcardHostEndpoint) {
		log.Infof("Host-* endpoint is changing; was %v, now %v", m.wildcardHostEndpoint, wildcardHostEndpoint)
		m.removeHEPFromIndexes(allInterfaces, &m.wildcardHostEndpoint)
		m.wildcardHostEndpoint = wildcardHostEndpoint
		m.wildcardExists = wildcardExists
		m.addHEPToIndexes(allInterfaces, &wildcardHostEndpoint)
		for ifaceName := range m.nameToIface {
			if m.isWorkloadIface(ifaceName) {
				log.Info("Mark WEP iface dirty, for host-* endpoint change")
				m.dirtyIfaceNames.Add(ifaceName)
			}
		}
	}

	// Loop through existing host endpoints, in case they are changing or disappearing.
	for ifaceName, existingEp := range m.hostIfaceToEpMap {
		newEp, stillExists := hostIfaceToEpMap[ifaceName]
		if stillExists && reflect.DeepEqual(newEp, existingEp) {
			log.Debugf("No change to host endpoint for ifaceName=%v", ifaceName)
		} else {
			m.removeHEPFromIndexes(ifaceName, &existingEp)
			if stillExists {
				log.Infof("Host endpoint changing for ifaceName=%v", ifaceName)
				m.addHEPToIndexes(ifaceName, &newEp)
				m.hostIfaceToEpMap[ifaceName] = newEp
			} else {
				log.Infof("Host endpoint deleted for ifaceName=%v", ifaceName)
				delete(m.hostIfaceToEpMap, ifaceName)
			}
			m.dirtyIfaceNames.Add(ifaceName)
		}
		delete(hostIfaceToEpMap, ifaceName)
	}

	// Now anything remaining in hostIfaceToEpMap must be a new host endpoint.
	for ifaceName, newEp := range hostIfaceToEpMap {
		if !m.isDataIface(ifaceName) {
			log.Warningf("Host endpoint configured for ifaceName=%v, but that doesn't match BPFDataIfacePattern; ignoring", ifaceName)
			continue
		}
		log.Infof("Host endpoint added for ifaceName=%v", ifaceName)
		m.addHEPToIndexes(ifaceName, &newEp)
		m.hostIfaceToEpMap[ifaceName] = newEp
		m.dirtyIfaceNames.Add(ifaceName)
	}
}

func (m *bpfEndpointManager) addHEPToIndexes(ifaceName string, ep *proto.HostEndpoint) {
	for _, tiers := range [][]*proto.TierInfo{ep.Tiers, ep.UntrackedTiers, ep.PreDnatTiers, ep.ForwardTiers} {
		for _, t := range tiers {
			m.addPolicyToEPMappings(t.IngressPolicies, ifaceName)
			m.addPolicyToEPMappings(t.EgressPolicies, ifaceName)
		}
	}
	m.addProfileToEPMappings(ep.ProfileIds, ifaceName)
}

func (m *bpfEndpointManager) removeHEPFromIndexes(ifaceName string, ep *proto.HostEndpoint) {
	for _, tiers := range [][]*proto.TierInfo{ep.Tiers, ep.UntrackedTiers, ep.PreDnatTiers, ep.ForwardTiers} {
		for _, t := range tiers {
			m.removePolicyToEPMappings(t.IngressPolicies, ifaceName)
			m.removePolicyToEPMappings(t.EgressPolicies, ifaceName)
		}
	}

	m.removeProfileToEPMappings(ep.ProfileIds, ifaceName)
}

// Dataplane code.
//
// We don't yet have an enforced dividing line between the "manager" and "dataplane" parts of the
// BPF endpoint manager.  But we do have an indirection (the `dp` field) that allows us to UT the
// "manager" logic on its own, and it's useful to keep a separation in mind so that we can continue
// to UT in that way.
//
// As a small help for that, all of the "dataplane" code comes after this point in the file, and all
// of the "manager" code above.

func (m *bpfEndpointManager) setAcceptLocal(iface string, val bool) error {
	numval := "0"
	if val {
		numval = "1"
	}

	path := fmt.Sprintf("/proc/sys/net/ipv4/conf/%s/accept_local", iface)
	err := writeProcSys(path, numval)
	if err != nil {
		log.WithField("err", err).Errorf("Failed to  set %s to %s", path, numval)
		return err
	}

	log.Infof("%s set to %s", path, numval)
	return nil
}

func (m *bpfEndpointManager) ensureStarted() {
	m.startupOnce.Do(func() {
		log.Info("Starting map cleanup runner.")
		m.mapCleanupRunner.Start(context.Background())
	})
}

func (m *bpfEndpointManager) ensureQdisc(iface string) error {
	return tc.EnsureQdisc(iface)
}

// Ensure TC program is attached to the specified interface and return its jump map FD.
func (m *bpfEndpointManager) ensureProgramAttached(ap *tc.AttachPoint, polDirection PolDirection) (bpf.MapFD, error) {
	jumpMapFD := m.getJumpMapFD(ap.Iface, polDirection)
	if jumpMapFD != 0 {
		if attached, err := ap.IsAttached(); err != nil {
			return jumpMapFD, fmt.Errorf("failed to check if interface %s had BPF program; %w", ap.Iface, err)
		} else if !attached {
			// BPF program is missing; maybe we missed a notification of the interface being recreated?
			// Close the now-defunct jump map.
			log.WithField("iface", ap.Iface).Info(
				"Detected that BPF program no longer attached to interface.")
			err := jumpMapFD.Close()
			if err != nil {
				log.WithError(err).Warn("Failed to close jump map FD. Ignoring.")
			}
			m.setJumpMapFD(ap.Iface, polDirection, 0)
			jumpMapFD = 0 // Trigger program to be re-added below.
		}
	}

	if jumpMapFD == 0 {
		// We don't have a program attached to this interface yet, attach one now.
		err := ap.AttachProgram()
		if err != nil {
			return 0, err
		}

		jumpMapFD, err = FindJumpMap(ap)
		if err != nil {
			return 0, fmt.Errorf("failed to look up jump map: %w", err)
		}
		m.setJumpMapFD(ap.Iface, polDirection, jumpMapFD)
	}

	return jumpMapFD, nil
}

func (m *bpfEndpointManager) getJumpMapFD(ifaceName string, direction PolDirection) (fd bpf.MapFD) {
	m.ifacesLock.Lock()
	defer m.ifacesLock.Unlock()
	m.withIface(ifaceName, func(iface *bpfInterface) bool {
		fd = iface.dpState.jumpMapFDs[direction]
		return false
	})
	return
}

func (m *bpfEndpointManager) setJumpMapFD(name string, direction PolDirection, fd bpf.MapFD) {
	m.ifacesLock.Lock()
	defer m.ifacesLock.Unlock()

	m.withIface(name, func(iface *bpfInterface) bool {
		iface.dpState.jumpMapFDs[direction] = fd
		return false
	})
}

func (m *bpfEndpointManager) updatePolicyProgram(jumpMapFD bpf.MapFD, rules polprog.Rules) error {
	pg := polprog.NewBuilder(m.ipSetIDAlloc, m.ipSetMap.MapFD(), m.stateMap.MapFD(), jumpMapFD)
	insns, err := pg.Instructions(rules)
	if err != nil {
		return fmt.Errorf("failed to generate policy bytecode: %w", err)
	}
	progFD, err := bpf.LoadBPFProgramFromInsns(insns, "Apache-2.0")
	if err != nil {
		return fmt.Errorf("failed to load BPF policy program: %w", err)
	}
	defer func() {
		// Once we've put the program in the map, we don't need its FD any more.
		err := progFD.Close()
		if err != nil {
			log.WithError(err).Panic("Failed to close program FD.")
		}
	}()
	k := make([]byte, 4)
	v := make([]byte, 4)
	binary.LittleEndian.PutUint32(v, uint32(progFD))
	err = bpf.UpdateMapEntry(jumpMapFD, k, v)
	if err != nil {
		return fmt.Errorf("failed to update jump map: %w", err)
	}
	return nil
}

func (m *bpfEndpointManager) removePolicyProgram(jumpMapFD bpf.MapFD) error {
	k := make([]byte, 4)
	err := bpf.DeleteMapEntryIfExists(jumpMapFD, k, 4)
	if err != nil {
		return fmt.Errorf("failed to update jump map: %w", err)
	}
	return nil
}

func FindJumpMap(ap *tc.AttachPoint) (mapFD bpf.MapFD, err error) {
	logCtx := log.WithField("iface", ap.Iface)
	logCtx.Debug("Looking up jump map.")
	out, err := tc.ExecTC("filter", "show", "dev", ap.Iface, string(ap.Hook))
	if err != nil {
		return 0, fmt.Errorf("failed to find TC filter for interface %v: %w", ap.Iface, err)
	}

	progName := ap.ProgramName()
	for _, line := range strings.Split(out, "\n") {
		if strings.Contains(line, progName) {
			re := regexp.MustCompile(`id (\d+)`)
			m := re.FindStringSubmatch(line)
			if len(m) > 0 {
				progIDStr := m[1]
				bpftool := exec.Command("bpftool", "prog", "show", "id", progIDStr, "--json")
				output, err := bpftool.Output()
				if err != nil {
					// We can hit this case if the interface was deleted underneath us; check that it's still there.
					if _, err := os.Stat(fmt.Sprintf("/proc/sys/net/ipv4/conf/%s", ap.Iface)); os.IsNotExist(err) {
						return 0, tc.ErrDeviceNotFound
					}

					return 0, fmt.Errorf("failed to get map metadata: %w", err)
				}
				var prog struct {
					MapIDs []int `json:"map_ids"`
				}
				err = json.Unmarshal(output, &prog)
				if err != nil {
					return 0, fmt.Errorf("failed to parse bpftool output: %w", err)
				}

				for _, mapID := range prog.MapIDs {
					mapFD, err := bpf.GetMapFDByID(mapID)
					if err != nil {
						return 0, fmt.Errorf("failed to get map FD from ID: %w", err)
					}
					mapInfo, err := bpf.GetMapInfo(mapFD)
					if err != nil {
						err = mapFD.Close()
						if err != nil {
							log.WithError(err).Panic("Failed to close FD.")
						}
						return 0, fmt.Errorf("failed to get map info: %w", err)
					}
					if mapInfo.Type == unix.BPF_MAP_TYPE_PROG_ARRAY {
						logCtx.WithField("fd", mapFD).Debug("Found jump map")
						return mapFD, nil
					}
					err = mapFD.Close()
					if err != nil {
						log.WithError(err).Panic("Failed to close FD.")
					}
				}
			}

			return 0, errors.New("failed to find map")
		}
	}
	return 0, errors.New("failed to find TC program")
}<|MERGE_RESOLUTION|>--- conflicted
+++ resolved
@@ -776,7 +776,524 @@
 	return m.dp.updatePolicyProgram(jumpMapFD, rules)
 }
 
-<<<<<<< HEAD
+func (m *bpfEndpointManager) addHostPolicy(rules *polprog.Rules, hostEndpoint *proto.HostEndpoint, polDirection PolDirection) {
+
+	// When there is applicable pre-DNAT policy that does not explicitly Allow or Deny traffic,
+	// we continue on to subsequent tiers and normal or AoF policy.
+	rules.HostPreDnatTiers = m.extractTiers(hostEndpoint.PreDnatTiers, polDirection, NoEndTierDrop)
+
+	// When there is applicable apply-on-forward policy that does not explicitly Allow or Deny
+	// traffic, traffic is dropped.
+	rules.HostForwardTiers = m.extractTiers(hostEndpoint.ForwardTiers, polDirection, EndTierDrop)
+
+	// When there is applicable normal policy that does not explicitly Allow or Deny traffic,
+	// traffic is dropped.
+	rules.HostNormalTiers = m.extractTiers(hostEndpoint.Tiers, polDirection, EndTierDrop)
+	rules.HostProfiles = m.extractProfiles(hostEndpoint.ProfileIds, polDirection)
+}
+
+func (m *bpfEndpointManager) ifaceIsUp(ifaceName string) (up bool) {
+	m.ifacesLock.Lock()
+	defer m.ifacesLock.Unlock()
+	m.withIface(ifaceName, func(iface *bpfInterface) bool {
+		up = iface.info.ifaceIsUp
+		return false
+	})
+	return
+}
+
+func (m *bpfEndpointManager) attachDataIfaceProgram(ifaceName string, ep *proto.HostEndpoint, polDirection PolDirection) error {
+	ap := m.calculateTCAttachPoint(polDirection, ifaceName)
+	ap.HostIP = m.hostIP
+	ap.TunnelMTU = uint16(m.vxlanMTU)
+
+	jumpMapFD, err := m.dp.ensureProgramAttached(&ap, polDirection)
+	if err != nil {
+		return err
+	}
+
+	if ep != nil {
+		rules := polprog.Rules{
+			ForHostInterface: true,
+			NoProfileMatchID: m.profileNoMatchID(polDirection.RuleDir()),
+		}
+		m.addHostPolicy(&rules, ep, polDirection)
+		return m.dp.updatePolicyProgram(jumpMapFD, rules)
+	}
+
+	return m.dp.removePolicyProgram(jumpMapFD)
+}
+
+// PolDirection is the Calico datamodel direction of policy.  On a host endpoint, ingress is towards the host.
+// On a workload endpoint, ingress is towards the workload.
+type PolDirection int
+
+const (
+	PolDirnIngress PolDirection = iota
+	PolDirnEgress
+)
+
+func (polDirection PolDirection) RuleDir() rules.RuleDir {
+	if polDirection == PolDirnIngress {
+		return rules.RuleDirIngress
+	}
+	return rules.RuleDirEgress
+}
+
+func (polDirection PolDirection) Inverse() PolDirection {
+	if polDirection == PolDirnIngress {
+		return PolDirnEgress
+	}
+	return PolDirnIngress
+}
+
+func (m *bpfEndpointManager) calculateTCAttachPoint(policyDirection PolDirection, ifaceName string) tc.AttachPoint {
+	var ap tc.AttachPoint
+	var endpointType tc.EndpointType
+
+	// Determine endpoint type.
+	if m.isWorkloadIface(ifaceName) {
+		endpointType = tc.EpTypeWorkload
+	} else if ifaceName == "tunl0" {
+		endpointType = tc.EpTypeTunnel
+	} else if ifaceName == "wireguard.cali" {
+		endpointType = tc.EpTypeWireguard
+	} else if m.isDataIface(ifaceName) {
+		endpointType = tc.EpTypeHost
+	} else {
+		log.Panicf("Unsupported ifaceName %v", ifaceName)
+	}
+
+	if endpointType == tc.EpTypeWorkload {
+		// Policy direction is relative to the workload so, from the host namespace it's flipped.
+		if policyDirection == PolDirnIngress {
+			ap.Hook = tc.HookEgress
+		} else {
+			ap.Hook = tc.HookIngress
+		}
+	} else {
+		// Host endpoints have the natural relationship between policy direction and hook.
+		if policyDirection == PolDirnIngress {
+			ap.Hook = tc.HookIngress
+		} else {
+			ap.Hook = tc.HookEgress
+		}
+	}
+
+	var toOrFrom tc.ToOrFromEp
+	if ap.Hook == tc.HookIngress {
+		toOrFrom = tc.FromEp
+	} else {
+		toOrFrom = tc.ToEp
+	}
+
+	ap.Iface = ifaceName
+	ap.Type = endpointType
+	ap.ToOrFrom = toOrFrom
+	ap.ToHostDrop = (m.epToHostAction == "DROP")
+	ap.FIB = m.fibLookupEnabled
+	ap.DSR = m.dsrEnabled
+	ap.LogLevel = m.bpfLogLevel
+	ap.VXLANPort = m.vxlanPort
+
+	return ap
+}
+
+// Given a slice of TierInfo - as present on workload and host endpoints - that actually consists
+// only of tier and policy NAMEs, build and return a slice of tier data that includes all of the
+// implied policy rules as well.
+const EndTierDrop = true
+const NoEndTierDrop = false
+
+func (m *bpfEndpointManager) extractTiers(tiers []*proto.TierInfo, direction PolDirection, endTierDrop bool) (rTiers []polprog.Tier) {
+	dir := direction.RuleDir()
+	for _, tier := range tiers {
+		directionalPols := tier.IngressPolicies
+		if direction == PolDirnEgress {
+			directionalPols = tier.EgressPolicies
+		}
+
+		if len(directionalPols) > 0 {
+
+			stagedOnly := true
+
+			polTier := polprog.Tier{
+				Name:     tier.Name,
+				Policies: make([]polprog.Policy, len(directionalPols)),
+			}
+
+			for i, polName := range directionalPols {
+				staged := model.PolicyIsStaged(polName)
+
+				if !staged {
+					stagedOnly = false
+				}
+
+				pol := m.policies[proto.PolicyID{Tier: tier.Name, Name: polName}]
+				var prules []*proto.Rule
+				if direction == PolDirnIngress {
+					prules = pol.InboundRules
+				} else {
+					prules = pol.OutboundRules
+				}
+				policy := polprog.Policy{
+					Name:   polName,
+					Rules:  make([]polprog.Rule, len(prules)),
+					Staged: staged,
+				}
+
+				if staged {
+					policy.NoMatchID = m.policyNoMatchID(dir, polName)
+				}
+
+				for ri, r := range prules {
+					policy.Rules[ri] = polprog.Rule{
+						Rule:    r,
+						MatchID: m.ruleMatchID(dir, r.Action, rules.RuleOwnerTypePolicy, ri, polName),
+					}
+				}
+
+				polTier.Policies[i] = policy
+			}
+
+			if endTierDrop && !stagedOnly {
+				polTier.EndRuleID = m.endOfTierDropID(dir, tier.Name)
+				polTier.EndAction = polprog.TierEndDeny
+			} else {
+				polTier.EndRuleID = m.endOfTierPassID(dir, tier.Name)
+				polTier.EndAction = polprog.TierEndPass
+			}
+
+			rTiers = append(rTiers, polTier)
+		}
+	}
+	return
+}
+
+func (m *bpfEndpointManager) extractProfiles(profileNames []string, direction PolDirection) (rProfiles []polprog.Profile) {
+	dir := direction.RuleDir()
+	if count := len(profileNames); count > 0 {
+		rProfiles = make([]polprog.Profile, count)
+
+		for i, profName := range profileNames {
+			prof := m.profiles[proto.ProfileID{Name: profName}]
+			var prules []*proto.Rule
+			if direction == PolDirnIngress {
+				prules = prof.InboundRules
+			} else {
+				prules = prof.OutboundRules
+			}
+			profile := polprog.Profile{
+				Name:  profName,
+				Rules: make([]polprog.Rule, len(prules)),
+			}
+
+			for ri, r := range prules {
+				profile.Rules[ri] = polprog.Rule{
+					Rule:    r,
+					MatchID: m.ruleMatchID(dir, r.Action, rules.RuleOwnerTypeProfile, ri, profName),
+				}
+			}
+
+			rProfiles[i] = profile
+		}
+	}
+	return
+}
+
+func (m *bpfEndpointManager) extractRules(tiers []*proto.TierInfo, profileNames []string, direction PolDirection) polprog.Rules {
+	var r polprog.Rules
+	dir := direction.RuleDir()
+
+	// When there is applicable normal policy that does not explicitly Allow or Deny traffic,
+	// traffic is dropped.
+	r.Tiers = m.extractTiers(tiers, direction, EndTierDrop)
+
+	r.Profiles = m.extractProfiles(profileNames, direction)
+
+	r.NoProfileMatchID = m.profileNoMatchID(dir)
+
+	return r
+}
+
+func strToByte64(s string) [64]byte {
+	var bytes [64]byte
+	copy(bytes[:], []byte(s))
+	return bytes
+}
+
+func (m *bpfEndpointManager) ruleMatchIDFromNFLOGPrefix(nflogPrefix string) polprog.RuleMatchID {
+	return m.lookupsCache.GetID64FromNFLOGPrefix(strToByte64(nflogPrefix))
+}
+
+func (m *bpfEndpointManager) endOfTierPassID(dir rules.RuleDir, tier string) polprog.RuleMatchID {
+	return m.ruleMatchIDFromNFLOGPrefix(rules.CalculateEndOfTierPassNFLOGPrefixStr(dir, tier))
+}
+
+func (m *bpfEndpointManager) endOfTierDropID(dir rules.RuleDir, tier string) polprog.RuleMatchID {
+	return m.ruleMatchIDFromNFLOGPrefix(rules.CalculateEndOfTierDropNFLOGPrefixStr(dir, tier))
+}
+
+func (m *bpfEndpointManager) policyNoMatchID(dir rules.RuleDir, policy string) polprog.RuleMatchID {
+	return m.ruleMatchIDFromNFLOGPrefix(rules.CalculateNoMatchPolicyNFLOGPrefixStr(dir, policy))
+}
+
+func (m *bpfEndpointManager) profileNoMatchID(dir rules.RuleDir) polprog.RuleMatchID {
+	return m.ruleMatchIDFromNFLOGPrefix(rules.CalculateNoMatchProfileNFLOGPrefixStr(dir))
+}
+
+func (m *bpfEndpointManager) ruleMatchID(
+	dir rules.RuleDir,
+	action string,
+	owner rules.RuleOwnerType,
+	idx int,
+	name string) polprog.RuleMatchID {
+
+	var a rules.RuleAction
+	switch action {
+	case "", "allow":
+		a = rules.RuleActionAllow
+	case "next-tier", "pass":
+		a = rules.RuleActionPass
+	case "deny":
+		a = rules.RuleActionDeny
+	case "log":
+		// If we get it here, we dont know what to do about that, 0 means
+		// invalid, but does not break anything.
+		return 0
+	default:
+		log.WithField("action", action).Panic("Unknown rule action")
+	}
+
+	return m.ruleMatchIDFromNFLOGPrefix(rules.CalculateNFLOGPrefixStr(a, owner, dir, idx, name))
+}
+
+func (m *bpfEndpointManager) isWorkloadIface(iface string) bool {
+	return m.workloadIfaceRegex.MatchString(iface)
+}
+
+func (m *bpfEndpointManager) isDataIface(iface string) bool {
+	return m.dataIfaceRegex.MatchString(iface)
+}
+
+func (m *bpfEndpointManager) addWEPToIndexes(wlID proto.WorkloadEndpointID, wl *proto.WorkloadEndpoint) {
+	for _, t := range wl.Tiers {
+		m.addPolicyToEPMappings(t.IngressPolicies, wlID)
+		m.addPolicyToEPMappings(t.EgressPolicies, wlID)
+	}
+	m.addProfileToEPMappings(wl.ProfileIds, wlID)
+}
+
+func (m *bpfEndpointManager) addPolicyToEPMappings(polNames []string, id interface{}) {
+	for _, pol := range polNames {
+		polID := proto.PolicyID{
+			Tier: "default",
+			Name: pol,
+		}
+		if m.policiesToWorkloads[polID] == nil {
+			m.policiesToWorkloads[polID] = set.New()
+		}
+		m.policiesToWorkloads[polID].Add(id)
+	}
+}
+
+func (m *bpfEndpointManager) addProfileToEPMappings(profileIds []string, id interface{}) {
+	for _, profName := range profileIds {
+		profID := proto.ProfileID{Name: profName}
+		profSet := m.profilesToWorkloads[profID]
+		if profSet == nil {
+			profSet = set.New()
+			m.profilesToWorkloads[profID] = profSet
+		}
+		profSet.Add(id)
+	}
+}
+
+func (m *bpfEndpointManager) removeWEPFromIndexes(wlID proto.WorkloadEndpointID, wep *proto.WorkloadEndpoint) {
+	if wep == nil {
+		return
+	}
+
+	for _, t := range wep.Tiers {
+		m.removePolicyToEPMappings(t.IngressPolicies, wlID)
+		m.removePolicyToEPMappings(t.EgressPolicies, wlID)
+	}
+
+	m.removeProfileToEPMappings(wep.ProfileIds, wlID)
+
+	m.withIface(wep.Name, func(iface *bpfInterface) bool {
+		iface.info.endpointID = nil
+		return false
+	})
+}
+
+func (m *bpfEndpointManager) removePolicyToEPMappings(polNames []string, id interface{}) {
+	for _, pol := range polNames {
+		polID := proto.PolicyID{
+			Tier: "default",
+			Name: pol,
+		}
+		polSet := m.policiesToWorkloads[polID]
+		if polSet == nil {
+			continue
+		}
+		polSet.Discard(id)
+		if polSet.Len() == 0 {
+			// Defensive; we also clean up when the profile is removed.
+			delete(m.policiesToWorkloads, polID)
+		}
+	}
+}
+
+func (m *bpfEndpointManager) removeProfileToEPMappings(profileIds []string, id interface{}) {
+	for _, profName := range profileIds {
+		profID := proto.ProfileID{Name: profName}
+		profSet := m.profilesToWorkloads[profID]
+		if profSet == nil {
+			continue
+		}
+		profSet.Discard(id)
+		if profSet.Len() == 0 {
+			// Defensive; we also clean up when the policy is removed.
+			delete(m.profilesToWorkloads, profID)
+		}
+	}
+}
+
+func (m *bpfEndpointManager) OnHEPUpdate(hostIfaceToEpMap map[string]proto.HostEndpoint) {
+	if m == nil {
+		return
+	}
+
+	log.Debugf("HEP update from generic endpoint manager: %v", hostIfaceToEpMap)
+
+	// Pre-process the map for the host-* endpoint: if there is a host-* endpoint, any host
+	// interface without its own HEP should use the host-* endpoint's policy.
+	wildcardHostEndpoint, wildcardExists := hostIfaceToEpMap[allInterfaces]
+	if wildcardExists {
+		log.Info("Host-* endpoint is configured")
+		for ifaceName := range m.nameToIface {
+			if _, specificExists := hostIfaceToEpMap[ifaceName]; m.isDataIface(ifaceName) && !specificExists {
+				log.Infof("Use host-* endpoint policy for %v", ifaceName)
+				hostIfaceToEpMap[ifaceName] = wildcardHostEndpoint
+			}
+		}
+		delete(hostIfaceToEpMap, allInterfaces)
+	}
+
+	// If there are parts of proto.HostEndpoint that do not affect us, we could mask those out
+	// here so that they can't cause spurious updates - at the cost of having different
+	// proto.HostEndpoint data here than elsewhere.  For example, the ExpectedIpv4Addrs and
+	// ExpectedIpv6Addrs fields.  But currently there are no fields that are sufficiently likely
+	// to change as to make this worthwhile.
+
+	// If the host-* endpoint is changing, mark all workload interfaces as dirty.
+	if (wildcardExists != m.wildcardExists) || !reflect.DeepEqual(wildcardHostEndpoint, m.wildcardHostEndpoint) {
+		log.Infof("Host-* endpoint is changing; was %v, now %v", m.wildcardHostEndpoint, wildcardHostEndpoint)
+		m.removeHEPFromIndexes(allInterfaces, &m.wildcardHostEndpoint)
+		m.wildcardHostEndpoint = wildcardHostEndpoint
+		m.wildcardExists = wildcardExists
+		m.addHEPToIndexes(allInterfaces, &wildcardHostEndpoint)
+		for ifaceName := range m.nameToIface {
+			if m.isWorkloadIface(ifaceName) {
+				log.Info("Mark WEP iface dirty, for host-* endpoint change")
+				m.dirtyIfaceNames.Add(ifaceName)
+			}
+		}
+	}
+
+	// Loop through existing host endpoints, in case they are changing or disappearing.
+	for ifaceName, existingEp := range m.hostIfaceToEpMap {
+		newEp, stillExists := hostIfaceToEpMap[ifaceName]
+		if stillExists && reflect.DeepEqual(newEp, existingEp) {
+			log.Debugf("No change to host endpoint for ifaceName=%v", ifaceName)
+		} else {
+			m.removeHEPFromIndexes(ifaceName, &existingEp)
+			if stillExists {
+				log.Infof("Host endpoint changing for ifaceName=%v", ifaceName)
+				m.addHEPToIndexes(ifaceName, &newEp)
+				m.hostIfaceToEpMap[ifaceName] = newEp
+			} else {
+				log.Infof("Host endpoint deleted for ifaceName=%v", ifaceName)
+				delete(m.hostIfaceToEpMap, ifaceName)
+			}
+			m.dirtyIfaceNames.Add(ifaceName)
+		}
+		delete(hostIfaceToEpMap, ifaceName)
+	}
+
+	// Now anything remaining in hostIfaceToEpMap must be a new host endpoint.
+	for ifaceName, newEp := range hostIfaceToEpMap {
+		if !m.isDataIface(ifaceName) {
+			log.Warningf("Host endpoint configured for ifaceName=%v, but that doesn't match BPFDataIfacePattern; ignoring", ifaceName)
+			continue
+		}
+		log.Infof("Host endpoint added for ifaceName=%v", ifaceName)
+		m.addHEPToIndexes(ifaceName, &newEp)
+		m.hostIfaceToEpMap[ifaceName] = newEp
+		m.dirtyIfaceNames.Add(ifaceName)
+	}
+}
+
+func (m *bpfEndpointManager) addHEPToIndexes(ifaceName string, ep *proto.HostEndpoint) {
+	for _, tiers := range [][]*proto.TierInfo{ep.Tiers, ep.UntrackedTiers, ep.PreDnatTiers, ep.ForwardTiers} {
+		for _, t := range tiers {
+			m.addPolicyToEPMappings(t.IngressPolicies, ifaceName)
+			m.addPolicyToEPMappings(t.EgressPolicies, ifaceName)
+		}
+	}
+	m.addProfileToEPMappings(ep.ProfileIds, ifaceName)
+}
+
+func (m *bpfEndpointManager) removeHEPFromIndexes(ifaceName string, ep *proto.HostEndpoint) {
+	for _, tiers := range [][]*proto.TierInfo{ep.Tiers, ep.UntrackedTiers, ep.PreDnatTiers, ep.ForwardTiers} {
+		for _, t := range tiers {
+			m.removePolicyToEPMappings(t.IngressPolicies, ifaceName)
+			m.removePolicyToEPMappings(t.EgressPolicies, ifaceName)
+		}
+	}
+
+	m.removeProfileToEPMappings(ep.ProfileIds, ifaceName)
+}
+
+// Dataplane code.
+//
+// We don't yet have an enforced dividing line between the "manager" and "dataplane" parts of the
+// BPF endpoint manager.  But we do have an indirection (the `dp` field) that allows us to UT the
+// "manager" logic on its own, and it's useful to keep a separation in mind so that we can continue
+// to UT in that way.
+//
+// As a small help for that, all of the "dataplane" code comes after this point in the file, and all
+// of the "manager" code above.
+
+func (m *bpfEndpointManager) setAcceptLocal(iface string, val bool) error {
+	numval := "0"
+	if val {
+		numval = "1"
+	}
+
+	path := fmt.Sprintf("/proc/sys/net/ipv4/conf/%s/accept_local", iface)
+	err := writeProcSys(path, numval)
+	if err != nil {
+		log.WithField("err", err).Errorf("Failed to  set %s to %s", path, numval)
+		return err
+	}
+
+	log.Infof("%s set to %s", path, numval)
+	return nil
+}
+
+func (m *bpfEndpointManager) ensureStarted() {
+	m.startupOnce.Do(func() {
+		log.Info("Starting map cleanup runner.")
+		m.mapCleanupRunner.Start(context.Background())
+	})
+}
+
+func (m *bpfEndpointManager) ensureQdisc(iface string) error {
+	return tc.EnsureQdisc(iface)
+}
+
 // Ensure TC program is attached to the specified interface and return its jump map FD.
 func (m *bpfEndpointManager) ensureProgramAttached(ap *tc.AttachPoint, polDirection PolDirection) (bpf.MapFD, error) {
 
@@ -823,35 +1340,26 @@
 	return jumpMapFD, nil
 }
 
-=======
->>>>>>> f1a98607
-func (m *bpfEndpointManager) addHostPolicy(rules *polprog.Rules, hostEndpoint *proto.HostEndpoint, polDirection PolDirection) {
-
-	// When there is applicable pre-DNAT policy that does not explicitly Allow or Deny traffic,
-	// we continue on to subsequent tiers and normal or AoF policy.
-	rules.HostPreDnatTiers = m.extractTiers(hostEndpoint.PreDnatTiers, polDirection, NoEndTierDrop)
-
-	// When there is applicable apply-on-forward policy that does not explicitly Allow or Deny
-	// traffic, traffic is dropped.
-	rules.HostForwardTiers = m.extractTiers(hostEndpoint.ForwardTiers, polDirection, EndTierDrop)
-
-	// When there is applicable normal policy that does not explicitly Allow or Deny traffic,
-	// traffic is dropped.
-	rules.HostNormalTiers = m.extractTiers(hostEndpoint.Tiers, polDirection, EndTierDrop)
-	rules.HostProfiles = m.extractProfiles(hostEndpoint.ProfileIds, polDirection)
-}
-
-func (m *bpfEndpointManager) ifaceIsUp(ifaceName string) (up bool) {
+func (m *bpfEndpointManager) getJumpMapFD(ifaceName string, direction PolDirection) (fd bpf.MapFD) {
 	m.ifacesLock.Lock()
 	defer m.ifacesLock.Unlock()
 	m.withIface(ifaceName, func(iface *bpfInterface) bool {
-		up = iface.info.ifaceIsUp
+		fd = iface.dpState.jumpMapFDs[direction]
 		return false
 	})
 	return
 }
 
-<<<<<<< HEAD
+func (m *bpfEndpointManager) setJumpMapFD(name string, direction PolDirection, fd bpf.MapFD) {
+	m.ifacesLock.Lock()
+	defer m.ifacesLock.Unlock()
+
+	m.withIface(name, func(iface *bpfInterface) bool {
+		iface.dpState.jumpMapFDs[direction] = fd
+		return false
+	})
+}
+
 func (m *bpfEndpointManager) updatePolicyProgram(jumpMapFD bpf.MapFD, rules polprog.Rules) error {
 	pg := polprog.NewBuilder(m.ipSetIDAlloc, m.ipSetMap.MapFD(), m.stateMap.MapFD(), jumpMapFD,
 		polprog.WithActionDropOverride(m.actionOnDrop),
@@ -951,654 +1459,4 @@
 		}
 	}
 	return 0, errors.New("failed to find TC program")
-}
-
-=======
->>>>>>> f1a98607
-func (m *bpfEndpointManager) attachDataIfaceProgram(ifaceName string, ep *proto.HostEndpoint, polDirection PolDirection) error {
-	ap := m.calculateTCAttachPoint(polDirection, ifaceName)
-	ap.HostIP = m.hostIP
-	ap.TunnelMTU = uint16(m.vxlanMTU)
-
-	jumpMapFD, err := m.dp.ensureProgramAttached(&ap, polDirection)
-	if err != nil {
-		return err
-	}
-
-	if ep != nil {
-		rules := polprog.Rules{
-			ForHostInterface: true,
-			NoProfileMatchID: m.profileNoMatchID(polDirection.RuleDir()),
-		}
-		m.addHostPolicy(&rules, ep, polDirection)
-		return m.dp.updatePolicyProgram(jumpMapFD, rules)
-	}
-
-	return m.dp.removePolicyProgram(jumpMapFD)
-}
-
-// PolDirection is the Calico datamodel direction of policy.  On a host endpoint, ingress is towards the host.
-// On a workload endpoint, ingress is towards the workload.
-type PolDirection int
-
-const (
-	PolDirnIngress PolDirection = iota
-	PolDirnEgress
-)
-
-func (polDirection PolDirection) RuleDir() rules.RuleDir {
-	if polDirection == PolDirnIngress {
-		return rules.RuleDirIngress
-	}
-	return rules.RuleDirEgress
-}
-
-func (polDirection PolDirection) Inverse() PolDirection {
-	if polDirection == PolDirnIngress {
-		return PolDirnEgress
-	}
-	return PolDirnIngress
-}
-
-func (m *bpfEndpointManager) calculateTCAttachPoint(policyDirection PolDirection, ifaceName string) tc.AttachPoint {
-	var ap tc.AttachPoint
-	var endpointType tc.EndpointType
-
-	// Determine endpoint type.
-	if m.isWorkloadIface(ifaceName) {
-		endpointType = tc.EpTypeWorkload
-	} else if ifaceName == "tunl0" {
-		endpointType = tc.EpTypeTunnel
-	} else if ifaceName == "wireguard.cali" {
-		endpointType = tc.EpTypeWireguard
-	} else if m.isDataIface(ifaceName) {
-		endpointType = tc.EpTypeHost
-	} else {
-		log.Panicf("Unsupported ifaceName %v", ifaceName)
-	}
-
-	if endpointType == tc.EpTypeWorkload {
-		// Policy direction is relative to the workload so, from the host namespace it's flipped.
-		if policyDirection == PolDirnIngress {
-			ap.Hook = tc.HookEgress
-		} else {
-			ap.Hook = tc.HookIngress
-		}
-	} else {
-		// Host endpoints have the natural relationship between policy direction and hook.
-		if policyDirection == PolDirnIngress {
-			ap.Hook = tc.HookIngress
-		} else {
-			ap.Hook = tc.HookEgress
-		}
-	}
-
-	var toOrFrom tc.ToOrFromEp
-	if ap.Hook == tc.HookIngress {
-		toOrFrom = tc.FromEp
-	} else {
-		toOrFrom = tc.ToEp
-	}
-
-	ap.Iface = ifaceName
-	ap.Type = endpointType
-	ap.ToOrFrom = toOrFrom
-	ap.ToHostDrop = (m.epToHostAction == "DROP")
-	ap.FIB = m.fibLookupEnabled
-	ap.DSR = m.dsrEnabled
-	ap.LogLevel = m.bpfLogLevel
-	ap.VXLANPort = m.vxlanPort
-
-	return ap
-}
-
-// Given a slice of TierInfo - as present on workload and host endpoints - that actually consists
-// only of tier and policy NAMEs, build and return a slice of tier data that includes all of the
-// implied policy rules as well.
-const EndTierDrop = true
-const NoEndTierDrop = false
-
-func (m *bpfEndpointManager) extractTiers(tiers []*proto.TierInfo, direction PolDirection, endTierDrop bool) (rTiers []polprog.Tier) {
-	dir := direction.RuleDir()
-	for _, tier := range tiers {
-		directionalPols := tier.IngressPolicies
-		if direction == PolDirnEgress {
-			directionalPols = tier.EgressPolicies
-		}
-
-		if len(directionalPols) > 0 {
-
-			stagedOnly := true
-
-			polTier := polprog.Tier{
-				Name:     tier.Name,
-				Policies: make([]polprog.Policy, len(directionalPols)),
-			}
-
-			for i, polName := range directionalPols {
-				staged := model.PolicyIsStaged(polName)
-
-				if !staged {
-					stagedOnly = false
-				}
-
-				pol := m.policies[proto.PolicyID{Tier: tier.Name, Name: polName}]
-				var prules []*proto.Rule
-				if direction == PolDirnIngress {
-					prules = pol.InboundRules
-				} else {
-					prules = pol.OutboundRules
-				}
-				policy := polprog.Policy{
-					Name:   polName,
-					Rules:  make([]polprog.Rule, len(prules)),
-					Staged: staged,
-				}
-
-				if staged {
-					policy.NoMatchID = m.policyNoMatchID(dir, polName)
-				}
-
-				for ri, r := range prules {
-					policy.Rules[ri] = polprog.Rule{
-						Rule:    r,
-						MatchID: m.ruleMatchID(dir, r.Action, rules.RuleOwnerTypePolicy, ri, polName),
-					}
-				}
-
-				polTier.Policies[i] = policy
-			}
-
-			if endTierDrop && !stagedOnly {
-				polTier.EndRuleID = m.endOfTierDropID(dir, tier.Name)
-				polTier.EndAction = polprog.TierEndDeny
-			} else {
-				polTier.EndRuleID = m.endOfTierPassID(dir, tier.Name)
-				polTier.EndAction = polprog.TierEndPass
-			}
-
-			rTiers = append(rTiers, polTier)
-		}
-	}
-	return
-}
-
-func (m *bpfEndpointManager) extractProfiles(profileNames []string, direction PolDirection) (rProfiles []polprog.Profile) {
-	dir := direction.RuleDir()
-	if count := len(profileNames); count > 0 {
-		rProfiles = make([]polprog.Profile, count)
-
-		for i, profName := range profileNames {
-			prof := m.profiles[proto.ProfileID{Name: profName}]
-			var prules []*proto.Rule
-			if direction == PolDirnIngress {
-				prules = prof.InboundRules
-			} else {
-				prules = prof.OutboundRules
-			}
-			profile := polprog.Profile{
-				Name:  profName,
-				Rules: make([]polprog.Rule, len(prules)),
-			}
-
-			for ri, r := range prules {
-				profile.Rules[ri] = polprog.Rule{
-					Rule:    r,
-					MatchID: m.ruleMatchID(dir, r.Action, rules.RuleOwnerTypeProfile, ri, profName),
-				}
-			}
-
-			rProfiles[i] = profile
-		}
-	}
-	return
-}
-
-func (m *bpfEndpointManager) extractRules(tiers []*proto.TierInfo, profileNames []string, direction PolDirection) polprog.Rules {
-	var r polprog.Rules
-	dir := direction.RuleDir()
-
-	// When there is applicable normal policy that does not explicitly Allow or Deny traffic,
-	// traffic is dropped.
-	r.Tiers = m.extractTiers(tiers, direction, EndTierDrop)
-
-	r.Profiles = m.extractProfiles(profileNames, direction)
-
-	r.NoProfileMatchID = m.profileNoMatchID(dir)
-
-	return r
-}
-
-func strToByte64(s string) [64]byte {
-	var bytes [64]byte
-	copy(bytes[:], []byte(s))
-	return bytes
-}
-
-func (m *bpfEndpointManager) ruleMatchIDFromNFLOGPrefix(nflogPrefix string) polprog.RuleMatchID {
-	return m.lookupsCache.GetID64FromNFLOGPrefix(strToByte64(nflogPrefix))
-}
-
-func (m *bpfEndpointManager) endOfTierPassID(dir rules.RuleDir, tier string) polprog.RuleMatchID {
-	return m.ruleMatchIDFromNFLOGPrefix(rules.CalculateEndOfTierPassNFLOGPrefixStr(dir, tier))
-}
-
-func (m *bpfEndpointManager) endOfTierDropID(dir rules.RuleDir, tier string) polprog.RuleMatchID {
-	return m.ruleMatchIDFromNFLOGPrefix(rules.CalculateEndOfTierDropNFLOGPrefixStr(dir, tier))
-}
-
-func (m *bpfEndpointManager) policyNoMatchID(dir rules.RuleDir, policy string) polprog.RuleMatchID {
-	return m.ruleMatchIDFromNFLOGPrefix(rules.CalculateNoMatchPolicyNFLOGPrefixStr(dir, policy))
-}
-
-func (m *bpfEndpointManager) profileNoMatchID(dir rules.RuleDir) polprog.RuleMatchID {
-	return m.ruleMatchIDFromNFLOGPrefix(rules.CalculateNoMatchProfileNFLOGPrefixStr(dir))
-}
-
-func (m *bpfEndpointManager) ruleMatchID(
-	dir rules.RuleDir,
-	action string,
-	owner rules.RuleOwnerType,
-	idx int,
-	name string) polprog.RuleMatchID {
-
-	var a rules.RuleAction
-	switch action {
-	case "", "allow":
-		a = rules.RuleActionAllow
-	case "next-tier", "pass":
-		a = rules.RuleActionPass
-	case "deny":
-		a = rules.RuleActionDeny
-	case "log":
-		// If we get it here, we dont know what to do about that, 0 means
-		// invalid, but does not break anything.
-		return 0
-	default:
-		log.WithField("action", action).Panic("Unknown rule action")
-	}
-
-	return m.ruleMatchIDFromNFLOGPrefix(rules.CalculateNFLOGPrefixStr(a, owner, dir, idx, name))
-}
-
-func (m *bpfEndpointManager) isWorkloadIface(iface string) bool {
-	return m.workloadIfaceRegex.MatchString(iface)
-}
-
-func (m *bpfEndpointManager) isDataIface(iface string) bool {
-	return m.dataIfaceRegex.MatchString(iface)
-}
-
-func (m *bpfEndpointManager) addWEPToIndexes(wlID proto.WorkloadEndpointID, wl *proto.WorkloadEndpoint) {
-	for _, t := range wl.Tiers {
-		m.addPolicyToEPMappings(t.IngressPolicies, wlID)
-		m.addPolicyToEPMappings(t.EgressPolicies, wlID)
-	}
-	m.addProfileToEPMappings(wl.ProfileIds, wlID)
-}
-
-func (m *bpfEndpointManager) addPolicyToEPMappings(polNames []string, id interface{}) {
-	for _, pol := range polNames {
-		polID := proto.PolicyID{
-			Tier: "default",
-			Name: pol,
-		}
-		if m.policiesToWorkloads[polID] == nil {
-			m.policiesToWorkloads[polID] = set.New()
-		}
-		m.policiesToWorkloads[polID].Add(id)
-	}
-}
-
-func (m *bpfEndpointManager) addProfileToEPMappings(profileIds []string, id interface{}) {
-	for _, profName := range profileIds {
-		profID := proto.ProfileID{Name: profName}
-		profSet := m.profilesToWorkloads[profID]
-		if profSet == nil {
-			profSet = set.New()
-			m.profilesToWorkloads[profID] = profSet
-		}
-		profSet.Add(id)
-	}
-}
-
-func (m *bpfEndpointManager) removeWEPFromIndexes(wlID proto.WorkloadEndpointID, wep *proto.WorkloadEndpoint) {
-	if wep == nil {
-		return
-	}
-
-	for _, t := range wep.Tiers {
-		m.removePolicyToEPMappings(t.IngressPolicies, wlID)
-		m.removePolicyToEPMappings(t.EgressPolicies, wlID)
-	}
-
-	m.removeProfileToEPMappings(wep.ProfileIds, wlID)
-
-	m.withIface(wep.Name, func(iface *bpfInterface) bool {
-		iface.info.endpointID = nil
-		return false
-	})
-}
-
-func (m *bpfEndpointManager) removePolicyToEPMappings(polNames []string, id interface{}) {
-	for _, pol := range polNames {
-		polID := proto.PolicyID{
-			Tier: "default",
-			Name: pol,
-		}
-		polSet := m.policiesToWorkloads[polID]
-		if polSet == nil {
-			continue
-		}
-		polSet.Discard(id)
-		if polSet.Len() == 0 {
-			// Defensive; we also clean up when the profile is removed.
-			delete(m.policiesToWorkloads, polID)
-		}
-	}
-}
-
-func (m *bpfEndpointManager) removeProfileToEPMappings(profileIds []string, id interface{}) {
-	for _, profName := range profileIds {
-		profID := proto.ProfileID{Name: profName}
-		profSet := m.profilesToWorkloads[profID]
-		if profSet == nil {
-			continue
-		}
-		profSet.Discard(id)
-		if profSet.Len() == 0 {
-			// Defensive; we also clean up when the policy is removed.
-			delete(m.profilesToWorkloads, profID)
-		}
-	}
-}
-
-func (m *bpfEndpointManager) OnHEPUpdate(hostIfaceToEpMap map[string]proto.HostEndpoint) {
-	if m == nil {
-		return
-	}
-
-	log.Debugf("HEP update from generic endpoint manager: %v", hostIfaceToEpMap)
-
-	// Pre-process the map for the host-* endpoint: if there is a host-* endpoint, any host
-	// interface without its own HEP should use the host-* endpoint's policy.
-	wildcardHostEndpoint, wildcardExists := hostIfaceToEpMap[allInterfaces]
-	if wildcardExists {
-		log.Info("Host-* endpoint is configured")
-		for ifaceName := range m.nameToIface {
-			if _, specificExists := hostIfaceToEpMap[ifaceName]; m.isDataIface(ifaceName) && !specificExists {
-				log.Infof("Use host-* endpoint policy for %v", ifaceName)
-				hostIfaceToEpMap[ifaceName] = wildcardHostEndpoint
-			}
-		}
-		delete(hostIfaceToEpMap, allInterfaces)
-	}
-
-	// If there are parts of proto.HostEndpoint that do not affect us, we could mask those out
-	// here so that they can't cause spurious updates - at the cost of having different
-	// proto.HostEndpoint data here than elsewhere.  For example, the ExpectedIpv4Addrs and
-	// ExpectedIpv6Addrs fields.  But currently there are no fields that are sufficiently likely
-	// to change as to make this worthwhile.
-
-	// If the host-* endpoint is changing, mark all workload interfaces as dirty.
-	if (wildcardExists != m.wildcardExists) || !reflect.DeepEqual(wildcardHostEndpoint, m.wildcardHostEndpoint) {
-		log.Infof("Host-* endpoint is changing; was %v, now %v", m.wildcardHostEndpoint, wildcardHostEndpoint)
-		m.removeHEPFromIndexes(allInterfaces, &m.wildcardHostEndpoint)
-		m.wildcardHostEndpoint = wildcardHostEndpoint
-		m.wildcardExists = wildcardExists
-		m.addHEPToIndexes(allInterfaces, &wildcardHostEndpoint)
-		for ifaceName := range m.nameToIface {
-			if m.isWorkloadIface(ifaceName) {
-				log.Info("Mark WEP iface dirty, for host-* endpoint change")
-				m.dirtyIfaceNames.Add(ifaceName)
-			}
-		}
-	}
-
-	// Loop through existing host endpoints, in case they are changing or disappearing.
-	for ifaceName, existingEp := range m.hostIfaceToEpMap {
-		newEp, stillExists := hostIfaceToEpMap[ifaceName]
-		if stillExists && reflect.DeepEqual(newEp, existingEp) {
-			log.Debugf("No change to host endpoint for ifaceName=%v", ifaceName)
-		} else {
-			m.removeHEPFromIndexes(ifaceName, &existingEp)
-			if stillExists {
-				log.Infof("Host endpoint changing for ifaceName=%v", ifaceName)
-				m.addHEPToIndexes(ifaceName, &newEp)
-				m.hostIfaceToEpMap[ifaceName] = newEp
-			} else {
-				log.Infof("Host endpoint deleted for ifaceName=%v", ifaceName)
-				delete(m.hostIfaceToEpMap, ifaceName)
-			}
-			m.dirtyIfaceNames.Add(ifaceName)
-		}
-		delete(hostIfaceToEpMap, ifaceName)
-	}
-
-	// Now anything remaining in hostIfaceToEpMap must be a new host endpoint.
-	for ifaceName, newEp := range hostIfaceToEpMap {
-		if !m.isDataIface(ifaceName) {
-			log.Warningf("Host endpoint configured for ifaceName=%v, but that doesn't match BPFDataIfacePattern; ignoring", ifaceName)
-			continue
-		}
-		log.Infof("Host endpoint added for ifaceName=%v", ifaceName)
-		m.addHEPToIndexes(ifaceName, &newEp)
-		m.hostIfaceToEpMap[ifaceName] = newEp
-		m.dirtyIfaceNames.Add(ifaceName)
-	}
-}
-
-func (m *bpfEndpointManager) addHEPToIndexes(ifaceName string, ep *proto.HostEndpoint) {
-	for _, tiers := range [][]*proto.TierInfo{ep.Tiers, ep.UntrackedTiers, ep.PreDnatTiers, ep.ForwardTiers} {
-		for _, t := range tiers {
-			m.addPolicyToEPMappings(t.IngressPolicies, ifaceName)
-			m.addPolicyToEPMappings(t.EgressPolicies, ifaceName)
-		}
-	}
-	m.addProfileToEPMappings(ep.ProfileIds, ifaceName)
-}
-
-func (m *bpfEndpointManager) removeHEPFromIndexes(ifaceName string, ep *proto.HostEndpoint) {
-	for _, tiers := range [][]*proto.TierInfo{ep.Tiers, ep.UntrackedTiers, ep.PreDnatTiers, ep.ForwardTiers} {
-		for _, t := range tiers {
-			m.removePolicyToEPMappings(t.IngressPolicies, ifaceName)
-			m.removePolicyToEPMappings(t.EgressPolicies, ifaceName)
-		}
-	}
-
-	m.removeProfileToEPMappings(ep.ProfileIds, ifaceName)
-}
-
-// Dataplane code.
-//
-// We don't yet have an enforced dividing line between the "manager" and "dataplane" parts of the
-// BPF endpoint manager.  But we do have an indirection (the `dp` field) that allows us to UT the
-// "manager" logic on its own, and it's useful to keep a separation in mind so that we can continue
-// to UT in that way.
-//
-// As a small help for that, all of the "dataplane" code comes after this point in the file, and all
-// of the "manager" code above.
-
-func (m *bpfEndpointManager) setAcceptLocal(iface string, val bool) error {
-	numval := "0"
-	if val {
-		numval = "1"
-	}
-
-	path := fmt.Sprintf("/proc/sys/net/ipv4/conf/%s/accept_local", iface)
-	err := writeProcSys(path, numval)
-	if err != nil {
-		log.WithField("err", err).Errorf("Failed to  set %s to %s", path, numval)
-		return err
-	}
-
-	log.Infof("%s set to %s", path, numval)
-	return nil
-}
-
-func (m *bpfEndpointManager) ensureStarted() {
-	m.startupOnce.Do(func() {
-		log.Info("Starting map cleanup runner.")
-		m.mapCleanupRunner.Start(context.Background())
-	})
-}
-
-func (m *bpfEndpointManager) ensureQdisc(iface string) error {
-	return tc.EnsureQdisc(iface)
-}
-
-// Ensure TC program is attached to the specified interface and return its jump map FD.
-func (m *bpfEndpointManager) ensureProgramAttached(ap *tc.AttachPoint, polDirection PolDirection) (bpf.MapFD, error) {
-	jumpMapFD := m.getJumpMapFD(ap.Iface, polDirection)
-	if jumpMapFD != 0 {
-		if attached, err := ap.IsAttached(); err != nil {
-			return jumpMapFD, fmt.Errorf("failed to check if interface %s had BPF program; %w", ap.Iface, err)
-		} else if !attached {
-			// BPF program is missing; maybe we missed a notification of the interface being recreated?
-			// Close the now-defunct jump map.
-			log.WithField("iface", ap.Iface).Info(
-				"Detected that BPF program no longer attached to interface.")
-			err := jumpMapFD.Close()
-			if err != nil {
-				log.WithError(err).Warn("Failed to close jump map FD. Ignoring.")
-			}
-			m.setJumpMapFD(ap.Iface, polDirection, 0)
-			jumpMapFD = 0 // Trigger program to be re-added below.
-		}
-	}
-
-	if jumpMapFD == 0 {
-		// We don't have a program attached to this interface yet, attach one now.
-		err := ap.AttachProgram()
-		if err != nil {
-			return 0, err
-		}
-
-		jumpMapFD, err = FindJumpMap(ap)
-		if err != nil {
-			return 0, fmt.Errorf("failed to look up jump map: %w", err)
-		}
-		m.setJumpMapFD(ap.Iface, polDirection, jumpMapFD)
-	}
-
-	return jumpMapFD, nil
-}
-
-func (m *bpfEndpointManager) getJumpMapFD(ifaceName string, direction PolDirection) (fd bpf.MapFD) {
-	m.ifacesLock.Lock()
-	defer m.ifacesLock.Unlock()
-	m.withIface(ifaceName, func(iface *bpfInterface) bool {
-		fd = iface.dpState.jumpMapFDs[direction]
-		return false
-	})
-	return
-}
-
-func (m *bpfEndpointManager) setJumpMapFD(name string, direction PolDirection, fd bpf.MapFD) {
-	m.ifacesLock.Lock()
-	defer m.ifacesLock.Unlock()
-
-	m.withIface(name, func(iface *bpfInterface) bool {
-		iface.dpState.jumpMapFDs[direction] = fd
-		return false
-	})
-}
-
-func (m *bpfEndpointManager) updatePolicyProgram(jumpMapFD bpf.MapFD, rules polprog.Rules) error {
-	pg := polprog.NewBuilder(m.ipSetIDAlloc, m.ipSetMap.MapFD(), m.stateMap.MapFD(), jumpMapFD)
-	insns, err := pg.Instructions(rules)
-	if err != nil {
-		return fmt.Errorf("failed to generate policy bytecode: %w", err)
-	}
-	progFD, err := bpf.LoadBPFProgramFromInsns(insns, "Apache-2.0")
-	if err != nil {
-		return fmt.Errorf("failed to load BPF policy program: %w", err)
-	}
-	defer func() {
-		// Once we've put the program in the map, we don't need its FD any more.
-		err := progFD.Close()
-		if err != nil {
-			log.WithError(err).Panic("Failed to close program FD.")
-		}
-	}()
-	k := make([]byte, 4)
-	v := make([]byte, 4)
-	binary.LittleEndian.PutUint32(v, uint32(progFD))
-	err = bpf.UpdateMapEntry(jumpMapFD, k, v)
-	if err != nil {
-		return fmt.Errorf("failed to update jump map: %w", err)
-	}
-	return nil
-}
-
-func (m *bpfEndpointManager) removePolicyProgram(jumpMapFD bpf.MapFD) error {
-	k := make([]byte, 4)
-	err := bpf.DeleteMapEntryIfExists(jumpMapFD, k, 4)
-	if err != nil {
-		return fmt.Errorf("failed to update jump map: %w", err)
-	}
-	return nil
-}
-
-func FindJumpMap(ap *tc.AttachPoint) (mapFD bpf.MapFD, err error) {
-	logCtx := log.WithField("iface", ap.Iface)
-	logCtx.Debug("Looking up jump map.")
-	out, err := tc.ExecTC("filter", "show", "dev", ap.Iface, string(ap.Hook))
-	if err != nil {
-		return 0, fmt.Errorf("failed to find TC filter for interface %v: %w", ap.Iface, err)
-	}
-
-	progName := ap.ProgramName()
-	for _, line := range strings.Split(out, "\n") {
-		if strings.Contains(line, progName) {
-			re := regexp.MustCompile(`id (\d+)`)
-			m := re.FindStringSubmatch(line)
-			if len(m) > 0 {
-				progIDStr := m[1]
-				bpftool := exec.Command("bpftool", "prog", "show", "id", progIDStr, "--json")
-				output, err := bpftool.Output()
-				if err != nil {
-					// We can hit this case if the interface was deleted underneath us; check that it's still there.
-					if _, err := os.Stat(fmt.Sprintf("/proc/sys/net/ipv4/conf/%s", ap.Iface)); os.IsNotExist(err) {
-						return 0, tc.ErrDeviceNotFound
-					}
-
-					return 0, fmt.Errorf("failed to get map metadata: %w", err)
-				}
-				var prog struct {
-					MapIDs []int `json:"map_ids"`
-				}
-				err = json.Unmarshal(output, &prog)
-				if err != nil {
-					return 0, fmt.Errorf("failed to parse bpftool output: %w", err)
-				}
-
-				for _, mapID := range prog.MapIDs {
-					mapFD, err := bpf.GetMapFDByID(mapID)
-					if err != nil {
-						return 0, fmt.Errorf("failed to get map FD from ID: %w", err)
-					}
-					mapInfo, err := bpf.GetMapInfo(mapFD)
-					if err != nil {
-						err = mapFD.Close()
-						if err != nil {
-							log.WithError(err).Panic("Failed to close FD.")
-						}
-						return 0, fmt.Errorf("failed to get map info: %w", err)
-					}
-					if mapInfo.Type == unix.BPF_MAP_TYPE_PROG_ARRAY {
-						logCtx.WithField("fd", mapFD).Debug("Found jump map")
-						return mapFD, nil
-					}
-					err = mapFD.Close()
-					if err != nil {
-						log.WithError(err).Panic("Failed to close FD.")
-					}
-				}
-			}
-
-			return 0, errors.New("failed to find map")
-		}
-	}
-	return 0, errors.New("failed to find TC program")
 }