--- conflicted
+++ resolved
@@ -48,11 +48,8 @@
 	"github.com/projectcalico/felix/bpf"
 	"github.com/projectcalico/felix/bpf/polprog"
 	"github.com/projectcalico/felix/bpf/tc"
-<<<<<<< HEAD
+	"github.com/projectcalico/felix/bpf/xdp"
 	"github.com/projectcalico/felix/calc"
-=======
-	"github.com/projectcalico/felix/bpf/xdp"
->>>>>>> daa80e21
 	"github.com/projectcalico/felix/idalloc"
 	"github.com/projectcalico/felix/ifacemonitor"
 	"github.com/projectcalico/felix/iptables"
@@ -120,13 +117,9 @@
 }
 
 type bpfInterfaceState struct {
-<<<<<<< HEAD
-	jumpMapFDs                [2]bpf.MapFD
+	jumpMapFDs                map[string]bpf.MapFD
 	programmedAsEgressGateway bool
 	programmedAsEgressClient  bool
-=======
-	jumpMapFDs map[string]bpf.MapFD
->>>>>>> daa80e21
 }
 
 type bpfEndpointManager struct {
@@ -183,15 +176,13 @@
 	ifaceToIpMap map[string]net.IP
 	opReporter   logutils.OpRecorder
 
-<<<<<<< HEAD
+	// XDP
+	xdpModes []bpf.XDPMode
+
 	// CaliEnt features below
 
 	lookupsCache *calc.LookupsCache
 	actionOnDrop string
-=======
-	// XDP
-	xdpModes []bpf.XDPMode
->>>>>>> daa80e21
 }
 
 type bpfAllowChainRenderer interface {
@@ -834,17 +825,13 @@
 	ap.IntfIP = calicoRouterIP
 	ap.ExtToServiceConnmark = uint32(m.bpfExtToServiceConnmark)
 
-<<<<<<< HEAD
 	ap.EnableTCPStats = m.enableTcpStats
 	if endpoint != nil {
 		ap.IsEgressGateway = endpoint.IsEgressGateway
 		ap.IsEgressClient = (endpoint.EgressIpSetId != "")
 	}
 
-	jumpMapFD, err := m.dp.ensureProgramAttached(&ap, polDirection)
-=======
 	jumpMapFD, err := m.dp.ensureProgramAttached(&ap)
->>>>>>> daa80e21
 	if err != nil {
 		return err
 	}
@@ -1434,9 +1421,8 @@
 	return tc.EnsureQdisc(iface)
 }
 
-<<<<<<< HEAD
-// Ensure TC program is attached to the specified interface and return its jump map FD.
-func (m *bpfEndpointManager) ensureProgramAttached(ap *tc.AttachPoint, polDirection PolDirection) (bpf.MapFD, error) {
+// Ensure TC/XDP program is attached to the specified interface and return its jump map FD.
+func (m *bpfEndpointManager) ensureProgramAttached(ap attachPoint) (bpf.MapFD, error) {
 
 	if ap.Type == tc.EpTypeWorkload {
 		l, err := netlink.LinkByName(ap.Iface)
@@ -1446,12 +1432,7 @@
 		ap.VethNS = uint16(l.Attrs().NetNsID)
 	}
 
-	jumpMapFD := m.getJumpMapFD(ap.Iface, polDirection)
-=======
-// Ensure TC/XDP program is attached to the specified interface and return its jump map FD.
-func (m *bpfEndpointManager) ensureProgramAttached(ap attachPoint) (bpf.MapFD, error) {
 	jumpMapFD := m.getJumpMapFD(ap)
->>>>>>> daa80e21
 	if jumpMapFD != 0 {
 		ap.Log().Debugf("Known jump map fd=%v", jumpMapFD)
 		if attached, err := ap.IsAttached(); err != nil {
@@ -1502,12 +1483,8 @@
 		if err != nil {
 			return 0, fmt.Errorf("failed to look up jump map: %w", err)
 		}
-<<<<<<< HEAD
-		m.setJumpMapFD(ap.Iface, polDirection, jumpMapFD)
+		m.setJumpMapFD(ap, jumpMapFD)
 		m.setEgressProgramming(ap.Iface, ap.IsEgressGateway, ap.IsEgressClient)
-=======
-		m.setJumpMapFD(ap, jumpMapFD)
->>>>>>> daa80e21
 	}
 
 	return jumpMapFD, nil
@@ -1595,11 +1572,11 @@
 	if err != nil {
 		return fmt.Errorf("failed to generate policy bytecode: %w", err)
 	}
-<<<<<<< HEAD
-	progFD, err := bpf.LoadBPFProgramFromInsns(insns, "Apache-2.0", unix.BPF_PROG_TYPE_SCHED_CLS)
-=======
-	progFD, err := bpf.LoadBPFProgramFromInsns(insns, "Apache-2.0", rules.ForXDP)
->>>>>>> daa80e21
+	progType := unix.BPF_PROG_TYPE_SCHED_CLS
+	if rules.ForXDP {
+		progType = unix.BPF_PROG_TYPE_XDP
+	}
+	progFD, err := bpf.LoadBPFProgramFromInsns(insns, "Apache-2.0", progType)
 	if err != nil {
 		return fmt.Errorf("failed to load BPF policy program: %w", err)
 	}
