--- conflicted
+++ resolved
@@ -133,11 +133,8 @@
 			return routetable.New(interfaceRegexes, ipVersion, vxlan, netlinkTimeout,
 				deviceRouteSourceAddress, deviceRouteProtocol, removeExternalRoutes, 0,
 				opRecorder,
-<<<<<<< HEAD
-=======
 				routetable.WithAdditionalLogFields(log.Fields{"route_table": "vxlan_noencap"}),
 				routetable.WithAdditionalRouteFilter(&netlink.Route{Type: syscall.RTN_UNICAST}),
->>>>>>> 5a250927
 			)
 		},
 	)
