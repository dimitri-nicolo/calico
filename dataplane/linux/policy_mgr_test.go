// Copyright (c) 2017-2021 Tigera, Inc. All rights reserved.
//
// Licensed under the Apache License, Version 2.0 (the "License");
// you may not use this file except in compliance with the License.
// You may obtain a copy of the License at
//
//     http://www.apache.org/licenses/LICENSE-2.0
//
// Unless required by applicable law or agreed to in writing, software
// distributed under the License is distributed on an "AS IS" BASIS,
// WITHOUT WARRANTIES OR CONDITIONS OF ANY KIND, either express or implied.
// See the License for the specific language governing permissions and
// limitations under the License.

package intdataplane

import (
	. "github.com/onsi/ginkgo"
	. "github.com/onsi/gomega"

	"github.com/projectcalico/felix/dataplane/common"
	"github.com/projectcalico/felix/iptables"
	"github.com/projectcalico/felix/proto"
	"github.com/projectcalico/felix/rules"
)

var _ = Describe("Policy manager", func() {
	var (
		policyMgr    *policyManager
		rawTable     *mockTable
		mangleTable  *mockTable
		filterTable  *mockTable
		ruleRenderer *mockPolRenderer
<<<<<<< HEAD
		callbacks    *common.Callbacks
=======
>>>>>>> ada21205
	)

	BeforeEach(func() {
		rawTable = newMockTable("raw")
		mangleTable = newMockTable("mangle")
		filterTable = newMockTable("filter")
		ruleRenderer = newMockPolRenderer()
<<<<<<< HEAD
		callbacks = common.NewCallback()
		policyMgr = newPolicyManager(rawTable, mangleTable, filterTable, ruleRenderer, 4, callbacks)
=======
		policyMgr = newPolicyManager(rawTable, mangleTable, filterTable, ruleRenderer, 4)
>>>>>>> ada21205
	})

	It("shouldn't touch iptables", func() {
		Expect(filterTable.UpdateCalled).To(BeFalse())
		Expect(mangleTable.UpdateCalled).To(BeFalse())
	})

	Describe("after a policy update", func() {
		BeforeEach(func() {
			policyMgr.OnUpdate(&proto.ActivePolicyUpdate{
				Id: &proto.PolicyID{Name: "pol1", Tier: "tier1"},
				Policy: &proto.Policy{
					InboundRules: []*proto.Rule{
						{Action: "deny"},
					},
					OutboundRules: []*proto.Rule{
						{Action: "allow"},
					},
				},
			})
			err := policyMgr.CompleteDeferredWork()
			Expect(err).ToNot(HaveOccurred())
		})

		It("should install the in and out chain", func() {
			filterTable.checkChains([][]*iptables.Chain{{
				{Name: "cali-pi-tier1/pol1"},
				{Name: "cali-po-tier1/pol1"},
			}})
			mangleTable.checkChains([][]*iptables.Chain{{
				{Name: "cali-pi-tier1/pol1"},
				{Name: "cali-po-tier1/pol1"},
			}})
		})

		Describe("after a policy remove", func() {
			BeforeEach(func() {
				policyMgr.OnUpdate(&proto.ActivePolicyRemove{
					Id: &proto.PolicyID{Name: "pol1", Tier: "tier1"},
				})
			})

			It("should remove the in and out chain", func() {
				filterTable.checkChains([][]*iptables.Chain{})
				mangleTable.checkChains([][]*iptables.Chain{})
			})
		})
	})

	Describe("after an untracked policy update", func() {
		BeforeEach(func() {
			policyMgr.OnUpdate(&proto.ActivePolicyUpdate{
				Id: &proto.PolicyID{Name: "pol1", Tier: "tier1"},
				Policy: &proto.Policy{
					InboundRules: []*proto.Rule{
						{Action: "deny"},
					},
					OutboundRules: []*proto.Rule{
						{Action: "allow"},
					},
					Untracked: true,
				},
			})
			err := policyMgr.CompleteDeferredWork()
			Expect(err).ToNot(HaveOccurred())
		})

		It("should install the raw chains", func() {
			rawTable.checkChains([][]*iptables.Chain{{
				{Name: "cali-pi-tier1/pol1"},
				{Name: "cali-po-tier1/pol1"},
			}})
		})
		It("should install to the filter table", func() {
			filterTable.checkChains([][]*iptables.Chain{{
				{Name: "cali-pi-tier1/pol1"},
				{Name: "cali-po-tier1/pol1"},
			}})
		})
		It("should install to the mangle table", func() {
			mangleTable.checkChains([][]*iptables.Chain{{
				{Name: "cali-pi-tier1/pol1"},
				{Name: "cali-po-tier1/pol1"},
			}})
		})

		Describe("after a policy remove", func() {
			BeforeEach(func() {
				policyMgr.OnUpdate(&proto.ActivePolicyRemove{
					Id: &proto.PolicyID{Name: "pol1", Tier: "tier1"},
				})
			})

			It("should remove the raw chains", func() {
				rawTable.checkChains([][]*iptables.Chain{})
			})
			It("should not insert any filter chains", func() {
				filterTable.checkChains([][]*iptables.Chain{})
			})
			It("should remove any mangle chains", func() {
				mangleTable.checkChains([][]*iptables.Chain{})
			})
		})
	})

	Describe("after a pre-DNAT policy update", func() {
		BeforeEach(func() {
			policyMgr.OnUpdate(&proto.ActivePolicyUpdate{
				Id: &proto.PolicyID{Name: "pol1", Tier: "tier1"},
				Policy: &proto.Policy{
					InboundRules: []*proto.Rule{
						{Action: "deny"},
					},
					OutboundRules: []*proto.Rule{
						{Action: "allow"},
					},
					PreDnat: true,
				},
			})
			err := policyMgr.CompleteDeferredWork()
			Expect(err).ToNot(HaveOccurred())
		})

		It("should install the raw chains", func() {
			rawTable.checkChains([][]*iptables.Chain{{
				{Name: "cali-pi-tier1/pol1"},
				{Name: "cali-po-tier1/pol1"},
			}})
		})
		It("should install to the filter table", func() {
			filterTable.checkChains([][]*iptables.Chain{{
				{Name: "cali-pi-tier1/pol1"},
				{Name: "cali-po-tier1/pol1"},
			}})
		})
		It("should install to the mangle table", func() {
			mangleTable.checkChains([][]*iptables.Chain{{
				{Name: "cali-pi-tier1/pol1"},
				{Name: "cali-po-tier1/pol1"},
			}})
		})

		Describe("after a policy remove", func() {
			BeforeEach(func() {
				policyMgr.OnUpdate(&proto.ActivePolicyRemove{
					Id: &proto.PolicyID{Name: "pol1", Tier: "tier1"},
				})
			})

			It("should remove the raw chains", func() {
				rawTable.checkChains([][]*iptables.Chain{})
			})
			It("should not insert any filter chains", func() {
				filterTable.checkChains([][]*iptables.Chain{})
			})
			It("should remove any mangle chains", func() {
				mangleTable.checkChains([][]*iptables.Chain{})
			})
		})
	})

	Describe("after a profile update", func() {
		BeforeEach(func() {
			policyMgr.OnUpdate(&proto.ActiveProfileUpdate{
				Id: &proto.ProfileID{Name: "prof1"},
				Profile: &proto.Profile{
					InboundRules: []*proto.Rule{
						{Action: "deny"},
					},
					OutboundRules: []*proto.Rule{
						{Action: "allow"},
					},
				},
			})
			err := policyMgr.CompleteDeferredWork()
			Expect(err).ToNot(HaveOccurred())
		})

		It("should install the in and out chain", func() {
			filterTable.checkChains([][]*iptables.Chain{{
				{Name: "cali-pri-prof1"},
				{Name: "cali-pro-prof1"},
			}})
		})

		It("should install the out chain to the mangle table", func() {
			mangleTable.checkChains([][]*iptables.Chain{{
				{Name: "cali-pro-prof1"},
			}})
		})

		Describe("after a policy remove", func() {
			BeforeEach(func() {
				policyMgr.OnUpdate(&proto.ActiveProfileRemove{
					Id: &proto.ProfileID{Name: "prof1"},
				})
			})

			It("should remove the in and out chain", func() {
				filterTable.checkChains([][]*iptables.Chain{})
				mangleTable.checkChains([][]*iptables.Chain{})
			})
		})
	})
})

type mockPolRenderer struct {
}

func (r *mockPolRenderer) PolicyToIptablesChains(policyID *proto.PolicyID, policy *proto.Policy, ipVersion uint8) []*iptables.Chain {
	inName := rules.PolicyChainName(rules.PolicyInboundPfx, policyID)
	outName := rules.PolicyChainName(rules.PolicyOutboundPfx, policyID)
	return []*iptables.Chain{
		{Name: inName},
		{Name: outName},
	}
}
func (r *mockPolRenderer) ProfileToIptablesChains(profID *proto.ProfileID, policy *proto.Profile, ipVersion uint8) (inbound, outbound *iptables.Chain) {
	inbound = &iptables.Chain{
		Name: rules.ProfileChainName(rules.ProfileInboundPfx, profID),
	}
	outbound = &iptables.Chain{
		Name: rules.ProfileChainName(rules.ProfileOutboundPfx, profID),
	}
	return
}

func newMockPolRenderer() *mockPolRenderer {
	return &mockPolRenderer{}
}<|MERGE_RESOLUTION|>--- conflicted
+++ resolved
@@ -31,10 +31,7 @@
 		mangleTable  *mockTable
 		filterTable  *mockTable
 		ruleRenderer *mockPolRenderer
-<<<<<<< HEAD
 		callbacks    *common.Callbacks
-=======
->>>>>>> ada21205
 	)
 
 	BeforeEach(func() {
@@ -42,12 +39,8 @@
 		mangleTable = newMockTable("mangle")
 		filterTable = newMockTable("filter")
 		ruleRenderer = newMockPolRenderer()
-<<<<<<< HEAD
 		callbacks = common.NewCallback()
 		policyMgr = newPolicyManager(rawTable, mangleTable, filterTable, ruleRenderer, 4, callbacks)
-=======
-		policyMgr = newPolicyManager(rawTable, mangleTable, filterTable, ruleRenderer, 4)
->>>>>>> ada21205
 	})
 
 	It("shouldn't touch iptables", func() {
