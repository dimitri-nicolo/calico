include ../metadata.mk

PACKAGE_NAME = github.com/projectcalico/calico/node

<<<<<<< HEAD
NODE_IMAGE            ?=tigera/cnx-node
WINDOWS_UPGRADE_IMAGE ?=tigera/calico-windows-upgrade
WINDOWS_VERSIONS      ?=1809 2004 20H2 ltsc2022

# If this is a windows release build the windows upgrade image.
# ARCHES will contain the values in WINDOWS_VERSIONS, prefixed with "windows-".
ifdef WINDOWS_RELEASE
BUILD_IMAGES          ?=$(WINDOWS_UPGRADE_IMAGE)
ARCHES                ?= $(patsubst %,windows-%,$(WINDOWS_VERSIONS))
else
BUILD_IMAGES          ?=$(NODE_IMAGE)
endif

DEV_REGISTRIES        ?=gcr.io/unique-caldron-775/cnx
RELEASE_REGISTRIES    ?=quay.io
RELEASE_BRANCH_PREFIX ?=release-calient
DEV_TAG_SUFFIX        ?=calient-0.dev

=======
RELEASE_REGISTRIES    ?=gcr.io/projectcalico-org eu.gcr.io/projectcalico-org asia.gcr.io/projectcalico-org us.gcr.io/projectcalico-org
RELEASE_BRANCH_PREFIX ?=release
DEV_TAG_SUFFIX        ?=0.dev

# If this is a release, also tag and push additional images.
ifeq ($(RELEASE),true)
NODE_IMAGE            ?=node
WINDOWS_UPGRADE_IMAGE ?=windows-upgrade
DEV_REGISTRIES        ?=quay.io/calico calico $(RELEASE_REGISTRIES)
else
NODE_IMAGE            ?=calico/node
WINDOWS_UPGRADE_IMAGE ?=calico/windows-upgrade
DEV_REGISTRIES        ?=quay.io docker.io
endif

WINDOWS_VERSIONS?=1809 2004 20H2 ltsc2022
BUILD_IMAGES ?=$(NODE_IMAGE)
>>>>>>> fd315571
LIBBPF_DOCKER_PATH=/go/src/github.com/projectcalico/calico/node/bin/third-party/libbpf/src
BPF_GPL_DOCKER_PATH=/go/src/github.com/projectcalico/calico/node/bin/bpf/bpf-gpl
LIBBPF_PATH=./bin/third-party/libbpf/src

<<<<<<< HEAD
# These arches not yet building in node-private
EXCLUDEARCH?=s390x arm64 ppc64le

# This gets embedded into node as the Calico version, the Enterprise release
# is based off of. This should be updated everytime a new opensource Calico
# release is merged into node-private.
CALICO_VERSION=v3.21.0

=======
>>>>>>> fd315571
# Add in local static-checks
LOCAL_CHECKS=check-boring-ssl

###############################################################################
# Include ../lib.Makefile
#   Additions to EXTRA_DOCKER_ARGS need to happen before the include since
#   that variable is evaluated when we declare DOCKER_RUN and siblings.
###############################################################################
include ../lib.Makefile

# Required for eBPF support in ARM64
ifeq ($(ARCH),arm64)
# Forces ARM64 build image to be used in a crosscompilation run.
CALICO_BUILD:=$(CALICO_BUILD)-$(ARCH)
# Prevents docker from tagging the output image incorrectly as amd64.
TARGET_PLATFORM=--platform=linux/arm64/v8
endif

###############################################################################

# Versions and location of dependencies used in the build.
BIRD_IMAGE ?= calico/bird:$(BIRD_VERSION)-$(ARCH)
BIRD_SOURCE=filesystem/included-source/bird-$(BIRD_VERSION).tar.gz
FELIX_GPL_SOURCE=filesystem/included-source/felix-ebpf-gpl.tar.gz
INCLUDED_SOURCE=$(BIRD_SOURCE) $(FELIX_GPL_SOURCE)

# Versions and locations of dependencies used in tests.
CALICOCTL_VERSION       ?=master
CNI_VERSION             ?=master
TEST_CONTAINER_NAME_VER ?=latest
CTL_CONTAINER_NAME      ?=$(CNX_REPOSITORY)/tigera/calicoctl:$(CALICOCTL_VERSION)-$(ARCH)
TEST_CONTAINER_NAME     ?=calico/test:$(TEST_CONTAINER_NAME_VER)-$(ARCH)
# If building on amd64 omit the arch in the container name.  Fixme!
ETCD_IMAGE?=quay.io/coreos/etcd:$(ETCD_VERSION)
ifneq ($(BUILDARCH),amd64)
	ETCD_IMAGE=$(ETCD_IMAGE)-$(ARCH)
endif

# TODO: Update this to use newer version of Kubernetes.
HYPERKUBE_IMAGE?=gcr.io/google_containers/hyperkube-$(ARCH):v1.17.0
TEST_CONTAINER_FILES=$(shell find tests/ -type f ! -name '*.created' ! -name '*.pyc')

# Variables controlling the image
NODE_CONTAINER_CREATED=.calico_node.created-$(ARCH)
NODE_CONTAINER_BIN_DIR=./dist/bin/
NODE_CONTAINER_BINARY = $(NODE_CONTAINER_BIN_DIR)/calico-node-$(ARCH)
WINDOWS_BINARY = $(NODE_CONTAINER_BIN_DIR)/calico-node.exe
<<<<<<< HEAD
NODE_GIT_VERSION?=$(shell git describe --tags --dirty --always --abbrev=12)
NODE_RELEASE_VERSION?=$(call git-release-tag-from-dev-tag)
=======
>>>>>>> fd315571

# Variables for the Windows packaging.
# Name of the Windows release ZIP archive.
WINDOWS_ARCHIVE_ROOT := windows-packaging/CalicoWindows
WINDOWS_ARCHIVE_BINARY := $(WINDOWS_ARCHIVE_ROOT)/calico-node.exe
WINDOWS_ARCHIVE_TAG?=$(NODE_GIT_VERSION)
WINDOWS_ARCHIVE := dist/tigera-calico-windows-$(WINDOWS_ARCHIVE_TAG).zip
# Version of NSSM to download.
WINDOWS_NSSM_VERSION=2.24
# Explicit list of files that we copy in from the mod cache.  This is required because the copying rules we use are pattern-based
# and they only work with an explicit rule of the form "$(WINDOWS_MOD_CACHED_FILES): <file path from project root>" (otherwise,
# make has no way to know that the mod cache target produces the files we need).
WINDOWS_MOD_CACHED_FILES := \
    windows-packaging/config-bgp.ps1 \
    windows-packaging/config-bgp.psm1 \
    windows-packaging/conf.d/blocks.toml \
    windows-packaging/conf.d/peerings.toml \
    windows-packaging/templates/blocks.ps1.template \
    windows-packaging/templates/peerings.ps1.template \

# Files to include in the Windows ZIP archive.  We need to list some of these explicitly
# because we need to force them to be built/copied into place.
WINDOWS_ARCHIVE_FILES := \
    $(WINDOWS_ARCHIVE_BINARY) \
    $(WINDOWS_ARCHIVE_ROOT)/README.txt \
    $(WINDOWS_ARCHIVE_ROOT)/*.ps1 \
    $(WINDOWS_ARCHIVE_ROOT)/node/node-service.ps1 \
    $(WINDOWS_ARCHIVE_ROOT)/felix/felix-service.ps1 \
    $(WINDOWS_ARCHIVE_ROOT)/confd/confd-service.ps1 \
    $(WINDOWS_ARCHIVE_ROOT)/confd/config-bgp.ps1 \
    $(WINDOWS_ARCHIVE_ROOT)/confd/config-bgp.psm1 \
    $(WINDOWS_ARCHIVE_ROOT)/confd/conf.d/blocks.toml \
    $(WINDOWS_ARCHIVE_ROOT)/confd/conf.d/peerings.toml \
    $(WINDOWS_ARCHIVE_ROOT)/confd/templates/blocks.ps1.template \
    $(WINDOWS_ARCHIVE_ROOT)/confd/templates/peerings.ps1.template \
    $(WINDOWS_ARCHIVE_ROOT)/cni/calico.exe \
    $(WINDOWS_ARCHIVE_ROOT)/cni/calico-ipam.exe \
    $(WINDOWS_ARCHIVE_ROOT)/libs/hns/hns.psm1 \
    $(WINDOWS_ARCHIVE_ROOT)/libs/hns/License.txt \
    $(WINDOWS_ARCHIVE_ROOT)/libs/calico/calico.psm1

MICROSOFT_SDN_VERSION := 0d7593e5c8d4c2347079a7a6dbd9eb034ae19a44
MICROSOFT_SDN_GITHUB_RAW_URL := https://raw.githubusercontent.com/microsoft/SDN/$(MICROSOFT_SDN_VERSION)

WINDOWS_UPGRADE_ROOT         ?= windows-upgrade
WINDOWS_UPGRADE_DIST          = dist/windows-upgrade

# The directory that holds temporary files used to build the windows upgrade zip
# archive.
WINDOWS_UPGRADE_DIST_STAGE    = $(WINDOWS_UPGRADE_DIST)/stage
WINDOWS_UPGRADE_INSTALL_FILE ?= $(WINDOWS_UPGRADE_DIST_STAGE)/install-calico-windows.ps1
WINDOWS_UPGRADE_INSTALL_ZIP  ?= $(WINDOWS_UPGRADE_DIST_STAGE)/calico-windows-$(WINDOWS_ARCHIVE_TAG).zip
WINDOWS_UPGRADE_SCRIPT       ?= $(WINDOWS_UPGRADE_DIST_STAGE)/calico-upgrade.ps1

# The directory used for the upgrade image docker build context.
WINDOWS_UPGRADE_BUILD        ?= $(WINDOWS_UPGRADE_ROOT)/build

# The final zip archive used in the upgrade image.
WINDOWS_UPGRADE_ARCHIVE      ?= $(WINDOWS_UPGRADE_BUILD)/calico-windows-upgrade.zip

# Variables used by the tests
LOCAL_IP_ENV?=$(shell ip route get 8.8.8.8 | head -1 | awk '{print $$7}')
ST_TO_RUN?=tests/st/

# Can exclude the slower tests with "-a '!slow'"
ST_OPTIONS?=

# Variables for building the local binaries that go into the image
NODE_CONTAINER_FILES=$(shell find ./filesystem -type f)

# TODO(doublek): The various version variables in use here will need some cleanup.
# VERSION is used by cmd/calico-ipam and cmd/calico
# CNXVERSION is used by cmd/calico-node and pkg/lifecycle/startup
# CALICO_VERSION is used by pkg/lifecycle/startup
# All these are required for correct version reporting by the various binaries
# as well as embedding this information within the ClusterInformation resource.
LDFLAGS=-ldflags "\
	-X $(PACKAGE_NAME)/pkg/lifecycle/startup.CNXVERSION=$(NODE_GIT_VERSION) \
	-X $(PACKAGE_NAME)/pkg/lifecycle/startup.CNXRELEASEVERSION=$(NODE_RELEASE_VERSION) \
	-X $(PACKAGE_NAME)/pkg/lifecycle/startup.CALICOVERSION=$(CALICO_VERSION) \
	-X main.VERSION=$(NODE_GIT_VERSION) \
	-X $(PACKAGE_NAME)/buildinfo.GitVersion=$(GIT_DESCRIPTION) \
	-X $(PACKAGE_NAME)/buildinfo.BuildDate=$(DATE) \
	-X $(PACKAGE_NAME)/buildinfo.GitRevision=$(GIT_COMMIT)"

SRC_FILES=$(shell find ./pkg -name '*.go')

BINDIR?=bin

## Clean enough that a new release build will be clean
clean: clean-windows-upgrade
	find . -name '*.created' -exec rm -f {} +
	find . -name '*.pyc' -exec rm -f {} +
	rm -rf .go-pkg-cache
	rm -rf certs *.tar $(NODE_CONTAINER_BIN_DIR)
	rm -f $(WINDOWS_ARCHIVE_BINARY) $(WINDOWS_BINARY)
	rm -f $(WINDOWS_ARCHIVE_ROOT)/confd/config-bgp*
	rm -f $(WINDOWS_ARCHIVE_ROOT)/confd/conf.d/*
	rm -f $(WINDOWS_ARCHIVE_ROOT)/confd/templates/*
	rm -f $(WINDOWS_ARCHIVE_ROOT)/libs/hns/hns.psm1
	rm -f $(WINDOWS_ARCHIVE_ROOT)/libs/hns/License.txt
	rm -f $(WINDOWS_ARCHIVE_ROOT)/cni/*.exe
<<<<<<< HEAD
	rm -rf vendor crds.yaml
=======
>>>>>>> fd315571
	rm -f $(WINDOWS_UPGRADE_INSTALL_FILE)
	rm -f $(WINDOWS_UPGRADE_BUILD)/*.zip
	rm -rf filesystem/included-source
	rm -rf dist
	rm -rf filesystem/etc/calico/confd/conf.d filesystem/etc/calico/confd/config filesystem/etc/calico/confd/templates
	rm -rf config/
	rm -rf bin
	# Delete images that we built in this repo
	docker rmi $(NODE_IMAGE):latest-$(ARCH) || true
	docker rmi $(TEST_CONTAINER_NAME) || true
	docker rmi $(addprefix $(WINDOWS_UPGRADE_IMAGE):latest-,$(WINDOWS_VERSIONS)) || true

clean-windows-upgrade:
	-rm -f "$(WINDOWS_UPGRADE_DIST_STAGE)"
	-rm -rf "$(WINDOWS_UPGRADE_BUILD)"

###############################################################################
# Building the binary
###############################################################################
build: $(NODE_CONTAINER_BINARY)

remote-deps-copy-bpf: mod-download
	rm -rf bin/bpf
	mkdir -p bin/bpf
	cp -r ../felix/bpf-gpl bin/bpf
	cp -r ../felix/bpf-apache bin/bpf
<<<<<<< HEAD
	chmod -R +w bin/bpf
=======
>>>>>>> fd315571

.PHONY: remote-deps
remote-deps: remote-deps-copy-bpf
	# Recreate the directory so that we are sure to clean up any old files.
	rm -rf filesystem/etc/calico/confd
	mkdir -p filesystem/etc/calico/confd
	rm -rf config
	rm -rf bin/bpf
	mkdir -p bin/bpf
	rm -rf bin/third-party
	rm -rf filesystem/usr/lib/calico/bpf/
	mkdir -p filesystem/usr/lib/calico/bpf/
<<<<<<< HEAD
=======

>>>>>>> fd315571
	cp -r ../confd/etc/calico/confd/conf.d filesystem/etc/calico/confd/conf.d
	cp -r ../confd/etc/calico/confd/config filesystem/etc/calico/confd/config
	cp -r ../confd/etc/calico/confd/templates filesystem/etc/calico/confd/templates
	cp -r ../libcalico-go/config config
<<<<<<< HEAD
	cp -r ../felix/bpf-gpl bin/bpf
	cp -r ../felix/bpf-apache bin/bpf
	chmod -R +w bin/bpf
	chmod +x bin/bpf/bpf-gpl/list-* bin/bpf/bpf-gpl/calculate-*
=======

>>>>>>> fd315571
	$(DOCKER_RUN) $(CALICO_BUILD) sh -ec ' \
		$(GIT_CONFIG_SSH) \
		make -j 16 -C ./bin/bpf/bpf-apache/ all; \
		make -j 16 -C ./bin/bpf/bpf-gpl/ all; \
		cp bin/bpf/bpf-gpl/bin/* filesystem/usr/lib/calico/bpf/; \
		cp bin/bpf/bpf-apache/bin/* filesystem/usr/lib/calico/bpf/; \
		chmod -R +w filesystem/etc/calico/confd/ config/ filesystem/usr/lib/calico/bpf/'

$(LIBBPF_PATH)/libbpf.a: ../go.mod
	$(MAKE) mod-download
	mkdir -p bin/third-party
	cp -r ../felix/bpf-gpl/include/libbpf bin/third-party
<<<<<<< HEAD
	chmod -R +w bin/third-party
	$(DOCKER_RUN) $(CALICO_BUILD) sh -ec ' \
		$(GIT_CONFIG_SSH) \
=======
	$(DOCKER_RUN) $(CALICO_BUILD) sh -ec ' \
		$(GIT_CONFIG_SSH) \
		chmod -R +w bin/third-party; \
>>>>>>> fd315571
		make -j 16 -C $(LIBBPF_PATH) BUILD_STATIC_ONLY=1'

# We need CGO when compiling in Felix for BPF support.  However, the cross-compile doesn't support CGO yet.
# Currently CGO can be enbaled in ARM64 and AMD64 builds.
ifeq ($(ARCH), $(filter $(ARCH),amd64 arm64))
CGO_ENABLED=1
CGO_LDFLAGS="-L$(LIBBPF_PATH) -lbpf -lelf -lz"
CGO_CFLAGS="-I$(LIBBPF_DOCKER_PATH) -I$(BPF_GPL_DOCKER_PATH)"
else
CGO_ENABLED=0
CGO_LDFLAGS=""
CGO_CFLAGS=""
endif

DOCKER_GO_BUILD_CGO=$(DOCKER_RUN) -e CGO_ENABLED=$(CGO_ENABLED) -e CGO_LDFLAGS=$(CGO_LDFLAGS) -e CGO_CFLAGS=$(CGO_CFLAGS) $(CALICO_BUILD)
DOCKER_GO_BUILD_CGO_WINDOWS=$(DOCKER_RUN) -e CGO_ENABLED=$(CGO_ENABLED) $(CALICO_BUILD)

$(NODE_CONTAINER_BINARY): remote-deps-copy-bpf $(LIBBPF_PATH)/libbpf.a $(SRC_FILES) ../go.mod
	$(DOCKER_GO_BUILD_CGO) sh -c '$(GIT_CONFIG_SSH) go build -v -o $@ $(BUILD_FLAGS) $(LDFLAGS) ./cmd/calico-node/main.go'

$(WINDOWS_BINARY):
<<<<<<< HEAD
	$(DOCKER_GO_BUILD_CGO_WINDOWS) sh -c '$(GIT_CONFIG_SSH) \
		GOOS=windows CC=x86_64-w64-mingw32-gcc \
		go build --buildmode=exe -v -o $@ $(LDFLAGS) ./cmd/calico-node/main.go'
=======
	$(DOCKER_RUN) \
		-e GOOS=windows \
		$(CALICO_BUILD) sh -c '$(GIT_CONFIG_SSH) \
		go build -v -o $@ $(LDFLAGS) ./cmd/calico-node/main.go'
>>>>>>> fd315571

$(WINDOWS_ARCHIVE_ROOT)/cni/calico.exe:
	$(DOCKER_RUN) \
		-e GOOS=windows \
		$(CALICO_BUILD) sh -c '$(GIT_CONFIG_SSH) \
		go build -v -o $@ $(LDFLAGS) ./cmd/calico'

$(WINDOWS_ARCHIVE_ROOT)/cni/calico-ipam.exe:
	$(DOCKER_RUN) \
		-e GOOS=windows \
		$(CALICO_BUILD) sh -c '$(GIT_CONFIG_SSH) \
		go build -v -o $@ $(LDFLAGS) ./cmd/calico-ipam'

###############################################################################
# Building the image
###############################################################################
## Create the image for the current ARCH
image: remote-deps $(NODE_IMAGE)
## Create the images for all supported ARCHes
image-all: $(addprefix sub-image-,$(VALIDARCHES))
sub-image-%:
	$(MAKE) image ARCH=$*
ifeq ($(TEST_IMAGE_BUILD),true)
	# If testing image builds, clean sub-image afterwards to free disk space (for Semaphore CI)
	$(MAKE) clean-sub-image-$*
endif

## Remove images for all supported ARCHes
clean-image-all: $(addprefix clean-sub-image-,$(VALIDARCHES))
## Remove sub-image from docker and delete $(NODE_CONTAINER_CREATED) file
clean-sub-image-%:
	rm -f .calico_node.created-$*
	docker rmi $(NODE_IMAGE):latest-$* || true

$(NODE_IMAGE): $(NODE_CONTAINER_CREATED)
$(NODE_CONTAINER_CREATED): register ./Dockerfile.$(ARCH) $(NODE_CONTAINER_FILES) $(NODE_CONTAINER_BINARY) $(INCLUDED_SOURCE) remote-deps
	# Check versions of the binaries that we're going to use to build the image.
	# Since the binaries are built for Linux, run them in a container to allow the
	# make target to be run on different platforms (e.g. MacOS).
	docker run --rm -v $(CURDIR)/dist/bin:/go/bin:rw $(CALICO_BUILD) /bin/sh -c "\
	  echo; echo calico-node-$(ARCH) -v;	 /go/bin/calico-node-$(ARCH) -v; \
	"
## TARGET_PLATFORM fixes an issue where `FROM SCRATCH` in the Dockerfile share the same architecture as the host.
	docker build --pull -t $(NODE_IMAGE):latest-$(ARCH) $(TARGET_PLATFORM) . --build-arg BIRD_IMAGE=$(BIRD_IMAGE) --build-arg QEMU_IMAGE=$(CALICO_BUILD) --build-arg GIT_VERSION=$(GIT_VERSION) -f ./Dockerfile.$(ARCH)
	touch $@

##########################################################################################
# TESTING
##########################################################################################

GINKGO_ARGS += -cover -timeout 20m --trace --v
GINKGO = ginkgo

#############################################
# Run unit level tests
#############################################
UT_PACKAGES_TO_SKIP?=pkg/lifecycle/startup,pkg/allocateip,pkg/status
.PHONY: ut
ut: CMD = go mod download && $(GINKGO) -r
ut:
ifdef LOCAL
	(CMD)
else
	$(DOCKER_GO_BUILD) sh -c '$(GIT_CONFIG_SSH) $(CMD) -skipPackage=$(UT_PACKAGES_TO_SKIP) $(GINKGO_ARGS)'
endif

# download BIRD source to include in image.
$(BIRD_SOURCE): ../go.mod
	mkdir -p filesystem/included-source/
	wget -O $@ https://github.com/projectcalico/bird/tarball/$(BIRD_VERSION)

# download any GPL felix code to include in the image.
$(FELIX_GPL_SOURCE): ../go.mod
	mkdir -p filesystem/included-source/
	$(DOCKER_RUN) $(CALICO_BUILD) sh -c ' \
		tar cf $@ ../felix/bpf-gpl;'

###############################################################################
# FV Tests
###############################################################################
<<<<<<< HEAD
K8ST_IMAGE_TARS=calico-node.tar cnx-node.tar calico-cni.tar pod2daemon.tar calicoctl.tar kube-controllers.tar

## Run the ginkgo FVs
fv: run-k8s-apiserver
	 $(DOCKER_RUN) -e ETCD_ENDPOINTS=http://$(LOCAL_IP_ENV):2379 $(CALICO_BUILD) sh -c '$(GIT_CONFIG_SSH) \
		ginkgo -cover -r -skipPackage vendor pkg/lifecycle/startup pkg/allocateip $(GINKGO_ARGS)'
=======
K8ST_IMAGE_TARS=calico-node.tar calico-cni.tar pod2daemon.tar calicoctl.tar kube-controllers.tar

## Run the ginkgo FVs
fv: run-k8s-apiserver
	docker run --rm \
	-v $(CURDIR)/../:/go/src/github.com/projectcalico/calico:rw \
	-e LOCAL_USER_ID=$(LOCAL_USER_ID) \
	-e ETCD_ENDPOINTS=http://$(LOCAL_IP_ENV):2379 \
	-e GO111MODULE=on \
	--net=host \
	-w /go/src/$(PACKAGE_NAME) \
	$(CALICO_BUILD) ginkgo -cover -r -skipPackage vendor pkg/lifecycle/startup pkg/allocateip $(GINKGO_ARGS)
>>>>>>> fd315571

## Create a local kind dual stack cluster.
KUBECONFIG?=kubeconfig.yaml
cluster-create: $(BINDIR)/kubectl $(BINDIR)/kind
	# First make sure any previous cluster is deleted
	make cluster-destroy
	
	# Create a kind cluster.
	$(BINDIR)/kind create cluster \
	        --config ./tests/kind-config.yaml \
	        --kubeconfig $(KUBECONFIG) \
	        --image kindest/node:$(K8S_VERSION)
	
	# Deploy resources needed in test env.
	$(MAKE) deploy-test-resources
	
	# Wait for controller manager to be running and healthy.
	while ! KUBECONFIG=$(KUBECONFIG) $(BINDIR)/kubectl get serviceaccount default; do echo "Waiting for default serviceaccount to be created..."; sleep 2; done

## Deploy resources on the kind cluster that are needed for tests
deploy-test-resources: $(BINDIR)/kubectl $(K8ST_IMAGE_TARS)
<<<<<<< HEAD
	KUBECONFIG=$(KUBECONFIG) GCR_IO_PULL_SECRET=$(GCR_IO_PULL_SECRET) TSEE_TEST_LICENSE=$(TSEE_TEST_LICENSE) \
		   ./tests/k8st/deploy_resources_on_kind_cluster.sh
=======
	KUBECONFIG=$(KUBECONFIG) ./tests/k8st/deploy_resources_on_kind_cluster.sh
>>>>>>> fd315571

## Destroy local kind cluster
cluster-destroy: $(BINDIR)/kubectl $(BINDIR)/kind
	-$(BINDIR)/kubectl --kubeconfig=$(KUBECONFIG) drain kind-control-plane kind-worker kind-worker2 kind-worker3 --ignore-daemonsets --force
	-$(BINDIR)/kind delete cluster
	rm -f ./tests/k8st/infra/calico.yaml.tmp
	rm -f $(KUBECONFIG)

$(BINDIR)/kind:
	$(DOCKER_GO_BUILD) sh -c "GOBIN=/go/src/$(PACKAGE_NAME)/$(BINDIR) go install sigs.k8s.io/kind"

$(BINDIR)/kubectl:
	mkdir -p $(BINDIR)
	curl -L https://storage.googleapis.com/kubernetes-release/release/v1.22.0/bin/linux/$(ARCH)/kubectl -o $@
	chmod +x $(BINDIR)/kubectl

# etcd is used by the STs
.PHONY: run-etcd
run-etcd:
	@-docker rm -f calico-etcd
	docker run --detach \
	--net=host \
	--name calico-etcd $(ETCD_IMAGE) \
	etcd \
	--advertise-client-urls "http://$(LOCAL_IP_ENV):2379,http://127.0.0.1:2379" \
	--listen-client-urls "http://0.0.0.0:2379"

# Kubernetes apiserver used for tests
run-k8s-apiserver: remote-deps stop-k8s-apiserver run-etcd
	docker run \
		--net=host --name st-apiserver \
		-v $(CURDIR):/manifests \
		-v $(CURDIR)/../:/go/src/github.com/projectcalico/calico:rw \
		--detach \
		${HYPERKUBE_IMAGE} kube-apiserver \
			--bind-address=0.0.0.0 \
			--insecure-bind-address=0.0.0.0 \
			--etcd-servers=http://127.0.0.1:2379 \
			--admission-control=NamespaceLifecycle,LimitRanger,DefaultStorageClass,ResourceQuota \
			--authorization-mode=RBAC \
			--service-cluster-ip-range=10.101.0.0/16 \
			--v=10 \
			--logtostderr=true

	# Wait until we can configure a cluster role binding which allows anonymous auth.
	while ! docker exec st-apiserver kubectl create \
		clusterrolebinding anonymous-admin \
		--clusterrole=cluster-admin \
		--user=system:anonymous 2>/dev/null ; \
		do echo "Waiting for st-apiserver to come up"; \
		sleep 1; \
		done

	# ClusterRoleBinding created

	# Create CustomResourceDefinition (CRD) for Calico resources
	while ! docker exec st-apiserver kubectl \
		apply -f /manifests/config/crd/; \
		do echo "Trying to create CRDs"; \
		sleep 1; \
		done

# Stop Kubernetes apiserver
stop-k8s-apiserver:
	@-docker rm -f st-apiserver

ut:
	@echo "No UTs available"

###############################################################################
# System tests
###############################################################################
dist/calicoctl:
	mkdir -p dist
	make -C ../calicoctl build
	cp ../calicoctl/bin/calicoctl-linux-$(ARCH) $@

dist/calico dist/calico-ipam:
	mkdir -p dist
	make -C ../cni-plugin build
	cp ../cni-plugin/bin/$(ARCH)/calico dist/calico
	cp ../cni-plugin/bin/$(ARCH)/calico-ipam dist/calico-ipam

# Create images for containers used in the tests
busybox.tar:
	docker pull $(ARCH)/busybox:latest
	docker save --output busybox.tar $(ARCH)/busybox:latest

workload.tar:
	cd workload && docker build -t workload --build-arg QEMU_IMAGE=$(CALICO_BUILD) -f Dockerfile.$(ARCH) .
	docker save --output workload.tar workload

stop-etcd:
	@-docker rm -f calico-etcd

IPT_ALLOW_ETCD:=-A INPUT -i docker0 -p tcp --dport 2379 -m comment --comment "calico-st-allow-etcd" -j ACCEPT

# Create the calico/test image
test_image: calico_test.created
calico_test.created: $(TEST_CONTAINER_FILES)
	cd calico_test && docker build --build-arg QEMU_IMAGE=$(CALICO_BUILD) -f Dockerfile.$(ARCH).calico_test -t $(TEST_CONTAINER_NAME) .
	touch calico_test.created

<<<<<<< HEAD
cnx-node.tar: $(NODE_CONTAINER_CREATED)
	docker save --output $@ $(NODE_IMAGE):latest-$(ARCH)

calico-node.tar: cnx-node.tar
	cp cnx-node.tar calico-node.tar

calico-cni.tar:
	make -C ../cni-plugin image
	docker save --output $@ tigera/cni:latest-$(ARCH)
=======
calico-node.tar: $(NODE_CONTAINER_CREATED)
	docker save --output $@ $(NODE_IMAGE):latest-$(ARCH)

calico-cni.tar:
	make -C ../cni-plugin image
	docker save --output $@ calico/cni:latest-$(ARCH)
>>>>>>> fd315571

pod2daemon.tar:
	make -C ../pod2daemon image
	docker save --output $@ calico/pod2daemon-flexvol:latest-$(ARCH)

calicoctl.tar:
	make -C ../calicoctl image
	docker save --output $@ calico/ctl:latest-$(ARCH)

kube-controllers.tar:
	make -C ../kube-controllers image
<<<<<<< HEAD
	docker save --output $@ tigera/kube-controllers:latest-$(ARCH)
=======
	docker save --output $@ calico/kube-controllers:latest-$(ARCH)
>>>>>>> fd315571

.PHONY: st-checks
st-checks:
	# Check that we're running as root.
	test `id -u` -eq '0' || { echo "STs must be run as root to allow writes to /proc"; false; }

	# Insert an iptables rule to allow access from our test containers to etcd
	# running on the host.
	iptables-save | grep -q 'calico-st-allow-etcd' || iptables $(IPT_ALLOW_ETCD)

GCR_IO_PULL_SECRET?=${HOME}/.docker/config.json
TSEE_TEST_LICENSE?=${HOME}/secrets/new-test-customer-license.yaml

.PHONY: dual-tor-test
dual-tor-test: cnx-node.tar calico_test.created dual-tor-setup dual-tor-run-test dual-tor-cleanup

kubectl:
	curl -LO https://storage.googleapis.com/kubernetes-release/release/v1.15.3/bin/linux/amd64/kubectl
	chmod +x ./kubectl

.PHONY: dual-tor-setup
DUAL_TOR_DIR=tests/k8st/dual-tor
dual-tor-setup: dual-tor-cleanup kubectl dist/calicoctl $(K8ST_IMAGE_TARS) calico_test.created tests/k8st/reliable-nc/bin/reliable-nc
	docker build -t calico-test/busybox-with-reliable-nc tests/k8st/reliable-nc
	mkdir -p $(DUAL_TOR_DIR)/tmp
	cp -a $(K8ST_IMAGE_TARS) $(DUAL_TOR_DIR)/tmp/
	docker build -t calico/dual-tor-node $(DUAL_TOR_DIR)
	rm -rf $(DUAL_TOR_DIR)/tmp
	GCR_IO_PULL_SECRET=$(GCR_IO_PULL_SECRET) STEPS=setup \
	ROUTER_IMAGE=$(BIRD_IMAGE) CALICOCTL=`pwd`/dist/calicoctl $(DUAL_TOR_DIR)/dualtor.sh

DUAL_TOR_ST_TO_RUN=dual-tor-tests/test_dual_tor.py -s --nocapture --nologcapture
.PHONY: dual-tor-run-test
dual-tor-run-test:
	docker run -t --rm \
	    -v $(PWD):/code \
	    -v /var/run/docker.sock:/var/run/docker.sock \
	    -v ${HOME}/.kube/kind-config-kind:/root/.kube/config \
	    -v $(PWD)/kubectl:/root/bin/kubectl \
	    --privileged \
	    --net host \
	${TEST_CONTAINER_NAME} \
	    sh -c 'echo "container started.." && cp /root/bin/kubectl /bin/kubectl && echo "kubectl copied." && \
	     cd /code/tests/k8st && nosetests $(DUAL_TOR_ST_TO_RUN) -v --with-xunit --xunit-file="/code/report/k8s-tests.xml" --with-timer'

.PHONY: dual-tor-cleanup
dual-tor-cleanup:
	-STEPS=cleanup $(DUAL_TOR_DIR)/dualtor.sh

tests/k8st/reliable-nc/bin/reliable-nc: tests/k8st/reliable-nc/reliable-nc.go
	mkdir -p dist
	$(DOCKER_GO_BUILD) \
	    sh -c 'go build -v -i -o $@ -v $(BUILD_FLAGS) $(LDFLAGS) "$(PACKAGE_NAME)/tests/k8st/reliable-nc"'

## k8st: STs in a real Kubernetes cluster provisioned by KIND
##
## Note: if you're developing and want to see test output as it
## happens, instead of only later and if the test fails, add "-s
## --nocapture --nologcapture" to K8ST_TO_RUN.  For example:
##
## make k8s-test K8ST_TO_RUN="tests/test_dns_policy.py -s --nocapture --nologcapture"
##
## K8ST_RIG can be "dual_stack" or "vanilla".  "dual_stack" means set
## up for dual stack testing; it requires KIND changes that have not
## yet been merged to master, and runs kube-proxy in IPVS mode.
## "vanilla" means use vanilla upstream master KIND.
K8ST_RIG?=dual_stack
K8ST_TO_RUN?=-A $(K8ST_RIG)

.PHONY: k8s-test
k8s-test:
	$(MAKE) kind-k8st-setup
	$(MAKE) kind-k8st-run-test
	$(MAKE) kind-k8st-cleanup

.PHONY: kind-k8st-setup
kind-k8st-setup: $(K8ST_IMAGE_TARS) cluster-create

.PHONY: kind-k8st-run-test
kind-k8st-run-test: calico_test.created $(KUBECONFIG)
	docker run -t --rm \
	    -v $(CURDIR):/code \
	    -v /var/run/docker.sock:/var/run/docker.sock \
	    -v $(CURDIR)/$(KUBECONFIG):/root/.kube/config \
	    -v $(CURDIR)/$(BINDIR)/kubectl:/bin/kubectl \
	    -e ROUTER_IMAGE=$(BIRD_IMAGE) \
	    -e K8ST_RIG=$(K8ST_RIG) \
	    --privileged \
	    --net host \
	${TEST_CONTAINER_NAME} \
	    sh -c 'echo "container started.." && \
	     cd /code/tests/k8st && nosetests $(K8ST_TO_RUN) -v --with-xunit --xunit-file="/code/report/k8s-tests.xml" --with-timer'

.PHONY: kind-k8st-cleanup
kind-k8st-cleanup: cluster-destroy

# Needed for Semaphore CI (where disk space is a real issue during k8s-test)
.PHONY: remove-go-build-image
remove-go-build-image:
	@echo "Removing $(CALICO_BUILD) image to save space needed for testing ..."
	@-docker rmi $(CALICO_BUILD)

.PHONY: st
## Run the system tests
st: image remote-deps dist/calicoctl busybox.tar cnx-node.tar workload.tar run-etcd calico_test.created dist/calico dist/calico-ipam
	# Check versions of Calico binaries that ST execution will use.
	docker run --rm -v $(CURDIR)/dist:/go/bin:rw $(CALICO_BUILD) /bin/sh -c "\
	  echo; echo calicoctl version;	  /go/bin/calicoctl version; \
	  echo; echo calico -v;       /go/bin/calico -v; \
	  echo; echo calico-ipam -v;      /go/bin/calico-ipam -v; echo; \
	"
	# Use the host, PID and network namespaces from the host.
	# Privileged is needed since 'calico node' write to /proc (to enable ip_forwarding)
	# Map the docker socket in so docker can be used from inside the container
	# HOST_CHECKOUT_DIR is used for volume mounts on containers started by this one.
	# All of code under test is mounted into the container.
	#   - This also provides access to calicoctl and the docker client
	# $(MAKE) st-checks
	docker run --uts=host \
		   --pid=host \
		   --net=host \
		   --privileged \
		   -v $(CURDIR):/code \
		   -v $(TSEE_TEST_LICENSE):/license.yaml \
		   -e HOST_CHECKOUT_DIR=$(CURDIR) \
		   -e DEBUG_FAILURES=$(DEBUG_FAILURES) \
		   -e MY_IP=$(LOCAL_IP_ENV) \
		   -e NODE_CONTAINER_NAME=$(NODE_IMAGE):latest-$(ARCH) \
		   --rm -t \
		   -v /var/run/docker.sock:/var/run/docker.sock \
		   $(TEST_CONTAINER_NAME) \
		   sh -c 'nosetests $(ST_TO_RUN) -v --with-xunit --xunit-file="/code/report/nosetests.xml" --with-timer $(ST_OPTIONS)'
	$(MAKE) stop-etcd

###############################################################################
# CI/CD
###############################################################################
.PHONY: ci
ci: clean mod-download static-checks ut fv image-all build-windows-archive st

.PHONY: check-dirty
## Check if generated image is dirty
check-dirty:
	@if (git describe --tags --dirty | grep -c dirty >/dev/null); then \
	  echo "Generated image is dirty:"; \
	  git status --porcelain; \
	  false; \
	fi

## Deploys images to registry
# Check-dirty before `cd` because `foss-checks` can lead to go.sum update.
# since `foss-checks` is defined in common Makefile, we do it just before `cd`.
cd: check-dirty cd-common

check-boring-ssl: $(NODE_CONTAINER_BIN_DIR)/calico-node-amd64
	$(DOCKER_RUN) -e CGO_ENABLED=$(CGO_ENABLED) $(CALICO_BUILD) \
		go tool nm $(NODE_CONTAINER_BIN_DIR)/calico-node-amd64 > $(NODE_CONTAINER_BIN_DIR)/tags.txt && grep '_Cfunc__goboringcrypto_' $(NODE_CONTAINER_BIN_DIR)/tags.txt 1> /dev/null
	-rm -f $(NODE_CONTAINER_BIN_DIR)/tags.txt

<<<<<<< HEAD
# Override the lib.Makefile golangci-lint target to use CGO, since some packages we pull in
# require it. Without this, we get undefined value errors.
golangci-lint: $(GENERATED_FILES)
	$(DOCKER_GO_BUILD_CGO) golangci-lint run $(LINT_ARGS)
=======
###############################################################################
# Release
###############################################################################
PREVIOUS_RELEASE=$(shell git describe --tags --abbrev=0)

## Tags and builds a release from start to finish.
release: release-prereqs
	$(MAKE) VERSION=$(VERSION) release-tag
	$(MAKE) VERSION=$(VERSION) release-build
	$(MAKE) VERSION=$(VERSION) release-verify

	@echo ""
	@echo "Release build complete. Next, push the produced images."
	@echo ""
	@echo "  make VERSION=$(VERSION) release-publish"
	@echo ""

## Produces a git tag for the release.
release-tag: release-prereqs release-notes
	git tag $(VERSION) -F release-notes-$(VERSION)
	@echo ""
	@echo "Now you can build the release:"
	@echo ""
	@echo "  make VERSION=$(VERSION) release-build"
	@echo ""

## Produces a clean build of release artifacts at the specified version.
release-build: release-prereqs clean
# Check that the correct code is checked out.
ifneq ($(VERSION), $(GIT_VERSION))
	$(error Attempt to build $(VERSION) from $(GIT_VERSION))
endif
	$(MAKE) image-all RELEASE=true
	$(MAKE) retag-build-images-with-registries RELEASE=true IMAGETAG=$(VERSION)
	# Generate the `latest` node images.
	$(MAKE) retag-build-images-with-registries RELEASE=true IMAGETAG=latest
	# Generate the Windows zip archives.
	$(MAKE) release-windows-archive
	$(MAKE) release-windows-upgrade-archive
	# Generate the Windows upgrade image tarballs (this must come after the
	# upgrade archive)
	$(MAKE) image-tar-windows-all

## Produces the Windows installation ZIP archive for the release.
release-windows-archive $(WINDOWS_ARCHIVE): release-prereqs
	$(MAKE) build-windows-archive WINDOWS_ARCHIVE_TAG=$(VERSION)

## Verifies the release artifacts produces by `make release-build` are correct.
release-verify: release-prereqs
	# Check the reported version is correct for each release artifact.
	if ! docker run $(NODE_IMAGE):$(VERSION)-$(ARCH) versions | grep '^$(VERSION)$$'; then echo "Reported version:" `docker run $(NODE_IMAGE):$(VERSION)-$(ARCH) versions` "\nExpected version: $(VERSION)"; false; else echo "\nVersion check passed\n"; fi

## Generates release notes based on commits in this version.
release-notes: release-prereqs
	mkdir -p dist
	echo "# Changelog" > release-notes-$(VERSION)
	echo "" > release-notes-$(VERSION)
	sh -c "git cherry -v $(PREVIOUS_RELEASE) | cut '-d ' -f 2- | sed 's/^/- /' >> release-notes-$(VERSION)"

## Pushes a github release and release artifacts produced by `make release-build`.
release-publish: release-prereqs
ifeq (, $(shell which ghr))
	$(error Unable to find `ghr` in PATH, run this: go get -u github.com/tcnksm/ghr)
endif
	# Push the git tag.
	git push origin $(VERSION)

	# Push node images.
	$(MAKE) push-images-to-registries push-manifests IMAGETAG=$(VERSION) RELEASE=true CONFIRM=true

	# Push Windows upgrade images.
	$(MAKE) cd-windows-upgrade RELEASE=true CONFIRM=true

	# Push Windows artifacts to GitHub release.
	# Requires ghr: https://github.com/tcnksm/ghr
	# Requires GITHUB_TOKEN environment variable set.
	ghr -u projectcalico -r node \
		-n $(VERSION) \
		$(VERSION) $(WINDOWS_ARCHIVE)

	@echo "Finalize the GitHub release based on the pushed tag."
	@echo ""
	@echo "  https://$(PACKAGE_NAME)/releases/tag/$(VERSION)"
	@echo ""
	@echo "If this is the latest stable release, then run the following to push 'latest' images."
	@echo ""
	@echo "  make VERSION=$(VERSION) release-publish-latest"
	@echo ""

# WARNING: Only run this target if this release is the latest stable release. Do NOT
# run this target for alpha / beta / release candidate builds, or patches to earlier Calico versions.
## Pushes `latest` release images. WARNING: Only run this for latest stable releases.
release-publish-latest: release-verify
	$(MAKE) push-images-to-registries push-manifests IMAGETAG=latest RELEASE=true CONFIRM=true
>>>>>>> fd315571

.PHONY: node-test-at
# Run docker-image acceptance tests
node-test-at: release-prereqs
	docker run -v $(CURDIR)/tests/at/calico_node_goss.yaml:/tmp/goss.yaml \
	  $(NODE_IMAGE):$(VERSION) /bin/sh -c ' \
	   apk --no-cache add wget ca-certificates && \
	   wget -q -O /tmp/goss https://github.com/aelsabbahy/goss/releases/download/v0.3.4/goss-linux-amd64 && \
	   chmod +rx /tmp/goss && \
	   /tmp/goss --gossfile /tmp/goss.yaml validate'

<<<<<<< HEAD
ensure-calico-version-release-defined:
ifndef CALICO_VERSION_RELEASE
	$(error CALICO_VERSION_RELEASE is undefined - run using make release CALICO_VERSION_RELEASE=vX.Y.Z)
=======
# release-prereqs checks that the environment is configured properly to create a release.
release-prereqs:
ifndef VERSION
	$(error VERSION is undefined - run using make release VERSION=vX.Y.Z)
>>>>>>> fd315571
endif

###############################################################################
# Windows packaging
###############################################################################
# Pull the BGP configuration scripts and templates from the confd repo.
$(WINDOWS_MOD_CACHED_FILES): mod-download

$(WINDOWS_ARCHIVE_ROOT)/confd/config-bgp%: windows-packaging/config-bgp%
<<<<<<< HEAD
	cp -r ../confd/$< $@
	chmod +w $@

$(WINDOWS_ARCHIVE_ROOT)/confd/conf.d/%: windows-packaging/conf.d/%
	cp -r ../confd/$< $@
	chmod +w $@

$(WINDOWS_ARCHIVE_ROOT)/confd/templates/%: windows-packaging/templates/%
	cp -r ../confd/$< $@
	chmod +w $@
=======
	$(DOCKER_RUN) $(CALICO_BUILD) sh -ec ' \
        $(GIT_CONFIG_SSH) \
        cp -r ../confd/$< $@'; \
        chmod +w $@

$(WINDOWS_ARCHIVE_ROOT)/confd/conf.d/%: windows-packaging/conf.d/%
	$(DOCKER_RUN) $(CALICO_BUILD) sh -ec ' \
        $(GIT_CONFIG_SSH) \
        cp -r ../confd/$< $@'; \
        chmod +w $@

$(WINDOWS_ARCHIVE_ROOT)/confd/templates/%: windows-packaging/templates/%
	$(DOCKER_RUN) $(CALICO_BUILD) sh -ec ' \
        $(GIT_CONFIG_SSH) \
        cp -r ../confd/$< $@'; \
        chmod +w $@
>>>>>>> fd315571

$(WINDOWS_ARCHIVE_ROOT)/libs/hns/hns.psm1:
	wget -P $(WINDOWS_ARCHIVE_ROOT)/libs/hns/ $(MICROSOFT_SDN_GITHUB_RAW_URL)/Kubernetes/windows/hns.psm1

$(WINDOWS_ARCHIVE_ROOT)/libs/hns/License.txt:
	wget -P $(WINDOWS_ARCHIVE_ROOT)/libs/hns/ $(MICROSOFT_SDN_GITHUB_RAW_URL)/License.txt

## Download NSSM.
windows-packaging/nssm-$(WINDOWS_NSSM_VERSION).zip:
	wget -O windows-packaging/nssm-$(WINDOWS_NSSM_VERSION).zip https://nssm.cc/release/nssm-$(WINDOWS_NSSM_VERSION).zip

build-windows-archive: $(WINDOWS_ARCHIVE_FILES) windows-packaging/nssm-$(WINDOWS_NSSM_VERSION).zip check-dirty
	# To be as atomic as possible, we re-do work like unpacking NSSM here.
	-rm -f "$(WINDOWS_ARCHIVE)"
	-rm -rf $(WINDOWS_ARCHIVE_ROOT)/nssm-$(WINDOWS_NSSM_VERSION)
	mkdir -p dist
	cd windows-packaging && \
	cp -r CalicoWindows TigeraCalico && \
	sha256sum --check nssm.sha256sum && \
	cd TigeraCalico && \
	unzip  ../nssm-$(WINDOWS_NSSM_VERSION).zip \
	       -x 'nssm-$(WINDOWS_NSSM_VERSION)/src/*' && \
	cd .. && \
	zip -r "../$(WINDOWS_ARCHIVE)" TigeraCalico -x '*.git*'
	@echo
	@echo "Windows archive built at $(WINDOWS_ARCHIVE)"
	rm -rf windows-packaging/TigeraCalico

RELEASE_TAG_REGEX := ^v([0-9]{1,}\.){2}[0-9]{1,}$$
WINDOWS_GCS_BUCKET := gs://tigera-windows/dev/

# This target is just for Calico Enterprise. OS has a different release process.
# When merging, keep the 'release-windows-archive' target in private.
#
# This target builds the Windows installation zip file and uploads it to GCS.
push-windows-archive-gcs: build-windows-archive
	gcloud auth activate-service-account --key-file ~/secrets/gcp-registry-pusher-service-account.json
	gsutil cp dist/tigera-calico-windows-$(NODE_GIT_VERSION).zip $(WINDOWS_GCS_BUCKET)
	gcloud auth revoke registry-pusher@unique-caldron-775.iam.gserviceaccount.com

release-verify-version: var-require-all-VERSION
ifdef CONFIRM
	$(if $(filter $(VERSION),$(NODE_GIT_VERSION)),,\
		echo Current version $(CURRENT_RELEASE_VERSION) does not match given version $(VERSION) && exit 1)
endif

# Create and publish the windows archive for the release.
release-publish-windows-archive-gcs: var-require-one-of-CONFIRM-DRYRUN var-require-all-VERSION release-verify-version build-windows-archive
ifdef CONFIRM
	gcloud auth activate-service-account --key-file ~/secrets/gcp-registry-pusher-service-account.json
	gsutil cp dist/tigera-calico-windows-$(NODE_GIT_VERSION).zip gs://tigera-windows/
	gcloud auth revoke registry-pusher@unique-caldron-775.iam.gserviceaccount.com
else
	@echo [DRYRUN] gcloud auth activate-service-account --key-file ~/secrets/gcp-registry-pusher-service-account.json
	@echo [DRYRUN] gsutil cp dist/tigera-calico-windows-$(NODE_GIT_VERSION).zip gs://tigera-windows/
	@echo [DRYRUN] gcloud auth revoke registry-pusher@unique-caldron-775.iam.gserviceaccount.com
endif

$(WINDOWS_ARCHIVE_BINARY): $(WINDOWS_BINARY)
	cp $< $@

## Produces the Windows ZIP archive for the release.
## NOTE: this is needed to make the hash release, don't remove until that's changed.
release-windows-archive $(WINDOWS_ARCHIVE): var-require-all-VERSION
	$(MAKE) build-windows-archive WINDOWS_ARCHIVE_TAG=$(VERSION)

# Ensure the upgrade image docker build folder exists.
$(WINDOWS_UPGRADE_BUILD):
	-mkdir -p $(WINDOWS_UPGRADE_BUILD)

# Ensure the directory for temporary files used to build the windows upgrade zip
# archive exists.
$(WINDOWS_UPGRADE_DIST_STAGE):
	-mkdir -p $(WINDOWS_UPGRADE_DIST_STAGE)

# Copy the upgrade script to the temporary directory where we build the windows
# upgrade zip file.
$(WINDOWS_UPGRADE_SCRIPT): $(WINDOWS_UPGRADE_DIST_STAGE)
	cp $(WINDOWS_UPGRADE_ROOT)/calico-upgrade.ps1 $@

# Copy the install zip archive to the temporary directory where we build the windows
# upgrade zip file.
$(WINDOWS_UPGRADE_INSTALL_ZIP): build-windows-archive $(WINDOWS_UPGRADE_DIST_STAGE)
	cp $(WINDOWS_ARCHIVE) $@

# Get the install script into the temporary directory where we build the windows
# upgrade zip file. The version of the install script depends on whether there
# is a released version for the branch; otherwise the master version of the
# script is used.
$(WINDOWS_UPGRADE_INSTALL_FILE): $(WINDOWS_UPGRADE_DIST_STAGE)
	# Truncated git version in the vX.Y version string our docs site uses.
	$(eval ver := $(shell echo $(WINDOWS_ARCHIVE_TAG) | sed -ne 's/\(v[0-9]\+\.[0-9]\+\).*/\1/p' ))
	# The vX.Y.Z version string.
	$(eval fullver := $(shell echo $(WINDOWS_ARCHIVE_TAG) | sed -ne 's/\(v[0-9]\+\.[0-9]\+\.[0-9]\+\).*/\1/p' ))
	@echo vX.Y version is $(ver)
	@echo vX.Y.Z version is $(fullver)
	@if git show-ref --tags $(fullver) ; then \
		echo "Tag $(fullver) exists, using released version of installation script" ; \
<<<<<<< HEAD
		curl --fail https://docs.tigera.io/$(ver)/scripts/install-calico-windows.ps1 -o $(WINDOWS_UPGRADE_INSTALL_FILE) ; \
	else \
		echo "Tag $(fullver) doesn't exist yet, using master version of installation script" ; \
		curl --fail https://docs.tigera.io/master/scripts/install-calico-windows.ps1 -o $(WINDOWS_UPGRADE_INSTALL_FILE) ; \
=======
		curl --fail https://docs.projectcalico.org/archive/$(ver)/scripts/install-calico-windows.ps1 -o $(WINDOWS_UPGRADE_INSTALL_FILE) ; \
	else \
		echo "Tag $(fullver) doesn't exist yet, using master version of installation script" ; \
		curl --fail https://docs.projectcalico.org/master/scripts/install-calico-windows.ps1 -o $(WINDOWS_UPGRADE_INSTALL_FILE) ; \
>>>>>>> fd315571
	fi

# Produces the Windows upgrade ZIP archive for the release.
release-windows-upgrade-archive: release-prereqs
	$(MAKE) build-windows-upgrade-archive WINDOWS_ARCHIVE_TAG=$(VERSION)

# Build the Windows upgrade zip archive.
build-windows-upgrade-archive: clean-windows-upgrade $(WINDOWS_UPGRADE_INSTALL_ZIP) $(WINDOWS_UPGRADE_INSTALL_FILE) $(WINDOWS_UPGRADE_SCRIPT) $(WINDOWS_UPGRADE_BUILD)
	rm $(WINDOWS_UPGRADE_ARCHIVE) || true
	cd $(WINDOWS_UPGRADE_DIST_STAGE) && zip -r "$(CURDIR)/$(WINDOWS_UPGRADE_ARCHIVE)" *.zip *.ps1

# Sets up the docker builder used to create Windows image tarballs.
setup-windows-builder:
	-docker buildx rm calico-windows-upgrade-builder
	docker buildx create --name=calico-windows-upgrade-builder --use --platform windows/amd64

# Builds all the Windows image tarballs for each version in WINDOWS_VERSIONS
image-tar-windows-all: setup-windows-builder $(addprefix sub-image-tar-windows-,$(WINDOWS_VERSIONS))

CRANE_BINDMOUNT_CMD := \
	docker run --rm \
		--net=host \
		--init \
		--entrypoint /bin/sh \
		-e LOCAL_USER_ID=$(LOCAL_USER_ID) \
		-v $(CURDIR):/go/src/$(PACKAGE_NAME):rw \
		-v $(DOCKER_CONFIG):/root/.docker/config.json \
		-w /go/src/$(PACKAGE_NAME) \
		$(CALICO_BUILD) -c $(double_quote)crane

DOCKER_MANIFEST_CMD := docker manifest

ifdef CONFIRM
CRANE_BINDMOUNT = $(CRANE_BINDMOUNT_CMD)
DOCKER_MANIFEST = $(DOCKER_MANIFEST_CMD)
else
CRANE_BINDMOUNT = echo [DRY RUN] $(CRANE_BINDMOUNT_CMD)
DOCKER_MANIFEST = echo [DRY RUN] $(DOCKER_MANIFEST_CMD)
endif

# Uses the docker builder to create a Windows image tarball for a single Windows
# version.
sub-image-tar-windows-%:
	-mkdir -p $(WINDOWS_UPGRADE_DIST)
	cd $(WINDOWS_UPGRADE_ROOT) && \
		docker buildx build \
			--platform windows/amd64 \
			--output=type=docker,dest=$(CURDIR)/$(WINDOWS_UPGRADE_DIST)/image-$(GIT_VERSION)-$*.tar \
			--pull \
			--no-cache \
			--build-arg=WINDOWS_VERSION=$* .

# The calico-windows-upgrade cd is different because we do not build docker images directly.
# Since the build machine is linux, we output the images to a tarball. (We can
# produce images but there will be no output because docker images
# built for Windows cannot be loaded on linux.)
#
# The resulting image tarball is then pushed to registries during cd/release.
# The image tarballs are located in dist/windows-upgrade and have files names
# with the format 'image-v3.21.0-2-abcdef-20H2.tar'.
#
# In addition to pushing the individual images, we also create the manifest
# directly using 'docker manifest'. This is possible because Semaphore is using
# a recent enough docker CLI version (20.10.0)
#
# - Create the manifest with 'docker manifest create' using the list of all images.
# - For each windows version and image tag combination, 'docker manifest annotate' its image with "os.image: <windows_version>".
#   <windows_version> is the version string that looks like, e.g. 10.0.19041.1288.
#   Setting os.image in the manifest is required for Windows hosts to load the
#   correct image in manifest.
# - Finally we push the manifest, "purging" the local manifest.
cd-windows-upgrade:
<<<<<<< HEAD
	tags="$(GIT_VERSION) $(BRANCH_NAME)"; \
	for registry in $(DEV_REGISTRIES); do \
		for tag in $${tags}; do \
			echo Pushing Windows images to $${registry}; \
			all_images=""; \
			manifest_image="$${registry}/$(WINDOWS_UPGRADE_IMAGE):$${tag}"; \
			for win_ver in $(WINDOWS_VERSIONS); do \
				image_tar="$(WINDOWS_UPGRADE_DIST)/image-$(GIT_VERSION)-$${win_ver}.tar"; \
				image="$${registry}/$(WINDOWS_UPGRADE_IMAGE):$${tag}-windows-$${win_ver}"; \
				echo Pushing image $${image} ...; \
				$(CRANE_BINDMOUNT) push $${image_tar} $${image}$(double_quote) & \
				all_images="$${all_images} $${image}"; \
			done; \
			wait; \
			$(DOCKER_MANIFEST) create --amend $${manifest_image} $${all_images}; \
			for win_ver in $(WINDOWS_VERSIONS); do \
				version=$$(docker manifest inspect mcr.microsoft.com/windows/nanoserver:$${win_ver} | grep "os.version" | head -n 1 | awk -F\" '{print $$4}'); \
				image="$${registry}/$(WINDOWS_UPGRADE_IMAGE):$${tag}-windows-$${win_ver}"; \
				$(DOCKER_MANIFEST) annotate --os windows --arch amd64 --os-version $${version} $${manifest_image} $${image}; \
			done; \
			$(DOCKER_MANIFEST) push --purge $${manifest_image}; \
=======
	for registry in $(DEV_REGISTRIES); do \
		echo Pushing Windows images to $${registry}; \
		all_images=""; \
		manifest_image="$${registry}/$(WINDOWS_UPGRADE_IMAGE):$(GIT_VERSION)"; \
		for win_ver in $(WINDOWS_VERSIONS); do \
			image_tar="$(WINDOWS_UPGRADE_DIST)/image-$(GIT_VERSION)-$${win_ver}.tar"; \
			image="$${registry}/$(WINDOWS_UPGRADE_IMAGE):$(GIT_VERSION)-windows-$${win_ver}"; \
			echo Pushing image $${image} ...; \
			$(CRANE_BINDMOUNT) push $${image_tar} $${image}$(double_quote) & \
			all_images="$${all_images} $${image}"; \
		done; \
		wait; \
		$(DOCKER_MANIFEST) create --amend $${manifest_image} $${all_images}; \
		for win_ver in $(WINDOWS_VERSIONS); do \
			version=$$(docker manifest inspect mcr.microsoft.com/windows/nanoserver:$${win_ver} | grep "os.version" | head -n 1 | awk -F\" '{print $$4}'); \
			image="$${registry}/$(WINDOWS_UPGRADE_IMAGE):$(GIT_VERSION)-windows-$${win_ver}"; \
			$(DOCKER_MANIFEST) annotate --os windows --arch amd64 --os-version $${version} $${manifest_image} $${image}; \
>>>>>>> fd315571
		done; \
	done ;

###############################################################################
# Utilities
###############################################################################
$(info "Build dependency versions")
$(info $(shell printf "%-21s = %-10s\n" "BIRD_VERSION" $(BIRD_VERSION)))

$(info "Test dependency versions")
$(info $(shell printf "%-21s = %-10s\n" "CNI_VERSION" $(CNI_VERSION)))

$(info "Calico git version")
$(info $(shell printf "%-21s = %-10s\n" "GIT_VERSION" $(GIT_VERSION)))<|MERGE_RESOLUTION|>--- conflicted
+++ resolved
@@ -2,7 +2,6 @@
 
 PACKAGE_NAME = github.com/projectcalico/calico/node
 
-<<<<<<< HEAD
 NODE_IMAGE            ?=tigera/cnx-node
 WINDOWS_UPGRADE_IMAGE ?=tigera/calico-windows-upgrade
 WINDOWS_VERSIONS      ?=1809 2004 20H2 ltsc2022
@@ -21,30 +20,10 @@
 RELEASE_BRANCH_PREFIX ?=release-calient
 DEV_TAG_SUFFIX        ?=calient-0.dev
 
-=======
-RELEASE_REGISTRIES    ?=gcr.io/projectcalico-org eu.gcr.io/projectcalico-org asia.gcr.io/projectcalico-org us.gcr.io/projectcalico-org
-RELEASE_BRANCH_PREFIX ?=release
-DEV_TAG_SUFFIX        ?=0.dev
-
-# If this is a release, also tag and push additional images.
-ifeq ($(RELEASE),true)
-NODE_IMAGE            ?=node
-WINDOWS_UPGRADE_IMAGE ?=windows-upgrade
-DEV_REGISTRIES        ?=quay.io/calico calico $(RELEASE_REGISTRIES)
-else
-NODE_IMAGE            ?=calico/node
-WINDOWS_UPGRADE_IMAGE ?=calico/windows-upgrade
-DEV_REGISTRIES        ?=quay.io docker.io
-endif
-
-WINDOWS_VERSIONS?=1809 2004 20H2 ltsc2022
-BUILD_IMAGES ?=$(NODE_IMAGE)
->>>>>>> fd315571
 LIBBPF_DOCKER_PATH=/go/src/github.com/projectcalico/calico/node/bin/third-party/libbpf/src
 BPF_GPL_DOCKER_PATH=/go/src/github.com/projectcalico/calico/node/bin/bpf/bpf-gpl
 LIBBPF_PATH=./bin/third-party/libbpf/src
 
-<<<<<<< HEAD
 # These arches not yet building in node-private
 EXCLUDEARCH?=s390x arm64 ppc64le
 
@@ -53,8 +32,6 @@
 # release is merged into node-private.
 CALICO_VERSION=v3.21.0
 
-=======
->>>>>>> fd315571
 # Add in local static-checks
 LOCAL_CHECKS=check-boring-ssl
 
@@ -102,11 +79,8 @@
 NODE_CONTAINER_BIN_DIR=./dist/bin/
 NODE_CONTAINER_BINARY = $(NODE_CONTAINER_BIN_DIR)/calico-node-$(ARCH)
 WINDOWS_BINARY = $(NODE_CONTAINER_BIN_DIR)/calico-node.exe
-<<<<<<< HEAD
 NODE_GIT_VERSION?=$(shell git describe --tags --dirty --always --abbrev=12)
 NODE_RELEASE_VERSION?=$(call git-release-tag-from-dev-tag)
-=======
->>>>>>> fd315571
 
 # Variables for the Windows packaging.
 # Name of the Windows release ZIP archive.
@@ -209,10 +183,6 @@
 	rm -f $(WINDOWS_ARCHIVE_ROOT)/libs/hns/hns.psm1
 	rm -f $(WINDOWS_ARCHIVE_ROOT)/libs/hns/License.txt
 	rm -f $(WINDOWS_ARCHIVE_ROOT)/cni/*.exe
-<<<<<<< HEAD
-	rm -rf vendor crds.yaml
-=======
->>>>>>> fd315571
 	rm -f $(WINDOWS_UPGRADE_INSTALL_FILE)
 	rm -f $(WINDOWS_UPGRADE_BUILD)/*.zip
 	rm -rf filesystem/included-source
@@ -239,10 +209,7 @@
 	mkdir -p bin/bpf
 	cp -r ../felix/bpf-gpl bin/bpf
 	cp -r ../felix/bpf-apache bin/bpf
-<<<<<<< HEAD
 	chmod -R +w bin/bpf
-=======
->>>>>>> fd315571
 
 .PHONY: remote-deps
 remote-deps: remote-deps-copy-bpf
@@ -255,22 +222,15 @@
 	rm -rf bin/third-party
 	rm -rf filesystem/usr/lib/calico/bpf/
 	mkdir -p filesystem/usr/lib/calico/bpf/
-<<<<<<< HEAD
-=======
-
->>>>>>> fd315571
 	cp -r ../confd/etc/calico/confd/conf.d filesystem/etc/calico/confd/conf.d
 	cp -r ../confd/etc/calico/confd/config filesystem/etc/calico/confd/config
 	cp -r ../confd/etc/calico/confd/templates filesystem/etc/calico/confd/templates
 	cp -r ../libcalico-go/config config
-<<<<<<< HEAD
 	cp -r ../felix/bpf-gpl bin/bpf
 	cp -r ../felix/bpf-apache bin/bpf
 	chmod -R +w bin/bpf
 	chmod +x bin/bpf/bpf-gpl/list-* bin/bpf/bpf-gpl/calculate-*
-=======
-
->>>>>>> fd315571
+
 	$(DOCKER_RUN) $(CALICO_BUILD) sh -ec ' \
 		$(GIT_CONFIG_SSH) \
 		make -j 16 -C ./bin/bpf/bpf-apache/ all; \
@@ -283,15 +243,9 @@
 	$(MAKE) mod-download
 	mkdir -p bin/third-party
 	cp -r ../felix/bpf-gpl/include/libbpf bin/third-party
-<<<<<<< HEAD
 	chmod -R +w bin/third-party
 	$(DOCKER_RUN) $(CALICO_BUILD) sh -ec ' \
 		$(GIT_CONFIG_SSH) \
-=======
-	$(DOCKER_RUN) $(CALICO_BUILD) sh -ec ' \
-		$(GIT_CONFIG_SSH) \
-		chmod -R +w bin/third-party; \
->>>>>>> fd315571
 		make -j 16 -C $(LIBBPF_PATH) BUILD_STATIC_ONLY=1'
 
 # We need CGO when compiling in Felix for BPF support.  However, the cross-compile doesn't support CGO yet.
@@ -313,16 +267,9 @@
 	$(DOCKER_GO_BUILD_CGO) sh -c '$(GIT_CONFIG_SSH) go build -v -o $@ $(BUILD_FLAGS) $(LDFLAGS) ./cmd/calico-node/main.go'
 
 $(WINDOWS_BINARY):
-<<<<<<< HEAD
 	$(DOCKER_GO_BUILD_CGO_WINDOWS) sh -c '$(GIT_CONFIG_SSH) \
 		GOOS=windows CC=x86_64-w64-mingw32-gcc \
 		go build --buildmode=exe -v -o $@ $(LDFLAGS) ./cmd/calico-node/main.go'
-=======
-	$(DOCKER_RUN) \
-		-e GOOS=windows \
-		$(CALICO_BUILD) sh -c '$(GIT_CONFIG_SSH) \
-		go build -v -o $@ $(LDFLAGS) ./cmd/calico-node/main.go'
->>>>>>> fd315571
 
 $(WINDOWS_ARCHIVE_ROOT)/cni/calico.exe:
 	$(DOCKER_RUN) \
@@ -403,27 +350,12 @@
 ###############################################################################
 # FV Tests
 ###############################################################################
-<<<<<<< HEAD
 K8ST_IMAGE_TARS=calico-node.tar cnx-node.tar calico-cni.tar pod2daemon.tar calicoctl.tar kube-controllers.tar
 
 ## Run the ginkgo FVs
 fv: run-k8s-apiserver
 	 $(DOCKER_RUN) -e ETCD_ENDPOINTS=http://$(LOCAL_IP_ENV):2379 $(CALICO_BUILD) sh -c '$(GIT_CONFIG_SSH) \
 		ginkgo -cover -r -skipPackage vendor pkg/lifecycle/startup pkg/allocateip $(GINKGO_ARGS)'
-=======
-K8ST_IMAGE_TARS=calico-node.tar calico-cni.tar pod2daemon.tar calicoctl.tar kube-controllers.tar
-
-## Run the ginkgo FVs
-fv: run-k8s-apiserver
-	docker run --rm \
-	-v $(CURDIR)/../:/go/src/github.com/projectcalico/calico:rw \
-	-e LOCAL_USER_ID=$(LOCAL_USER_ID) \
-	-e ETCD_ENDPOINTS=http://$(LOCAL_IP_ENV):2379 \
-	-e GO111MODULE=on \
-	--net=host \
-	-w /go/src/$(PACKAGE_NAME) \
-	$(CALICO_BUILD) ginkgo -cover -r -skipPackage vendor pkg/lifecycle/startup pkg/allocateip $(GINKGO_ARGS)
->>>>>>> fd315571
 
 ## Create a local kind dual stack cluster.
 KUBECONFIG?=kubeconfig.yaml
@@ -445,12 +377,8 @@
 
 ## Deploy resources on the kind cluster that are needed for tests
 deploy-test-resources: $(BINDIR)/kubectl $(K8ST_IMAGE_TARS)
-<<<<<<< HEAD
 	KUBECONFIG=$(KUBECONFIG) GCR_IO_PULL_SECRET=$(GCR_IO_PULL_SECRET) TSEE_TEST_LICENSE=$(TSEE_TEST_LICENSE) \
 		   ./tests/k8st/deploy_resources_on_kind_cluster.sh
-=======
-	KUBECONFIG=$(KUBECONFIG) ./tests/k8st/deploy_resources_on_kind_cluster.sh
->>>>>>> fd315571
 
 ## Destroy local kind cluster
 cluster-destroy: $(BINDIR)/kubectl $(BINDIR)/kind
@@ -554,7 +482,6 @@
 	cd calico_test && docker build --build-arg QEMU_IMAGE=$(CALICO_BUILD) -f Dockerfile.$(ARCH).calico_test -t $(TEST_CONTAINER_NAME) .
 	touch calico_test.created
 
-<<<<<<< HEAD
 cnx-node.tar: $(NODE_CONTAINER_CREATED)
 	docker save --output $@ $(NODE_IMAGE):latest-$(ARCH)
 
@@ -564,14 +491,6 @@
 calico-cni.tar:
 	make -C ../cni-plugin image
 	docker save --output $@ tigera/cni:latest-$(ARCH)
-=======
-calico-node.tar: $(NODE_CONTAINER_CREATED)
-	docker save --output $@ $(NODE_IMAGE):latest-$(ARCH)
-
-calico-cni.tar:
-	make -C ../cni-plugin image
-	docker save --output $@ calico/cni:latest-$(ARCH)
->>>>>>> fd315571
 
 pod2daemon.tar:
 	make -C ../pod2daemon image
@@ -583,11 +502,7 @@
 
 kube-controllers.tar:
 	make -C ../kube-controllers image
-<<<<<<< HEAD
 	docker save --output $@ tigera/kube-controllers:latest-$(ARCH)
-=======
-	docker save --output $@ calico/kube-controllers:latest-$(ARCH)
->>>>>>> fd315571
 
 .PHONY: st-checks
 st-checks:
@@ -747,107 +662,10 @@
 		go tool nm $(NODE_CONTAINER_BIN_DIR)/calico-node-amd64 > $(NODE_CONTAINER_BIN_DIR)/tags.txt && grep '_Cfunc__goboringcrypto_' $(NODE_CONTAINER_BIN_DIR)/tags.txt 1> /dev/null
 	-rm -f $(NODE_CONTAINER_BIN_DIR)/tags.txt
 
-<<<<<<< HEAD
 # Override the lib.Makefile golangci-lint target to use CGO, since some packages we pull in
 # require it. Without this, we get undefined value errors.
 golangci-lint: $(GENERATED_FILES)
 	$(DOCKER_GO_BUILD_CGO) golangci-lint run $(LINT_ARGS)
-=======
-###############################################################################
-# Release
-###############################################################################
-PREVIOUS_RELEASE=$(shell git describe --tags --abbrev=0)
-
-## Tags and builds a release from start to finish.
-release: release-prereqs
-	$(MAKE) VERSION=$(VERSION) release-tag
-	$(MAKE) VERSION=$(VERSION) release-build
-	$(MAKE) VERSION=$(VERSION) release-verify
-
-	@echo ""
-	@echo "Release build complete. Next, push the produced images."
-	@echo ""
-	@echo "  make VERSION=$(VERSION) release-publish"
-	@echo ""
-
-## Produces a git tag for the release.
-release-tag: release-prereqs release-notes
-	git tag $(VERSION) -F release-notes-$(VERSION)
-	@echo ""
-	@echo "Now you can build the release:"
-	@echo ""
-	@echo "  make VERSION=$(VERSION) release-build"
-	@echo ""
-
-## Produces a clean build of release artifacts at the specified version.
-release-build: release-prereqs clean
-# Check that the correct code is checked out.
-ifneq ($(VERSION), $(GIT_VERSION))
-	$(error Attempt to build $(VERSION) from $(GIT_VERSION))
-endif
-	$(MAKE) image-all RELEASE=true
-	$(MAKE) retag-build-images-with-registries RELEASE=true IMAGETAG=$(VERSION)
-	# Generate the `latest` node images.
-	$(MAKE) retag-build-images-with-registries RELEASE=true IMAGETAG=latest
-	# Generate the Windows zip archives.
-	$(MAKE) release-windows-archive
-	$(MAKE) release-windows-upgrade-archive
-	# Generate the Windows upgrade image tarballs (this must come after the
-	# upgrade archive)
-	$(MAKE) image-tar-windows-all
-
-## Produces the Windows installation ZIP archive for the release.
-release-windows-archive $(WINDOWS_ARCHIVE): release-prereqs
-	$(MAKE) build-windows-archive WINDOWS_ARCHIVE_TAG=$(VERSION)
-
-## Verifies the release artifacts produces by `make release-build` are correct.
-release-verify: release-prereqs
-	# Check the reported version is correct for each release artifact.
-	if ! docker run $(NODE_IMAGE):$(VERSION)-$(ARCH) versions | grep '^$(VERSION)$$'; then echo "Reported version:" `docker run $(NODE_IMAGE):$(VERSION)-$(ARCH) versions` "\nExpected version: $(VERSION)"; false; else echo "\nVersion check passed\n"; fi
-
-## Generates release notes based on commits in this version.
-release-notes: release-prereqs
-	mkdir -p dist
-	echo "# Changelog" > release-notes-$(VERSION)
-	echo "" > release-notes-$(VERSION)
-	sh -c "git cherry -v $(PREVIOUS_RELEASE) | cut '-d ' -f 2- | sed 's/^/- /' >> release-notes-$(VERSION)"
-
-## Pushes a github release and release artifacts produced by `make release-build`.
-release-publish: release-prereqs
-ifeq (, $(shell which ghr))
-	$(error Unable to find `ghr` in PATH, run this: go get -u github.com/tcnksm/ghr)
-endif
-	# Push the git tag.
-	git push origin $(VERSION)
-
-	# Push node images.
-	$(MAKE) push-images-to-registries push-manifests IMAGETAG=$(VERSION) RELEASE=true CONFIRM=true
-
-	# Push Windows upgrade images.
-	$(MAKE) cd-windows-upgrade RELEASE=true CONFIRM=true
-
-	# Push Windows artifacts to GitHub release.
-	# Requires ghr: https://github.com/tcnksm/ghr
-	# Requires GITHUB_TOKEN environment variable set.
-	ghr -u projectcalico -r node \
-		-n $(VERSION) \
-		$(VERSION) $(WINDOWS_ARCHIVE)
-
-	@echo "Finalize the GitHub release based on the pushed tag."
-	@echo ""
-	@echo "  https://$(PACKAGE_NAME)/releases/tag/$(VERSION)"
-	@echo ""
-	@echo "If this is the latest stable release, then run the following to push 'latest' images."
-	@echo ""
-	@echo "  make VERSION=$(VERSION) release-publish-latest"
-	@echo ""
-
-# WARNING: Only run this target if this release is the latest stable release. Do NOT
-# run this target for alpha / beta / release candidate builds, or patches to earlier Calico versions.
-## Pushes `latest` release images. WARNING: Only run this for latest stable releases.
-release-publish-latest: release-verify
-	$(MAKE) push-images-to-registries push-manifests IMAGETAG=latest RELEASE=true CONFIRM=true
->>>>>>> fd315571
 
 .PHONY: node-test-at
 # Run docker-image acceptance tests
@@ -859,16 +677,9 @@
 	   chmod +rx /tmp/goss && \
 	   /tmp/goss --gossfile /tmp/goss.yaml validate'
 
-<<<<<<< HEAD
 ensure-calico-version-release-defined:
 ifndef CALICO_VERSION_RELEASE
 	$(error CALICO_VERSION_RELEASE is undefined - run using make release CALICO_VERSION_RELEASE=vX.Y.Z)
-=======
-# release-prereqs checks that the environment is configured properly to create a release.
-release-prereqs:
-ifndef VERSION
-	$(error VERSION is undefined - run using make release VERSION=vX.Y.Z)
->>>>>>> fd315571
 endif
 
 ###############################################################################
@@ -878,7 +689,6 @@
 $(WINDOWS_MOD_CACHED_FILES): mod-download
 
 $(WINDOWS_ARCHIVE_ROOT)/confd/config-bgp%: windows-packaging/config-bgp%
-<<<<<<< HEAD
 	cp -r ../confd/$< $@
 	chmod +w $@
 
@@ -889,24 +699,6 @@
 $(WINDOWS_ARCHIVE_ROOT)/confd/templates/%: windows-packaging/templates/%
 	cp -r ../confd/$< $@
 	chmod +w $@
-=======
-	$(DOCKER_RUN) $(CALICO_BUILD) sh -ec ' \
-        $(GIT_CONFIG_SSH) \
-        cp -r ../confd/$< $@'; \
-        chmod +w $@
-
-$(WINDOWS_ARCHIVE_ROOT)/confd/conf.d/%: windows-packaging/conf.d/%
-	$(DOCKER_RUN) $(CALICO_BUILD) sh -ec ' \
-        $(GIT_CONFIG_SSH) \
-        cp -r ../confd/$< $@'; \
-        chmod +w $@
-
-$(WINDOWS_ARCHIVE_ROOT)/confd/templates/%: windows-packaging/templates/%
-	$(DOCKER_RUN) $(CALICO_BUILD) sh -ec ' \
-        $(GIT_CONFIG_SSH) \
-        cp -r ../confd/$< $@'; \
-        chmod +w $@
->>>>>>> fd315571
 
 $(WINDOWS_ARCHIVE_ROOT)/libs/hns/hns.psm1:
 	wget -P $(WINDOWS_ARCHIVE_ROOT)/libs/hns/ $(MICROSOFT_SDN_GITHUB_RAW_URL)/Kubernetes/windows/hns.psm1
@@ -1005,17 +797,10 @@
 	@echo vX.Y.Z version is $(fullver)
 	@if git show-ref --tags $(fullver) ; then \
 		echo "Tag $(fullver) exists, using released version of installation script" ; \
-<<<<<<< HEAD
 		curl --fail https://docs.tigera.io/$(ver)/scripts/install-calico-windows.ps1 -o $(WINDOWS_UPGRADE_INSTALL_FILE) ; \
 	else \
 		echo "Tag $(fullver) doesn't exist yet, using master version of installation script" ; \
 		curl --fail https://docs.tigera.io/master/scripts/install-calico-windows.ps1 -o $(WINDOWS_UPGRADE_INSTALL_FILE) ; \
-=======
-		curl --fail https://docs.projectcalico.org/archive/$(ver)/scripts/install-calico-windows.ps1 -o $(WINDOWS_UPGRADE_INSTALL_FILE) ; \
-	else \
-		echo "Tag $(fullver) doesn't exist yet, using master version of installation script" ; \
-		curl --fail https://docs.projectcalico.org/master/scripts/install-calico-windows.ps1 -o $(WINDOWS_UPGRADE_INSTALL_FILE) ; \
->>>>>>> fd315571
 	fi
 
 # Produces the Windows upgrade ZIP archive for the release.
@@ -1088,7 +873,6 @@
 #   correct image in manifest.
 # - Finally we push the manifest, "purging" the local manifest.
 cd-windows-upgrade:
-<<<<<<< HEAD
 	tags="$(GIT_VERSION) $(BRANCH_NAME)"; \
 	for registry in $(DEV_REGISTRIES); do \
 		for tag in $${tags}; do \
@@ -1110,25 +894,6 @@
 				$(DOCKER_MANIFEST) annotate --os windows --arch amd64 --os-version $${version} $${manifest_image} $${image}; \
 			done; \
 			$(DOCKER_MANIFEST) push --purge $${manifest_image}; \
-=======
-	for registry in $(DEV_REGISTRIES); do \
-		echo Pushing Windows images to $${registry}; \
-		all_images=""; \
-		manifest_image="$${registry}/$(WINDOWS_UPGRADE_IMAGE):$(GIT_VERSION)"; \
-		for win_ver in $(WINDOWS_VERSIONS); do \
-			image_tar="$(WINDOWS_UPGRADE_DIST)/image-$(GIT_VERSION)-$${win_ver}.tar"; \
-			image="$${registry}/$(WINDOWS_UPGRADE_IMAGE):$(GIT_VERSION)-windows-$${win_ver}"; \
-			echo Pushing image $${image} ...; \
-			$(CRANE_BINDMOUNT) push $${image_tar} $${image}$(double_quote) & \
-			all_images="$${all_images} $${image}"; \
-		done; \
-		wait; \
-		$(DOCKER_MANIFEST) create --amend $${manifest_image} $${all_images}; \
-		for win_ver in $(WINDOWS_VERSIONS); do \
-			version=$$(docker manifest inspect mcr.microsoft.com/windows/nanoserver:$${win_ver} | grep "os.version" | head -n 1 | awk -F\" '{print $$4}'); \
-			image="$${registry}/$(WINDOWS_UPGRADE_IMAGE):$(GIT_VERSION)-windows-$${win_ver}"; \
-			$(DOCKER_MANIFEST) annotate --os windows --arch amd64 --os-version $${version} $${manifest_image} $${image}; \
->>>>>>> fd315571
 		done; \
 	done ;
 
