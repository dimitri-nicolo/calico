--- conflicted
+++ resolved
@@ -66,13 +66,7 @@
 TEST_CONTAINER_NAME_VER?=latest
 TEST_CONTAINER_NAME?=calico/test:$(TEST_CONTAINER_NAME_VER)-$(ARCH)
 
-<<<<<<< HEAD
-# TODO: Update this to use newer version of Kubernetes.
-HYPERKUBE_IMAGE?=gcr.io/google_containers/hyperkube-$(ARCH):v1.17.0
 TEST_CONTAINER_FILES=$(shell find tests/ -type f ! -name '*.created' ! -name '*.pyc')
-=======
-TEST_CONTAINER_FILES=$(shell find tests/ -type f ! -name '*.created')
->>>>>>> 30b279e6
 
 # Variables controlling the image
 NODE_CONTAINER_CREATED=.calico_node.created-$(ARCH)
@@ -367,16 +361,12 @@
 
 ## Run the ginkgo FVs
 fv: run-k8s-apiserver
-<<<<<<< HEAD
-	 $(DOCKER_RUN) -e ETCD_ENDPOINTS=http://$(LOCAL_IP_ENV):2379 $(CALICO_BUILD) sh -c '$(GIT_CONFIG_SSH) \
-		ginkgo -cover -r -skipPackage vendor pkg/lifecycle/startup pkg/allocateip $(GINKGO_ARGS)'
-=======
 	$(DOCKER_RUN) \
 	-v $(CERTS_PATH):/home/user/certs \
 	-e KUBECONFIG=/go/src/github.com/projectcalico/calico/cni-plugin/tests/certs/kubeconfig \
 	-e ETCD_ENDPOINTS=http://$(LOCAL_IP_ENV):2379 \
-	$(CALICO_BUILD) ginkgo -cover -r -skipPackage vendor pkg/lifecycle/startup pkg/allocateip $(GINKGO_ARGS)
->>>>>>> 30b279e6
+	$(CALICO_BUILD) sh -c '$(GIT_CONFIG_SSH) \ 
+	ginkgo -cover -r -skipPackage vendor pkg/lifecycle/startup pkg/allocateip $(GINKGO_ARGS)'
 
 ## Create a local kind dual stack cluster.
 KUBECONFIG?=kubeconfig.yaml
@@ -673,29 +663,11 @@
 # CI/CD
 ###############################################################################
 .PHONY: ci
-<<<<<<< HEAD
 ci: clean mod-download static-checks ut fv image-all build-windows-archive st
-=======
-ci: mod-download static-checks fv image build-windows-archive st
->>>>>>> 30b279e6
-
-.PHONY: check-dirty
-## Check if generated image is dirty
-check-dirty:
-	@if (git describe --tags --dirty | grep -c dirty >/dev/null); then \
-	  echo "Generated image is dirty:"; \
-	  git status --porcelain; \
-	  false; \
-	fi
-
-<<<<<<< HEAD
+
 ## Deploys images to registry
-# Check-dirty before `cd` because `foss-checks` can lead to go.sum update.
-# since `foss-checks` is defined in common Makefile, we do it just before `cd`.
-cd: check-dirty cd-common
-
-=======
->>>>>>> 30b279e6
+cd: cd-common cd-windows-upgrade
+
 check-boring-ssl: $(NODE_CONTAINER_BIN_DIR)/calico-node-amd64
 	$(DOCKER_RUN) -e CGO_ENABLED=$(CGO_ENABLED) $(CALICO_BUILD) \
 		go tool nm $(NODE_CONTAINER_BIN_DIR)/calico-node-amd64 > $(NODE_CONTAINER_BIN_DIR)/tags.txt && grep '_Cfunc__goboringcrypto_' $(NODE_CONTAINER_BIN_DIR)/tags.txt 1> /dev/null
@@ -936,25 +908,4 @@
 			done; \
 			$(DOCKER_MANIFEST) push --purge $${manifest_image}; \
 		done; \
-<<<<<<< HEAD
-	done ;
-
-###############################################################################
-# Utilities
-###############################################################################
-$(info "Build dependency versions")
-$(info $(shell printf "%-21s = %-10s\n" "BIRD_VERSION" $(BIRD_VERSION)))
-
-$(info "Calico git version")
-$(info $(shell printf "%-21s = %-10s\n" "GIT_VERSION" $(GIT_VERSION)))
-=======
-		wait; \
-		$(DOCKER_MANIFEST) create --amend $${manifest_image} $${all_images}; \
-		for win_ver in $(WINDOWS_VERSIONS); do \
-			version=$$(docker manifest inspect mcr.microsoft.com/windows/nanoserver:$${win_ver} | grep "os.version" | head -n 1 | awk -F\" '{print $$4}'); \
-			image="$${registry}/$(WINDOWS_UPGRADE_IMAGE):$(GIT_VERSION)-windows-$${win_ver}"; \
-			$(DOCKER_MANIFEST) annotate --os windows --arch amd64 --os-version $${version} $${manifest_image} $${image}; \
-		done; \
-		$(DOCKER_MANIFEST) push --purge $${manifest_image}; \
-	done ;
->>>>>>> 30b279e6
+	done ;