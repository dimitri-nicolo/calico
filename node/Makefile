include ../metadata.mk

PACKAGE_NAME = github.com/projectcalico/calico/node

# Name of the images.
# e.g., <registry>/<name>:<tag>
NODE_IMAGE            ?=cnx-node
# Name of the Enterprise windows image
# The windows image names are:
# - OS: calico/windows
# - EE: tigera/calico-windows
WINDOWS_IMAGE         ?=calico-windows
# Name of the Enterprise windows upgrade image
# The windows upgrade image names are:
# - OS: calico/windows-upgrade
# - EE: tigera/calico-windows-upgrade
WINDOWS_UPGRADE_IMAGE ?=calico-windows-upgrade

# If this is a windows release build the windows upgrade image.
# ARCHES will contain the values in WINDOWS_VERSIONS, prefixed with "windows-".
WINDOWS_VERSIONS      ?=1809 2004 20H2 ltsc2022
ifdef WINDOWS_RELEASE
BUILD_IMAGES          ?=$(WINDOWS_IMAGE) $(WINDOWS_UPGRADE_IMAGE)
ARCHES                ?= $(patsubst %,windows-%,$(WINDOWS_VERSIONS))
else
BUILD_IMAGES          ?=$(NODE_IMAGE)
endif

RELEASE_BRANCH_PREFIX ?=release-calient
DEV_TAG_SUFFIX        ?=calient-0.dev

# Paths within the build container for BPF source.
LIBBPF_CONTAINER_PATH=/go/src/github.com/projectcalico/calico/felix/bpf-gpl/include/libbpf/src/
BPFGPL_CONTAINER_PATH=/go/src/github.com/projectcalico/calico/felix/bpf-gpl/

# Paths within the repository for BPF source.
LIBBPF_A=../felix/bpf-gpl/include/libbpf/src/$(ARCH)/libbpf.a

# These arches not yet building in node-private
EXCLUDEARCH?=s390x arm64 ppc64le

# This gets embedded into node as the Calico version, the Enterprise release
# is based off of. This should be updated everytime a new opensource Calico
# release is merged into node-private.
CALICO_VERSION=v3.22.0

# Add in local static-checks
LOCAL_CHECKS=check-boring-ssl

# Complete list of files from other directories that we need to build calico/node.
REMOTE_DEPS = $(LIBBPF_A) \
	      filesystem/usr/lib/calico/bpf \
	      filesystem/etc/calico/confd/conf.d \
	      filesystem/etc/calico/confd/templates

###############################################################################
# Include ../lib.Makefile
#   Additions to EXTRA_DOCKER_ARGS need to happen before the include since
#   that variable is evaluated when we declare DOCKER_RUN and siblings.
###############################################################################
include ../lib.Makefile

# Set the platform correctly for building docker images.
ifeq ($(ARCH),arm64)
# Required for eBPF support in ARM64.
# We need to force ARM64 build image to be used in a crosscompilation run.
CALICO_BUILD:=$(CALICO_BUILD)-$(ARCH)
endif

###############################################################################

# Versions and location of dependencies used in the build.
BIRD_IMAGE ?= calico/bird:$(BIRD_VERSION)-$(ARCH)
BIRD_SOURCE=filesystem/included-source/bird-$(BIRD_VERSION).tar.gz
FELIX_GPL_SOURCE=filesystem/included-source/felix-ebpf-gpl.tar.gz
INCLUDED_SOURCE=$(BIRD_SOURCE) $(FELIX_GPL_SOURCE)

# Versions and locations of dependencies used in tests.
TEST_CONTAINER_NAME_VER?=latest
TEST_CONTAINER_NAME?=calico/test:$(TEST_CONTAINER_NAME_VER)-$(ARCH)

TEST_CONTAINER_FILES=$(shell find tests/ -type f ! -name '*.created' ! -name '*.pyc')

# Variables controlling the image
NODE_CONTAINER_CREATED=.calico_node.created-$(ARCH)
NODE_CONTAINER_BIN_DIR=./dist/bin/
NODE_CONTAINER_BINARY = $(NODE_CONTAINER_BIN_DIR)/calico-node-$(ARCH)
WINDOWS_BINARY = $(NODE_CONTAINER_BIN_DIR)/calico-node.exe
TOOLS_MOUNTNS_BINARY = $(NODE_CONTAINER_BIN_DIR)/mountns-$(ARCH)
NODE_GIT_VERSION?=$(shell git describe --tags --dirty --always --abbrev=12)
NODE_RELEASE_VERSION?=$(call git-release-tag-from-dev-tag)

WINDOWS_INSTALL_SCRIPT := dist/install-calico-windows.ps1

# Variables for the Windows packaging.
# Name of the Windows release ZIP archive.
WINDOWS_PACKAGING_ROOT := windows-packaging
WINDOWS_ARCHIVE_ROOT := windows-packaging/CalicoWindows
WINDOWS_ARCHIVE_BINARY := $(WINDOWS_ARCHIVE_ROOT)/calico-node.exe
WINDOWS_ARCHIVE_TAG?=$(NODE_GIT_VERSION)
WINDOWS_ARCHIVE := dist/tigera-calico-windows-$(WINDOWS_ARCHIVE_TAG).zip
# Version of NSSM to download.
WINDOWS_NSSM_VERSION=2.24
# Explicit list of files that we copy in from the mod cache.  This is required because the copying rules we use are pattern-based
# and they only work with an explicit rule of the form "$(WINDOWS_MOD_CACHED_FILES): <file path from project root>" (otherwise,
# make has no way to know that the mod cache target produces the files we need).
WINDOWS_MOD_CACHED_FILES := \
    windows-packaging/config-bgp.ps1 \
    windows-packaging/config-bgp.psm1 \
    windows-packaging/conf.d/blocks.toml \
    windows-packaging/conf.d/peerings.toml \
    windows-packaging/templates/blocks.ps1.template \
    windows-packaging/templates/peerings.ps1.template \

# Files to include in the Windows ZIP archive.  We need to list some of these explicitly
# because we need to force them to be built/copied into place. We also have
# tests in windows-packaging that we don't want to include.
WINDOWS_ARCHIVE_FILES := \
    $(WINDOWS_ARCHIVE_BINARY) \
    $(WINDOWS_ARCHIVE_ROOT)/README.txt \
    $(WINDOWS_ARCHIVE_ROOT)/*.ps1 \
    $(WINDOWS_ARCHIVE_ROOT)/node/node-service.ps1 \
    $(WINDOWS_ARCHIVE_ROOT)/felix/felix-service.ps1 \
    $(WINDOWS_ARCHIVE_ROOT)/confd/confd-service.ps1 \
    $(WINDOWS_ARCHIVE_ROOT)/confd/config-bgp.ps1 \
    $(WINDOWS_ARCHIVE_ROOT)/confd/config-bgp.psm1 \
    $(WINDOWS_ARCHIVE_ROOT)/confd/conf.d/blocks.toml \
    $(WINDOWS_ARCHIVE_ROOT)/confd/conf.d/peerings.toml \
    $(WINDOWS_ARCHIVE_ROOT)/confd/templates/blocks.ps1.template \
    $(WINDOWS_ARCHIVE_ROOT)/confd/templates/peerings.ps1.template \
    $(WINDOWS_ARCHIVE_ROOT)/cni/calico.exe \
    $(WINDOWS_ARCHIVE_ROOT)/cni/calico-ipam.exe \
    $(WINDOWS_ARCHIVE_ROOT)/libs/hns/hns.psm1 \
    $(WINDOWS_ARCHIVE_ROOT)/libs/hns/License.txt \
    $(WINDOWS_ARCHIVE_ROOT)/libs/calico/calico.psm1

MICROSOFT_SDN_VERSION := 0d7593e5c8d4c2347079a7a6dbd9eb034ae19a44
MICROSOFT_SDN_GITHUB_RAW_URL := https://raw.githubusercontent.com/microsoft/SDN/$(MICROSOFT_SDN_VERSION)

WINDOWS_UPGRADE_ROOT         ?= windows-upgrade
WINDOWS_UPGRADE_DIST          = dist/windows-upgrade

# The directory for temporary files used to build the windows upgrade zip archive.
WINDOWS_UPGRADE_DIST_STAGE    = $(WINDOWS_UPGRADE_DIST)/stage

# Windows upgrade archive components.
WINDOWS_UPGRADE_INSTALL_FILE ?= $(WINDOWS_UPGRADE_DIST_STAGE)/install-calico-windows.ps1
WINDOWS_UPGRADE_INSTALL_ZIP  ?= $(WINDOWS_UPGRADE_DIST_STAGE)/calico-windows-$(WINDOWS_ARCHIVE_TAG).zip
WINDOWS_UPGRADE_SCRIPT       ?= $(WINDOWS_UPGRADE_DIST_STAGE)/calico-upgrade.ps1

# The directory for the upgrade image docker build context.
WINDOWS_UPGRADE_BUILD        ?= $(WINDOWS_UPGRADE_ROOT)/build

# The final zip archive used in the upgrade image.
WINDOWS_UPGRADE_ARCHIVE      ?= $(WINDOWS_UPGRADE_BUILD)/calico-windows-upgrade.zip

# The directory for windows image tarball
WINDOWS_DIST        = dist/windows

# The directory for temporary files used to build the windows image
WINDOWS_DIST_STAGE  = $(WINDOWS_DIST)/stage

# Variables used by the tests
ST_TO_RUN?=tests/st/

# Can exclude the slower tests with "-a '!slow'"
ST_OPTIONS?=

# Filesystem of the node container that is checked in to this repository.
NODE_CONTAINER_FILES=$(shell find ./filesystem -type f)

# TODO(doublek): The various version variables in use here will need some cleanup.
# VERSION is used by cmd/calico-ipam and cmd/calico
# CNXVERSION is used by cmd/calico-node and pkg/lifecycle/startup
# CALICO_VERSION is used by pkg/lifecycle/startup
# All these are required for correct version reporting by the various binaries
# as well as embedding this information within the ClusterInformation resource.
LDFLAGS=-ldflags "\
	-X $(PACKAGE_NAME)/pkg/lifecycle/startup.CNXVERSION=$(NODE_GIT_VERSION) \
	-X $(PACKAGE_NAME)/pkg/lifecycle/startup.CNXRELEASEVERSION=$(NODE_RELEASE_VERSION) \
	-X $(PACKAGE_NAME)/pkg/lifecycle/startup.CALICOVERSION=$(CALICO_VERSION) \
	-X main.VERSION=$(NODE_GIT_VERSION) \
	-X $(PACKAGE_NAME)/buildinfo.GitVersion=$(GIT_DESCRIPTION) \
	-X $(PACKAGE_NAME)/buildinfo.BuildDate=$(DATE) \
	-X $(PACKAGE_NAME)/buildinfo.GitRevision=$(GIT_COMMIT)"

# Source golang files on which compiling the calico-node binary depends.
SRC_FILES=$(shell find ./pkg -name '*.go') \
	  $(shell find ../felix -name '*.go') \
	  $(shell find ../felix -name '*.[ch]') \
	  $(shell find ../libcalico-go -name '*.go') \
	  $(shell find ../confd -name '*.go')

BINDIR?=bin

## Clean enough that a new release build will be clean
clean: clean-windows
	# Clean .created files which indicate images / releases have been built.
	find . -name '.*.created*' -type f -delete
	find . -name '.*.published*' -type f -delete
	find . -name '*.pyc' -exec rm -f {} +
	rm -rf .go-pkg-cache
	rm -rf certs *.tar $(NODE_CONTAINER_BIN_DIR)
	rm -rf $(REMOTE_DEPS)
	rm -rf filesystem/included-source
	rm -rf dist
	rm -rf bin
	# We build felix as part of the node build, so clean it as part of the clean.
	make -C ../felix clean
	# Delete images that we built in this repo
	docker rmi $(NODE_IMAGE):latest-$(ARCH) || true
	docker rmi $(TEST_CONTAINER_NAME) || true
	docker rmi $(addprefix $(WINDOWS_UPGRADE_IMAGE):latest-,$(WINDOWS_VERSIONS)) || true

clean-windows:
	-rm -f $(WINDOWS_ARCHIVE) $(WINDOWS_ARCHIVE_BINARY) $(WINDOWS_BINARY)
	-rm -f $(WINDOWS_ARCHIVE_ROOT)/libs/hns/hns.psm1
	-rm -f $(WINDOWS_ARCHIVE_ROOT)/libs/hns/License.txt
	-rm -f $(WINDOWS_ARCHIVE_ROOT)/cni/*.exe
	-rm -f $(WINDOWS_INSTALL_SCRIPT)
	-rm -rf "$(WINDOWS_DIST)"
	-rm -rf "$(WINDOWS_UPGRADE_DIST)"
	-rm -rf "$(WINDOWS_UPGRADE_BUILD)"

###############################################################################
# Building the binary
###############################################################################
build: $(NODE_CONTAINER_BINARY) $(TOOLS_MOUNTNS_BINARY)

# Pull in config from confd.
filesystem/etc/calico/confd/conf.d: $(shell find ../confd/etc/calico/confd/conf.d -type f)
	rm -rf $@ && cp -r ../confd/etc/calico/confd/conf.d $@
	chmod +w $@

filesystem/etc/calico/confd/templates: $(shell find ../confd/etc/calico/confd/templates -type f)
	rm -rf $@ && cp -r ../confd/etc/calico/confd/templates $@
	chmod +w $@

$(LIBBPF_A): $(shell find ../felix/bpf-gpl/include/libbpf -type f -name '*.[ch]')
	make -C ../felix libbpf ARCH=$(ARCH)

filesystem/usr/lib/calico/bpf: $(shell find ../felix/bpf-gpl -type f) $(shell find ../felix/bpf-apache -type f)
	rm -rf filesystem/usr/lib/calico/bpf/ && mkdir -p filesystem/usr/lib/calico/bpf/
	make -C ../felix build-bpf ARCH=$(ARCH)
	cp -r ../felix/bpf-gpl/bin/* $@
	cp -r ../felix/bpf-apache/bin/* $@

# We need CGO when compiling in Felix for BPF support.
# Currently CGO can be enabled in ARM64 and AMD64 builds.
ifeq ($(ARCH), $(filter $(ARCH),amd64 arm64))
CGO_ENABLED=1
CGO_LDFLAGS="-L$(LIBBPF_CONTAINER_PATH)/$(ARCH) -lbpf -lelf -lz"
CGO_CFLAGS="-I$(LIBBPF_CONTAINER_PATH) -I$(BPFGPL_CONTAINER_PATH)"
else
CGO_ENABLED=0
CGO_LDFLAGS=""
CGO_CFLAGS=""
endif

DOCKER_GO_BUILD_CGO=$(DOCKER_RUN) -e CGO_ENABLED=$(CGO_ENABLED) -e CGO_LDFLAGS=$(CGO_LDFLAGS) -e CGO_CFLAGS=$(CGO_CFLAGS) $(CALICO_BUILD)
DOCKER_GO_BUILD_CGO_WINDOWS=$(DOCKER_RUN) -e CGO_ENABLED=$(CGO_ENABLED) $(CALICO_BUILD)

$(NODE_CONTAINER_BINARY): filesystem/usr/lib/calico/bpf $(LIBBPF_A) $(SRC_FILES) ../go.mod
	$(DOCKER_GO_BUILD_CGO) sh -c '$(GIT_CONFIG_SSH) go build -v -o $@ $(BUILD_FLAGS) $(LDFLAGS) ./cmd/calico-node/main.go'

$(WINDOWS_BINARY):
	$(DOCKER_GO_BUILD_CGO_WINDOWS) sh -c '$(GIT_CONFIG_SSH) \
		GOOS=windows CC=x86_64-w64-mingw32-gcc \
		go build --buildmode=exe -v -o $@ $(LDFLAGS) ./cmd/calico-node/main.go'

$(WINDOWS_ARCHIVE_ROOT)/cni/calico.exe:
	$(DOCKER_RUN) \
		-e GOOS=windows \
		$(CALICO_BUILD) sh -c '$(GIT_CONFIG_SSH) \
		go build -v -o $@ $(LDFLAGS) ./cmd/calico'

$(WINDOWS_ARCHIVE_ROOT)/cni/calico-ipam.exe:
	$(DOCKER_RUN) \
		-e GOOS=windows \
		$(CALICO_BUILD) sh -c '$(GIT_CONFIG_SSH) \
		go build -v -o $@ $(LDFLAGS) ./cmd/calico-ipam'

$(TOOLS_MOUNTNS_BINARY):
	$(DOCKER_GO_BUILD_CGO) sh -c '$(GIT_CONFIG_SSH) go build -v -o $@ $(BUILD_FLAGS) $(LDFLAGS) ./cmd/mountns'

###############################################################################
# Building the image
###############################################################################
## Create the images for all supported ARCHes
image-all: $(addprefix sub-image-,$(VALIDARCHES))
sub-image-%:
	$(MAKE) image ARCH=$*

image $(NODE_IMAGE): register $(NODE_CONTAINER_CREATED)
$(NODE_CONTAINER_CREATED): $(REMOTE_DEPS) ./Dockerfile.$(ARCH) $(NODE_CONTAINER_BINARY) $(INCLUDED_SOURCE) $(NODE_CONTAINER_FILES) $(TOOLS_MOUNTNS_BINARY)
	$(DOCKER_BUILD) --build-arg BIRD_IMAGE=$(BIRD_IMAGE) -t $(NODE_IMAGE):latest-$(ARCH) -f ./Dockerfile.$(ARCH) . --load
	$(MAKE) retag-build-images-with-registries VALIDARCHES=$(ARCH) IMAGETAG=latest
	touch $@

##########################################################################################
# TESTING
##########################################################################################

GINKGO_ARGS += -cover -timeout 20m --trace --v
GINKGO = ginkgo

#############################################
# Run unit level tests
#############################################
# Skip packages containing FV tests.
UT_PACKAGES_TO_SKIP?=pkg/lifecycle/startup,pkg/allocateip,pkg/status
.PHONY: ut
ut:
	$(DOCKER_GO_BUILD) sh -c '$(GIT_CONFIG_SSH) ginkgo -r -skipPackage=$(UT_PACKAGES_TO_SKIP) $(GINKGO_ARGS)'

# download BIRD source to include in image.
$(BIRD_SOURCE): .bird-source.created
.bird-source.created:
	rm -rf filesystem/included-source/bird*
	mkdir -p filesystem/included-source/
	wget -O $(BIRD_SOURCE) https://github.com/projectcalico/bird/tarball/$(BIRD_VERSION)
	touch $@

# include GPL felix code in the image.
$(FELIX_GPL_SOURCE):
.felix-gpl-source.created: $(shell find ../felix/bpf-gpl -type f)
	rm -rf filesystem/included-source/felix*
	mkdir -p filesystem/included-source/
	$(DOCKER_RUN) $(CALICO_BUILD) sh -c 'tar cf $(FELIX_GPL_SOURCE) ../felix/bpf-gpl;'
	touch $@

###############################################################################
# FV Tests
###############################################################################
K8ST_IMAGE_TARS=calico-node.tar calico-apiserver.tar cnx-node.tar calico-cni.tar pod2daemon.tar calicoctl.tar kube-controllers.tar

ifeq ($(SEMAPHORE_GIT_REF_TYPE), pull-request)
# Determine the tests to run using the test spider tool, which emits a list of impacted packages.
WHAT=$(shell $(DOCKER_GO_BUILD) $(GIT_CONFIG_SSH) go run ../hack/test/spider -commit-range=${SEMAPHORE_GIT_COMMIT_RANGE} -filter-dir node/)
else
# By default, run all tests.
WHAT=$(shell find . -name "*_test.go" | xargs dirname | sort -u)
endif

## Run the ginkgo tests.
ut fv: run-k8s-apiserver
	$(DOCKER_RUN) \
	-v $(CERTS_PATH):/home/user/certs \
	-e KUBECONFIG=/go/src/github.com/projectcalico/calico/hack/test/certs/kubeconfig \
	-e ETCD_ENDPOINTS=http://$(LOCAL_IP_ENV):2379 \
	$(CALICO_BUILD) sh -c '$(GIT_CONFIG_SSH) ./run-uts $(WHAT)'

###############################################################################
# System tests
###############################################################################
dist/calicoctl:
	mkdir -p dist
	make -C ../calicoctl build
	cp ../calicoctl/bin/calicoctl-linux-$(ARCH) $@

dist/calico dist/calico-ipam:
	mkdir -p dist
	make -C ../cni-plugin build
	cp ../cni-plugin/bin/$(ARCH)/calico dist/calico
	cp ../cni-plugin/bin/$(ARCH)/calico-ipam dist/calico-ipam

# Create images for containers used in the tests
busybox.tar:
	docker pull $(ARCH)/busybox:latest
	docker save --output busybox.tar $(ARCH)/busybox:latest

workload.tar:
	cd workload && $(DOCKER_BUILD) -t workload -f Dockerfile.$(ARCH) . --load
	docker save --output workload.tar workload

IPT_ALLOW_ETCD:=-A INPUT -i docker0 -p tcp --dport 2379 -m comment --comment "calico-st-allow-etcd" -j ACCEPT

# Create the calico/test image
test_image: .calico_test.created
.calico_test.created: $(TEST_CONTAINER_FILES)
	cd calico_test && $(DOCKER_BUILD) -f Dockerfile.$(ARCH).calico_test -t $(TEST_CONTAINER_NAME) . --load
	touch $@

cnx-node.tar: $(NODE_CONTAINER_CREATED)
	docker save --output $@ $(NODE_IMAGE):latest-$(ARCH)

<<<<<<< HEAD
calico-node.tar: cnx-node.tar
	cp cnx-node.tar calico-node.tar

calico-apiserver.tar: ../go.mod $(shell find ../apiserver -name '*.go')
=======
calico-apiserver.tar: ../go.mod $(shell find ../apiserver -name '*.go') $(shell find ../libcalico-go -name '*.go')
>>>>>>> e7ddbb50
	make -C ../apiserver image
	docker save --output $@ tigera/cnx-apiserver:latest-$(ARCH)

calico-cni.tar: ../go.mod $(shell find ../cni-plugin -name '*.go') $(shell find ../libcalico-go -name '*.go')
	make -C ../cni-plugin image
	docker save --output $@ tigera/cni:latest-$(ARCH)

pod2daemon.tar: ../go.mod $(shell find ../pod2daemon -name '*.go')
	make -C ../pod2daemon image
	docker save --output $@ tigera/pod2daemon-flexvol:latest-$(ARCH)

calicoctl.tar: ../go.mod $(shell find ../calicoctl -name '*.go') $(shell find ../libcalico-go -name '*.go')
	make -C ../calicoctl image
	docker save --output $@ tigera/calicoctl:latest-$(ARCH)

kube-controllers.tar: ../go.mod $(shell find ../kube-controllers -name '*.go') $(shell find ../libcalico-go -name '*.go')
	make -C ../kube-controllers image
	docker save --output $@ tigera/kube-controllers:latest-$(ARCH)

load-container-images: $(K8ST_IMAGE_TARS) $(KUBECTL)
	# Load the latest tar files onto the currently running kind cluster.
	KUBECONFIG=$(KIND_KUBECONFIG) ./tests/k8st/load_images_on_kind_cluster.sh
	# Restart the Calico containers so they launch with the newly loaded code.
	# TODO: We should be able to do this without restarting everything in kube-system.
	KUBECONFIG=$(KIND_KUBECONFIG) $(KUBECTL) delete pods -n kube-system --all
	# calicoctl is deployed as a pod on the cluster and needs to be recreated.
	KUBECONFIG=$(KIND_KUBECONFIG) $(KUBECTL) apply -f tests/k8st/infra/calicoctl.yaml

.PHONY: st-checks
st-checks:
	# Check that we're running as root.
	test `id -u` -eq '0' || { echo "STs must be run as root to allow writes to /proc"; false; }

	# Insert an iptables rule to allow access from our test containers to etcd
	# running on the host.
	iptables-save | grep -q 'calico-st-allow-etcd' || iptables $(IPT_ALLOW_ETCD)

GCR_IO_PULL_SECRET?=${HOME}/secrets/docker_cfg.json
TSEE_TEST_LICENSE?=${HOME}/secrets/new-test-customer-license.yaml

.PHONY: dual-tor-test
dual-tor-test: cnx-node.tar .calico_test.created dual-tor-setup dual-tor-run-test dual-tor-cleanup

kubectl:
	curl -LO https://storage.googleapis.com/kubernetes-release/release/v1.15.3/bin/linux/amd64/kubectl
	chmod +x ./kubectl

# TODO: dual-tor uses a custom kind build, and so doesn't leverage the common
# kind logic from lib.Makefile. 
.PHONY: dual-tor-setup
DUAL_TOR_DIR=tests/k8st/dual-tor
dual-tor-setup: dual-tor-cleanup kubectl dist/calicoctl $(K8ST_IMAGE_TARS) .calico_test.created tests/k8st/reliable-nc/bin/reliable-nc
	docker build -t calico-test/busybox-with-reliable-nc tests/k8st/reliable-nc
	mkdir -p $(DUAL_TOR_DIR)/tmp
	cp -a $(K8ST_IMAGE_TARS) $(DUAL_TOR_DIR)/tmp/
	docker build --build-arg K8S_VERSION=$(K8S_VERSION) -t calico/dual-tor-node $(DUAL_TOR_DIR)
	rm -rf $(DUAL_TOR_DIR)/tmp
	GCR_IO_PULL_SECRET=$(GCR_IO_PULL_SECRET) STEPS=setup \
	ROUTER_IMAGE=$(BIRD_IMAGE) CALICOCTL=`pwd`/dist/calicoctl $(DUAL_TOR_DIR)/dualtor.sh

DUAL_TOR_ST_TO_RUN=dual-tor-tests/test_dual_tor.py -s --nocapture --nologcapture
.PHONY: dual-tor-run-test
dual-tor-run-test:
	docker run -t --rm \
	    -v $(PWD):/code \
	    -v /var/run/docker.sock:/var/run/docker.sock \
	    -v ${HOME}/.kube/kind-config-kind:/root/.kube/config \
	    -v $(PWD)/kubectl:/root/bin/kubectl \
	    --privileged \
	    --net host \
	${TEST_CONTAINER_NAME} \
	    sh -c 'echo "container started.." && cp /root/bin/kubectl /bin/kubectl && echo "kubectl copied." && \
	     cd /code/tests/k8st && nosetests $(DUAL_TOR_ST_TO_RUN) -v --with-xunit --xunit-file="/code/report/k8s-tests.xml" --with-timer'

.PHONY: dual-tor-cleanup
dual-tor-cleanup:
	-STEPS=cleanup $(DUAL_TOR_DIR)/dualtor.sh

tests/k8st/reliable-nc/bin/reliable-nc: tests/k8st/reliable-nc/reliable-nc.go
	mkdir -p dist
	$(DOCKER_GO_BUILD) \
	    sh -c 'go build -v -i -o $@ -v $(BUILD_FLAGS) $(LDFLAGS) "$(PACKAGE_NAME)/tests/k8st/reliable-nc"'

## k8st: STs in a real Kubernetes cluster provisioned by KIND
##
## Note: if you're developing and want to see test output as it
## happens, instead of only later and if the test fails, add "-s
## --nocapture --nologcapture" to K8ST_TO_RUN.  For example:
##
## make k8s-test K8ST_TO_RUN="tests/test_dns_policy.py -s --nocapture --nologcapture"
##
## By default, run tests tagged with "vanilla". This excludes dual tor tests from running
## on a test environment which doesn't support dual tor, and excludes egress IP tests which
## reconfigure the cluster configuration.
K8ST_TO_RUN ?= -A vanilla

.PHONY: egress-ip-test
egress-ip-test:
	$(MAKE) k8s-test K8ST_TO_RUN="-A egress_ip"

.PHONY: k8s-test
k8s-test:
	$(MAKE) kind-k8st-setup
	$(MAKE) kind-k8st-run-test
	$(MAKE) kind-k8st-cleanup

.PHONY: kind-k8st-setup
kind-k8st-setup: $(K8ST_IMAGE_TARS) kind-cluster-create
	GCR_IO_PULL_SECRET=$(GCR_IO_PULL_SECRET) KUBECONFIG=$(KIND_KUBECONFIG) ARCH=$(ARCH) ./tests/k8st/deploy_resources_on_kind_cluster.sh

.PHONY: kind-k8st-run-test
kind-k8st-run-test: .calico_test.created $(KIND_KUBECONFIG)
	docker run -t --rm \
	    -v $(CURDIR):/code \
	    -v /var/run/docker.sock:/var/run/docker.sock \
	    -v $(KIND_KUBECONFIG):/root/.kube/config \
	    -v $(KUBECTL):/bin/kubectl \
	    -e ROUTER_IMAGE=$(BIRD_IMAGE) \
	    --privileged \
	    --net host \
	${TEST_CONTAINER_NAME} \
	    sh -c 'echo "container started.." && \
	     cd /code/tests/k8st && nosetests $(K8ST_TO_RUN) -v --with-xunit --xunit-file="/code/report/k8s-tests.xml" --with-timer'

.PHONY: kind-k8st-cleanup
kind-k8st-cleanup: kind-cluster-destroy

# Needed for Semaphore CI (where disk space is a real issue during k8s-test)
.PHONY: remove-go-build-image
remove-go-build-image:
	@echo "Removing $(CALICO_BUILD) image to save space needed for testing ..."
	@-docker rmi $(CALICO_BUILD)

.PHONY: st
## Run the system tests
st: $(REMOTE_DEPS) image dist/calicoctl busybox.tar calico-node.tar workload.tar run-etcd .calico_test.created dist/calico dist/calico-ipam
	# Use the host, PID and network namespaces from the host.
	# Privileged is needed since 'calico node' write to /proc (to enable ip_forwarding)
	# Map the docker socket in so docker can be used from inside the container
	# HOST_CHECKOUT_DIR is used for volume mounts on containers started by this one.
	# All of code under test is mounted into the container.
	#   - This also provides access to calicoctl and the docker client
	# $(MAKE) st-checks
	docker run --uts=host \
		   --pid=host \
		   --net=host \
		   --privileged \
		   -v $(CURDIR):/code \
		   -v $(TSEE_TEST_LICENSE):/license.yaml \
		   -e HOST_CHECKOUT_DIR=$(CURDIR) \
		   -e DEBUG_FAILURES=$(DEBUG_FAILURES) \
		   -e MY_IP=$(LOCAL_IP_ENV) \
		   -e NODE_CONTAINER_NAME=$(NODE_IMAGE):latest-$(ARCH) \
		   --rm -t \
		   -v /var/run/docker.sock:/var/run/docker.sock \
		   $(TEST_CONTAINER_NAME) \
		   sh -c 'nosetests $(ST_TO_RUN) -v --with-xunit --xunit-file="/code/report/nosetests.xml" --with-timer $(ST_OPTIONS)'
	$(MAKE) stop-etcd

###############################################################################
# CI/CD
###############################################################################
.PHONY: ci
ci: static-checks ut image-all build-windows-upgrade-archive image-tar-windows-all st

## Deploys images to registry
cd: cd-common cd-windows-all

check-boring-ssl: $(NODE_CONTAINER_BIN_DIR)/calico-node-amd64
	$(DOCKER_RUN) -e CGO_ENABLED=$(CGO_ENABLED) $(CALICO_BUILD) \
		go tool nm $(NODE_CONTAINER_BIN_DIR)/calico-node-amd64 > $(NODE_CONTAINER_BIN_DIR)/tags.txt && grep '_Cfunc__goboringcrypto_' $(NODE_CONTAINER_BIN_DIR)/tags.txt 1> /dev/null
	-rm -f $(NODE_CONTAINER_BIN_DIR)/tags.txt

# Override the lib.Makefile golangci-lint target to use CGO, since some packages we pull in
# require it. Without this, we get undefined value errors.
golangci-lint: $(GENERATED_FILES)
	$(DOCKER_GO_BUILD_CGO) golangci-lint run $(LINT_ARGS)

.PHONY: node-test-at
# Run docker-image acceptance tests
node-test-at: release-prereqs
	docker run -v $(CURDIR)/tests/at/calico_node_goss.yaml:/tmp/goss.yaml \
	  $(NODE_IMAGE):$(VERSION) /bin/sh -c ' \
	   apk --no-cache add wget ca-certificates && \
	   wget -q -O /tmp/goss https://github.com/aelsabbahy/goss/releases/download/v0.3.4/goss-linux-amd64 && \
	   chmod +rx /tmp/goss && \
	   /tmp/goss --gossfile /tmp/goss.yaml validate'

ensure-calico-version-release-defined:
ifndef CALICO_VERSION_RELEASE
	$(error CALICO_VERSION_RELEASE is undefined - run using make release CALICO_VERSION_RELEASE=vX.Y.Z)
endif

###############################################################################
# Windows packaging
###############################################################################
# Pull the BGP configuration scripts and templates from the confd repo.
$(WINDOWS_MOD_CACHED_FILES):

$(WINDOWS_ARCHIVE_ROOT)/confd/config-bgp%: windows-packaging/config-bgp%
	cp -r ../confd/$< $@
	chmod +w $@

$(WINDOWS_ARCHIVE_ROOT)/confd/conf.d/%: windows-packaging/conf.d/%
	cp -r ../confd/$< $@
	chmod +w $@

$(WINDOWS_ARCHIVE_ROOT)/confd/templates/%: windows-packaging/templates/%
	cp -r ../confd/$< $@
	chmod +w $@

$(WINDOWS_ARCHIVE_ROOT)/libs/hns/hns.psm1:
	wget -P $(WINDOWS_ARCHIVE_ROOT)/libs/hns/ $(MICROSOFT_SDN_GITHUB_RAW_URL)/Kubernetes/windows/hns.psm1

$(WINDOWS_ARCHIVE_ROOT)/libs/hns/License.txt:
	wget -P $(WINDOWS_ARCHIVE_ROOT)/libs/hns/ $(MICROSOFT_SDN_GITHUB_RAW_URL)/License.txt

## Download NSSM.
windows-packaging/nssm-$(WINDOWS_NSSM_VERSION).zip:
	wget -O windows-packaging/nssm-$(WINDOWS_NSSM_VERSION).zip https://nssm.cc/release/nssm-$(WINDOWS_NSSM_VERSION).zip

build-windows-archive: $(WINDOWS_ARCHIVE_FILES) windows-packaging/nssm-$(WINDOWS_NSSM_VERSION).zip
	# To be as atomic as possible, we re-do work like unpacking NSSM here.
	-rm -f "$(WINDOWS_ARCHIVE)"
	-rm -rf $(WINDOWS_ARCHIVE_ROOT)/nssm-$(WINDOWS_NSSM_VERSION)
	mkdir -p dist
	cd windows-packaging && \
	cp -r CalicoWindows TigeraCalico && \
	sha256sum --check nssm.sha256sum && \
	cd TigeraCalico && \
	unzip  ../nssm-$(WINDOWS_NSSM_VERSION).zip \
	       -x 'nssm-$(WINDOWS_NSSM_VERSION)/src/*' && \
	cd .. && \
	zip -r "../$(WINDOWS_ARCHIVE)" TigeraCalico -x '*.git*'
	@echo
	@echo "Windows archive built at $(WINDOWS_ARCHIVE)"
	rm -rf windows-packaging/TigeraCalico

RELEASE_TAG_REGEX := ^v([0-9]{1,}\.){2}[0-9]{1,}$$
WINDOWS_GCS_BUCKET := gs://tigera-windows/dev/

# This target is just for Calico Enterprise. OS has a different release process.
# When merging, keep the 'release-windows-archive' target in private.
#
# This target builds the Windows installation zip file and uploads it to GCS.
push-windows-archive-gcs: build-windows-archive
	gcloud auth activate-service-account --key-file ~/secrets/gcp-registry-pusher-service-account.json
	gsutil cp dist/tigera-calico-windows-$(NODE_GIT_VERSION).zip $(WINDOWS_GCS_BUCKET)
	gcloud auth revoke registry-pusher@unique-caldron-775.iam.gserviceaccount.com

release-verify-version: var-require-all-VERSION
ifdef CONFIRM
	$(if $(filter $(VERSION),$(NODE_GIT_VERSION)),,\
		echo Current version $(CURRENT_RELEASE_VERSION) does not match given version $(VERSION) && exit 1)
endif

# Create and publish the windows archive for the release.
release-publish-windows-archive-gcs: var-require-one-of-CONFIRM-DRYRUN var-require-all-VERSION release-verify-version build-windows-archive
ifdef CONFIRM
	gcloud auth activate-service-account --key-file ~/secrets/gcp-registry-pusher-service-account.json
	gsutil cp dist/tigera-calico-windows-$(NODE_GIT_VERSION).zip gs://tigera-windows/
	gcloud auth revoke registry-pusher@unique-caldron-775.iam.gserviceaccount.com
else
	@echo [DRYRUN] gcloud auth activate-service-account --key-file ~/secrets/gcp-registry-pusher-service-account.json
	@echo [DRYRUN] gsutil cp dist/tigera-calico-windows-$(NODE_GIT_VERSION).zip gs://tigera-windows/
	@echo [DRYRUN] gcloud auth revoke registry-pusher@unique-caldron-775.iam.gserviceaccount.com
endif

$(WINDOWS_ARCHIVE_BINARY): $(WINDOWS_BINARY)
	cp $< $@

## Produces the Windows ZIP archive for the release.
## NOTE: this is needed to make the hash release, don't remove until that's changed.
release-windows-archive $(WINDOWS_ARCHIVE): var-require-all-VERSION
	$(MAKE) build-windows-archive WINDOWS_ARCHIVE_TAG=$(VERSION)

# Ensure the upgrade image docker build folder exists.
$(WINDOWS_UPGRADE_BUILD):
	-mkdir -p $(WINDOWS_UPGRADE_BUILD)

# Ensure the directory for temporary files used to build the windows upgrade zip
# archive exists.
$(WINDOWS_UPGRADE_DIST_STAGE):
	-mkdir -p $(WINDOWS_UPGRADE_DIST_STAGE)

# Copy the upgrade script to the temporary directory where we build the windows
# upgrade zip file.
$(WINDOWS_UPGRADE_SCRIPT): $(WINDOWS_UPGRADE_DIST_STAGE)
	cp $(WINDOWS_UPGRADE_ROOT)/calico-upgrade.ps1 $@

# Copy the install zip archive to the temporary directory where we build the windows
# upgrade zip file.
$(WINDOWS_UPGRADE_INSTALL_ZIP): build-windows-archive $(WINDOWS_UPGRADE_DIST_STAGE)
	cp $(WINDOWS_ARCHIVE) $@

# Build the docs site and copy over the install-calico-windows.ps1 script.
$(WINDOWS_INSTALL_SCRIPT):
	-mkdir -p dist
	make -C ../calico clean _site
	cp $(CURDIR)/../calico/_site/scripts/install-calico-windows.ps1 $@

# Copy the install-calico-windows.ps1 script to the temporary directory where we
# build the windows upgrade zip file.
$(WINDOWS_UPGRADE_INSTALL_FILE): $(WINDOWS_UPGRADE_DIST_STAGE) $(WINDOWS_INSTALL_SCRIPT)
	cp $(WINDOWS_INSTALL_SCRIPT) $@

# Produces the Windows upgrade ZIP archive for the release.
release-windows-upgrade-archive: release-prereqs
	$(MAKE) build-windows-upgrade-archive WINDOWS_ARCHIVE_TAG=$(VERSION)

# Build the Windows upgrade zip archive, which also builds the windows archive.
build-windows-upgrade-archive: clean-windows $(WINDOWS_UPGRADE_INSTALL_ZIP) $(WINDOWS_UPGRADE_INSTALL_FILE) $(WINDOWS_UPGRADE_SCRIPT) $(WINDOWS_UPGRADE_BUILD)
	rm $(WINDOWS_UPGRADE_ARCHIVE) || true
	cd $(WINDOWS_UPGRADE_DIST_STAGE) && zip -r "$(CURDIR)/$(WINDOWS_UPGRADE_ARCHIVE)" *.zip *.ps1

# Sets up the docker builder used to create Windows image tarballs.
setup-windows-builder:
	-docker buildx rm calico-windows-builder
	docker buildx create --name=calico-windows-builder --use --platform windows/amd64

# Builds all the Windows image tarballs for each version in WINDOWS_VERSIONS
image-tar-windows-all: setup-windows-builder $(addprefix sub-image-tar-windows-,$(WINDOWS_VERSIONS)) $(addprefix sub-image-tar-windows-upgrade-,$(WINDOWS_VERSIONS))

CRANE_BINDMOUNT_CMD := \
	docker run --rm \
		--net=host \
		--init \
		--entrypoint /bin/sh \
		-e LOCAL_USER_ID=$(LOCAL_USER_ID) \
		-v $(CURDIR):/go/src/$(PACKAGE_NAME):rw \
		-v $(DOCKER_CONFIG):/root/.docker/config.json \
		-w /go/src/$(PACKAGE_NAME) \
		$(CALICO_BUILD) -c $(double_quote)crane

DOCKER_MANIFEST_CMD := docker manifest

ifdef CONFIRM
CRANE_BINDMOUNT = $(CRANE_BINDMOUNT_CMD)
DOCKER_MANIFEST = $(DOCKER_MANIFEST_CMD)
else
CRANE_BINDMOUNT = echo [DRY RUN] $(CRANE_BINDMOUNT_CMD)
DOCKER_MANIFEST = echo [DRY RUN] $(DOCKER_MANIFEST_CMD)
endif

# Uses the docker builder to create a Windows image tarball for a single Windows version.
sub-image-tar-windows-%:
	# ensure dir for windows image tars
	-mkdir -p $(WINDOWS_DIST)
	# ensure docker build dir exists
	-mkdir -p $(WINDOWS_DIST_STAGE)
	# copy dockerfile to staging dir
	cp $(WINDOWS_PACKAGING_ROOT)/Dockerfile $(WINDOWS_DIST_STAGE)
	# copy install entrypoint script to staging dir
	cp $(WINDOWS_PACKAGING_ROOT)/host-process-install.ps1 $(WINDOWS_DIST_STAGE)
	# build and copy install script to staging dir
	make -C ../calico build
	cp ../calico/_site/scripts/install-calico-windows.ps1 $(WINDOWS_DIST_STAGE)
	# copy calico install zip file to staging dir
	cp dist/tigera-calico-windows-$(GIT_VERSION).zip $(WINDOWS_DIST_STAGE)/calico-windows.zip
	cd $(WINDOWS_DIST_STAGE) && \
	docker buildx build \
		--platform windows/amd64 \
		--output=type=docker,dest=$(CURDIR)/$(WINDOWS_DIST)/image-$(GIT_VERSION)-$*.tar \
		--pull \
		--build-arg=WINDOWS_VERSION=$* .

# Uses the docker builder to create a Windows upgrade image tarball for a single Windows version.
sub-image-tar-windows-upgrade-%:
	-mkdir -p $(WINDOWS_UPGRADE_DIST)
	cd $(WINDOWS_UPGRADE_ROOT) && \
		docker buildx build \
			--platform windows/amd64 \
			--output=type=docker,dest=$(CURDIR)/$(WINDOWS_UPGRADE_DIST)/image-$(GIT_VERSION)-$*.tar \
			--pull \
			--no-cache \
			--build-arg=WINDOWS_VERSION=$* .

# For EE, the images are:
# - calico-windows
# - calico-windows-upgrade
#
# The windows-upgrade image, for dev only, is also copied to the release tag version.
# The windows-upgrade procedure compares calico-node.exe's CNXRELEASEVERSION to the operator's windows-upgrade component image tag.
# That means the EE hash release must use a windows-upgrade image tag equal to the release version.
cd-windows-all:
	$(MAKE) cd-windows-calico-windows WINDOWS_IMAGE_TAR_ROOT=$(WINDOWS_DIST)
	$(MAKE) cd-windows-calico-windows-upgrade WINDOWS_IMAGE_TAR_ROOT=$(WINDOWS_UPGRADE_DIST)
	if [ "$(DEV_REGISTRIES)" = "gcr.io/unique-caldron-775/cnx/tigera" ]; then \
		dev_tag="gcr.io/unique-caldron-775/cnx/tigera/calico-windows-upgrade:$(GIT_VERSION)"; \
		dev_rel_tag="gcr.io/unique-caldron-775/cnx/tigera/calico-windows-upgrade:$(NODE_RELEASE_VERSION)"; \
		$(CRANE_BINDMOUNT) cp $${dev_tag} $${dev_rel_tag}$(double_quote) & \
	fi;

# Windows image pushing is different because we do not build docker images directly.
# Since the build machine is linux, we output the images to a tarball. (We can
# produce images but there will be no output because docker images
# built for Windows cannot be loaded on linux.)
#
# The resulting image tarball is then pushed to registries during cd/release.
# The image tarballs are located in WINDOWS_IMAGE_TAR_ROOT and have files names
# with the format 'image-v3.21.0-2-abcdef-20H2.tar'.
#
# In addition to pushing the individual images, we also create the manifest
# directly using 'docker manifest'. This is possible because Semaphore is using
# a recent enough docker CLI version (20.10.0)
#
# - Create the manifest with 'docker manifest create' using the list of all images.
# - For each windows version, 'docker manifest annotate' its image with "os.image: <windows_version>".
#   <windows_version> is the version string that looks like, e.g. 10.0.19041.1288.
#   Setting os.image in the manifest is required for Windows hosts to load the
#   correct image in manifest.
# - Finally we push the manifest, "purging" the local manifest.
cd-windows-%:
# WINDOWS_IMAGE_TAR_ROOT is the dir containing image tarballs to push.
ifndef WINDOWS_IMAGE_TAR_ROOT
	$(error WINDOWS_IMAGE_TAR_ROOT is not set)
endif
	for registry in $(DEV_REGISTRIES); do \
		echo Pushing Windows images to $${registry}; \
		all_images=""; \
		manifest_image="$${registry}/$*:$(GIT_VERSION)"; \
		for win_ver in $(WINDOWS_VERSIONS); do \
			image_tar="$(WINDOWS_IMAGE_TAR_ROOT)/image-$(GIT_VERSION)-$${win_ver}.tar"; \
			image="$${registry}/$*:$(GIT_VERSION)-windows-$${win_ver}"; \
			echo Pushing image $${image} ...; \
			$(CRANE_BINDMOUNT) push $${image_tar} $${image}$(double_quote) & \
			all_images="$${all_images} $${image}"; \
		done; \
		wait; \
		$(DOCKER_MANIFEST) create --amend $${manifest_image} $${all_images}; \
		for win_ver in $(WINDOWS_VERSIONS); do \
			version=$$(docker manifest inspect mcr.microsoft.com/windows/nanoserver:$${win_ver} | grep "os.version" | head -n 1 | awk -F\" '{print $$4}'); \
			image="$${registry}/$*:$(GIT_VERSION)-windows-$${win_ver}"; \
			$(DOCKER_MANIFEST) annotate --os windows --arch amd64 --os-version $${version} $${manifest_image} $${image}; \
		done; \
		$(DOCKER_MANIFEST) push --purge $${manifest_image}; \
	done ;<|MERGE_RESOLUTION|>--- conflicted
+++ resolved
@@ -384,14 +384,10 @@
 cnx-node.tar: $(NODE_CONTAINER_CREATED)
 	docker save --output $@ $(NODE_IMAGE):latest-$(ARCH)
 
-<<<<<<< HEAD
 calico-node.tar: cnx-node.tar
 	cp cnx-node.tar calico-node.tar
 
-calico-apiserver.tar: ../go.mod $(shell find ../apiserver -name '*.go')
-=======
 calico-apiserver.tar: ../go.mod $(shell find ../apiserver -name '*.go') $(shell find ../libcalico-go -name '*.go')
->>>>>>> e7ddbb50
 	make -C ../apiserver image
 	docker save --output $@ tigera/cnx-apiserver:latest-$(ARCH)
 
