--- conflicted
+++ resolved
@@ -384,11 +384,7 @@
             # Assign BGP peers to external networks
             self._patch_peer_external_net("peer-c1", "rednet")
 
-<<<<<<< HEAD
-            # Create 2 egress gateways, one each egress node
-=======
             # Create 2 egress gateways, one on each egress node
->>>>>>> 7cbb31b4
             gw_red = self.create_egress_gateway_pod("kind-worker", "gw-red", egress_pool_cidr, color="red", external_networks="rednet")
             gw_red2 = self.create_egress_gateway_pod("kind-worker3", "gw-red2", egress_pool_cidr, color="red", external_networks="rednet")
 
