--- conflicted
+++ resolved
@@ -42,10 +42,7 @@
         """
         super(TestBase, self).setUp()
         self.cluster = self.k8s_client()
-<<<<<<< HEAD
         self.cleanups = []
-=======
->>>>>>> d47ea76e
 
         # Log a newline to ensure that the first log appears on its own line.
         logger.info("")
