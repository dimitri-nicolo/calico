# Copyright (c) 2018 Tigera, Inc. All rights reserved.
#
# Licensed under the Apache License, Version 2.0 (the "License");
# you may not use this file except in compliance with the License.
# You may obtain a copy of the License at
#
#     http://www.apache.org/licenses/LICENSE-2.0
#
# Unless required by applicable law or agreed to in writing, software
# distributed under the License is distributed on an "AS IS" BASIS,
# WITHOUT WARRANTIES OR CONDITIONS OF ANY KIND, either express or implied.
# See the License for the specific language governing permissions and
# limitations under the License.
import json
import logging
import os
import re
import subprocess
import time
from datetime import datetime
from pprint import pformat
from unittest import TestCase

from deepdiff import DeepDiff
from kubernetes import client, config

from utils.utils import retry_until_success, run, kubectl, copy_cnx_pull_secret

logger = logging.getLogger(__name__)


first_log_time = None


class TestBase(TestCase):

    """
    Base class for test-wide methods.
    """

    def setUp(self):
        """
        Set up before every test.
        """
        super(TestBase, self).setUp()
        self.cluster = self.k8s_client()
        self.cleanups = []

        # Log a newline to ensure that the first log appears on its own line.
        logger.info("")

    def tearDown(self):
        for cleanup in reversed(self.cleanups):
            cleanup()
        super(TestBase, self).tearDown()

    def add_cleanup(self, cleanup):
        self.cleanups.append(cleanup)

    @staticmethod
    def assert_same(thing1, thing2):
        """
        Compares two things.  Debug logs the differences between them before
        asserting that they are the same.
        """
        assert cmp(thing1, thing2) == 0, \
            "Items are not the same.  Difference is:\n %s" % \
            pformat(DeepDiff(thing1, thing2), indent=2)

    @staticmethod
    def writejson(filename, data):
        """
        Converts a python dict to json and outputs to a file.
        :param filename: filename to write
        :param data: dictionary to write out as json
        """
        with open(filename, 'w') as f:
            text = json.dumps(data,
                              sort_keys=True,
                              indent=2,
                              separators=(',', ': '))
            logger.debug("Writing %s: \n%s" % (filename, text))
            f.write(text)

    @staticmethod
    def log_banner(msg, *args, **kwargs):
        global first_log_time
        time_now = time.time()
        if first_log_time is None:
            first_log_time = time_now
        time_now -= first_log_time
        elapsed_hms = "%02d:%02d:%02d " % (time_now / 3600,
                                           (time_now % 3600) / 60,
                                           time_now % 60)

        level = kwargs.pop("level", logging.INFO)
        msg = elapsed_hms + str(msg) % args
        banner = "+" + ("-" * (len(msg) + 2)) + "+"
        logger.log(level, "\n" +
                   banner + "\n"
                            "| " + msg + " |\n" +
                   banner)

    @staticmethod
    def k8s_client():
        config.load_kube_config(os.environ.get('KUBECONFIG'))
        return client.CoreV1Api()

    def check_pod_status(self, ns):
        pods = self.cluster.list_namespaced_pod(ns)

        for pod in pods.items:
            logger.info("%s\t%s\t%s", pod.metadata.name, pod.metadata.namespace, pod.status.phase)
            if pod.status.phase != 'Running':
                kubectl("describe po %s -n %s" % (pod.metadata.name, pod.metadata.namespace))
            assert pod.status.phase == 'Running'

    def create_namespace(self, ns_name, labels=None, annotations=None):
        self.cluster.create_namespace(client.V1Namespace(metadata=client.V1ObjectMeta(name=ns_name, labels=labels, annotations=annotations)))
        self.add_cleanup(lambda: self.delete_and_confirm(ns_name, "ns"))

    def deploy(self, image, name, ns, port, replicas=1, svc_type="NodePort", traffic_policy="Local", cluster_ip=None, ipv6=False):
        """
        Creates a deployment and corresponding service with the given
        parameters.
        """
        # Use a pod anti-affinity so that the scheduler prefers deploying the
        # pods on different nodes. This makes our tests more reliable, since
        # some tests expect pods to be scheduled to different nodes.
        selector = {'matchLabels': {'app': name}}
        terms = [client.V1WeightedPodAffinityTerm(
            pod_affinity_term=client.V1PodAffinityTerm(
                label_selector=selector,
                topology_key="kubernetes.io/hostname"),
            weight=100,
            )]
        anti_aff = client.V1PodAntiAffinity(
                preferred_during_scheduling_ignored_during_execution=terms)

        # Run a deployment with <replicas> copies of <image>, with the
        # pods labelled with "app": <name>.
        deployment = client.V1Deployment(
            api_version="apps/v1",
            kind="Deployment",
            metadata=client.V1ObjectMeta(name=name),
            spec=client.V1DeploymentSpec(
                replicas=replicas,
                selector=selector,
                template=client.V1PodTemplateSpec(
                    metadata=client.V1ObjectMeta(labels={"app": name}),
                    spec=client.V1PodSpec(
                        affinity=client.V1Affinity(pod_anti_affinity=anti_aff),
                        containers=[
                          client.V1Container(name=name,
                                             image=image,
                                             ports=[client.V1ContainerPort(container_port=port)]),
                    ]))))

        # Create the deployment.
        api_response = client.AppsV1Api().create_namespaced_deployment(
            body=deployment,
            namespace=ns)
        logger.debug("Deployment created. status='%s'" % str(api_response.status))

        # Create a service called <name> whose endpoints are the pods
        # with "app": <name>; i.e. those just created above.
        self.create_service(name, name, ns, port, svc_type, traffic_policy, ipv6=ipv6)

    def wait_for_deployment(self, name, ns):
        """
        Waits for the given deployment to have the desired number of replicas.
        """
        logger.info("Checking status for deployment %s/%s" % (ns, name))
        kubectl("-n %s rollout status deployment/%s" % (ns, name))
        kubectl("get pods -n %s -o wide" % ns)

    def create_service(self, name, app, ns, port, svc_type="NodePort", traffic_policy="Local", cluster_ip=None, ipv6=False):
        service = client.V1Service(
            metadata=client.V1ObjectMeta(
                name=name,
                labels={"name": name},
            ),
            spec={
                "ports": [{"port": port}],
                "selector": {"app": app},
                "type": svc_type,
            }
        )
        if traffic_policy:
            service.spec["externalTrafficPolicy"] = traffic_policy
        if cluster_ip:
          service.spec["clusterIP"] = cluster_ip
        if ipv6:
          service.spec["ipFamilies"] = ["IPv6"]

        api_response = self.cluster.create_namespaced_service(
            body=service,
            namespace=ns,
        )
        logger.debug("Additional Service created. status='%s'" % str(api_response.status))

    def wait_until_exists(self, name, resource_type, ns="default"):
        retry_until_success(kubectl, function_args=["get %s %s -n%s" %
                                                    (resource_type, name, ns)])

    def delete(self, name, resource_type, ns="default", wait="true"):
        try:
            kubectl("delete %s %s -n %s --wait=%s" % (resource_type, name, ns, wait))
        except subprocess.CalledProcessError:
            pass

    def confirm_deletion(self, name, resource_type, ns="default"):
        def is_it_gone_yet(res_name, res_type):
            try:
                kubectl("get %s %s -n %s" % (res_type, res_name, ns),
                        logerr=False)
                raise self.StillThere
            except subprocess.CalledProcessError:
                # Success
                pass

        retry_until_success(is_it_gone_yet, retries=10, wait_time=10, function_args=[name, resource_type])

    def delete_and_confirm(self, name, resource_type, ns="default", wait="true"):
        self.delete(name, resource_type, ns, wait)
        self.confirm_deletion(name, resource_type, ns)

    class StillThere(Exception):
        pass

    def get_routes(self):
        return run("docker exec kube-node-extra ip r")

    def annotate_resource(self, res_type, res_name, ns, k, v):
        return run("kubectl annotate %s %s -n %s %s=%s" % (res_type, res_name, ns, k, v)).strip()

    def get_node_ips_with_local_pods(self, ns, label_selector):
        config.load_kube_config(os.environ.get('KUBECONFIG'))
        api = client.CoreV1Api(client.ApiClient())
        pods = api.list_namespaced_pod(ns, label_selector=label_selector)
        node_names = map(lambda x: x.spec.node_name, pods.items)
        node_ips = []
        for n in node_names:
            addrs = api.read_node(n).status.addresses
            for a in addrs:
                if a.type == 'InternalIP':
                    node_ips.append(a.address)
        return node_ips

    def get_ds_env(self, ds, ns, key):
        config.load_kube_config(os.environ.get('KUBECONFIG'))
        api = client.AppsV1Api(client.ApiClient())
        node_ds = api.read_namespaced_daemon_set(ds, ns, exact=True, export=False)
        for container in node_ds.spec.template.spec.containers:
            if container.name == ds:
                for env in container.env:
                    if env.name == key:
                        return env.value
        return None

    def scale_deployment(self, deployment, ns, replicas):
        return kubectl("scale deployment %s -n %s --replicas %s" %
                       (deployment, ns, replicas)).strip()

<<<<<<< HEAD
    def create_egress_gateway_pod(self, host, name, egress_pool_cidr, color="red", ns="default", termgraceperiod=0, probe_url="", icmp_probes="", external_networks=""):
        """
        Create egress gateway pod, with an IP from that pool.
        """
        copy_cnx_pull_secret(ns)

        ext_net_annotation = ""
        if external_networks != "":
            ext_net_val = ""
            if isinstance(external_networks, list):
                ext_net_val = "\\\"" + "\\\", \\\"".join(external_networks) + "\\\""
            else:
                ext_net_val = "\\\"" + external_networks + "\\\""
            ext_net_annotation = """egress.projectcalico.org/externalNetworkNames: "[%s]"
""" % ext_net_val

        gateway = Pod(ns, name, image=None, yaml="""
apiVersion: v1
kind: Pod
metadata:
  annotations:
    cni.projectcalico.org/ipv4pools: "[\\\"%s\\\"]"
    %s
  labels:
    color: %s
  name: %s
  namespace: %s
spec:
  imagePullSecrets:
  - name: cnx-pull-secret
  initContainers:
  - name: egress-gateway-init
    image: docker.io/tigera/egress-gateway:latest-amd64
    env:
    - name: EGRESS_POD_IP
      valueFrom:
        fieldRef:
          fieldPath: status.podIP
    - name: EGRESS_VXLAN_PORT
      value: "4790"
    - name: EGRESS_VXLAN_VNI
      value: "4097"
    imagePullPolicy: Never
    securityContext:
      privileged: true
    command: ["/init-gateway.sh"]
  containers:
  - name: gateway
    image: docker.io/tigera/egress-gateway:latest-amd64
    env:
    # Optional: comma-delimited list of IP addresses to send ICMP pings to; if all probes fail, the egress
    # gateway will report non-ready.
    - name: ICMP_PROBE_IPS
      value: "%s"
    # Only used if ICMP_PROBE_IPS is non-empty: interval to send probes.
    - name: ICMP_PROBE_INTERVAL
      value: "1s"
    # Only used if ICMP_PROBE_IPS is non-empty: timeout on each probe.
    - name: ICMP_PROBE_TIMEOUT
      value: "3s"
    # Optional HTTP URL to send periodic probes to; if the probe fails that is reflected in 
    # the health reported on the health port.
    - name: HTTP_PROBE_URL
      value: "%s"
    # Only used if HTTP_PROBE_URL is non-empty: interval to send probes.
    - name: HTTP_PROBE_INTERVAL
      value: "10s"
    # Only used if HTTP_PROBE_URL is non-empty: timeout before reporting non-ready if there are no successful probes.
    - name: HTTP_PROBE_TIMEOUT
      value: "30s"
    # Port that the egress gateway serves its health reports.  Must match the readiness probe and health
    # port defined below.
    - name: HEALTH_PORT
      value: "8080"
    - name: LOG_SEVERITY
      value: "Info"
    - name: EGRESS_VXLAN_VNI
      value: "4097"
    # Use downward API to tell the pod its own IP address.
    - name: EGRESS_POD_IP
      valueFrom:
        fieldRef:
          fieldPath: status.podIP
    imagePullPolicy: Never
    securityContext:
      capabilities:
        add: ["NET_ADMIN"]
    command: ["/start-gateway.sh"]
    volumeMounts:
        - mountPath: /var/run/calico
          name: policysync
    ports:
        - name: health
          containerPort: 8080
    readinessProbe:
        httpGet:
          path: /readiness
          port: 8080
        initialDelaySeconds: 3
        periodSeconds: 3
  nodeName: %s
  terminationGracePeriodSeconds: %d
  volumes:
      - flexVolume:
          driver: nodeagent/uds
        name: policysync
""" % (egress_pool_cidr, ext_net_annotation, color, name, ns, icmp_probes, probe_url, host, termgraceperiod))
        self.add_cleanup(gateway.delete)

        return gateway

=======
>>>>>>> c1d55e20
    def get_calico_node_pod(self, nodeName):
        """Get the calico-node pod name for a given kind node"""
        def fn():
            calicoPod = kubectl("-n kube-system get pods -o wide | grep calico-node | grep '%s '| cut -d' ' -f1" % nodeName)
            if calicoPod is None:
                raise Exception('calicoPod is None')
            return calicoPod.strip()
        calicoPod = retry_until_success(fn)
        return calicoPod
<<<<<<< HEAD


# Default is for K8ST tests to run vanilla tests, and not to run
# specialized tests (e.g., dual_dor, egress_ip).
# Individual test classes can override this.
TestBase.vanilla = True
TestBase.dual_tor = False
TestBase.egress_ip = False


class Container(object):

    def __init__(self, image, args, flags=""):
        self.id = run("docker run --rm -d --net=kind %s %s %s" % (
            flags,
            image,
            args)).strip().split("\n")[-1].strip()
        self._ip = None

    def kill(self):
        run("docker rm -f %s" % self.id)

    def inspect(self, template):
        return run("docker inspect -f '%s' %s" % (template, self.id))

    def running(self):
        return self.inspect("{{.State.Running}}").strip()

    def assert_running(self):
        assert self.running() == "true"

    def wait_running(self):
        retry_until_success(self.assert_running)

    @property
    def ip(self):
        if not self._ip:
            self._ip = self.inspect(
                "{{range .NetworkSettings.Networks}}{{.IPAddress}}{{end}}"
            ).strip()
        return self._ip

    def logs(self):
        return run("docker logs %s" % self.id)

    def execute(self, cmd):
        return run("docker exec %s %s" % (self.id, cmd))


class Pod(object):

    def __init__(self, ns, name, node=None, image=None, labels=None, annotations=None, yaml=None, cmd=None):
        if yaml:
            # Caller has provided the complete pod YAML.
            kubectl("""apply -f - <<'EOF'
%s
EOF
""" % yaml)
        else:
            # Build YAML with specified namespace, name and image.
            pod = {
                "apiVersion": "v1",
                "kind": "Pod",
                "metadata": {
                    "name": name,
                    "namespace": ns,
                },
                "spec": {
                    "containers": [
                        {
                            "name": name,
                            "image": image,
                        },
                    ],
                    "terminationGracePeriodSeconds": 0,
                },
            }
            if node:
                pod["spec"]["nodeName"] = node
            if annotations:
                pod["metadata"]["annotations"] = annotations
            if labels:
                pod["metadata"]["labels"] = labels
            if cmd:
                pod["spec"]["containers"][0]["command"] = cmd
            kubectl("""apply -f - <<'EOF'
%s
EOF
""" % json.dumps(pod))

        self.name = name
        self.ns = ns
        self._ip = None
        self._hostip = None
        self._nodename = None

    def delete(self):
        kubectl("delete pod/%s -n %s" % (self.name, self.ns))

    def wait_ready(self):
        kubectl("wait --for=condition=ready pod/%s -n %s --timeout=300s" % (self.name, self.ns))

    def wait_not_ready(self):
        kubectl("wait --for=condition=Ready=false pod/%s -n %s --timeout=300s" % (self.name, self.ns))

    @property
    def ip(self):
        start_time = time.time()
        while not self._ip:
            assert time.time() - start_time < 30, "Pod failed to get IP address within 30s"
            ip = run("kubectl get po %s -n %s -o json | jq '.status.podIP'" % (self.name, self.ns)).strip().strip('"')
            if ip != "null":
                self._ip = ip
                break
            time.sleep(0.1)
        return self._ip

    @property
    def hostip(self):
        if not self._hostip:
            self._hostip = run("kubectl get po %s -n %s -o json | jq '.status.hostIP'" %
                           (self.name, self.ns)).strip().strip('"')
        return self._hostip

    @property
    def nodename(self):
        if not self._nodename:
            # spec.nodeName will be populated for a running pod regardless of being specified or not on pod creation.
            self._nodename = run("kubectl get po %s -n %s -o json | jq '.spec.nodeName'" %
                               (self.name, self.ns)).strip().strip('"')
        return self._nodename

    @property
    def annotations(self):
        return json.loads(run("kubectl get po %s -n %s -o json | jq '.metadata.annotations'" %
                           (self.name, self.ns)).strip().strip('"'))

    def execute(self, cmd, timeout=0):
        return kubectl("exec %s -n %s -- %s" % (self.name, self.ns, cmd), timeout=timeout)

=======
>>>>>>> c1d55e20

class Container(object):

    def __init__(self, image, args, flags=""):
        self.id = run("docker run --rm -d --net=kind %s %s %s" % (
            flags,
            image,
            args)).strip().split("\n")[-1].strip()
        self._ip = None

    def kill(self):
        run("docker rm -f %s" % self.id)

    def inspect(self, template):
        return run("docker inspect -f '%s' %s" % (template, self.id))

    def running(self):
        return self.inspect("{{.State.Running}}").strip()

    def assert_running(self):
        assert self.running() == "true"

    def wait_running(self):
        retry_until_success(self.assert_running)

    @property
    def ip(self):
        if not self._ip:
            self._ip = self.inspect(
                "{{range .NetworkSettings.Networks}}{{.IPAddress}}{{end}}"
            ).strip()
        return self._ip

    def logs(self):
        return run("docker logs %s" % self.id)

    def execute(self, cmd):
        return run("docker exec %s %s" % (self.id, cmd))


class Pod(object):

    def __init__(self, ns, name, node=None, image=None, labels=None, annotations=None, yaml=None, cmd=None):
        if yaml:
            # Caller has provided the complete pod YAML.
            kubectl("""apply -f - <<'EOF'
%s
EOF
""" % yaml)
        else:
            # Build YAML with specified namespace, name and image.
            pod = {
                "apiVersion": "v1",
                "kind": "Pod",
                "metadata": {
                    "name": name,
                    "namespace": ns,
                },
                "spec": {
                    "containers": [
                        {
                            "name": name,
                            "image": image,
                        },
                    ],
                    "terminationGracePeriodSeconds": 0,
                },
            }
            if node:
                pod["spec"]["nodeName"] = node
            if annotations:
                pod["metadata"]["annotations"] = annotations
            if labels:
                pod["metadata"]["labels"] = labels
            if cmd:
                pod["spec"]["containers"][0]["command"] = cmd
            kubectl("""apply -f - <<'EOF'
%s
EOF
""" % json.dumps(pod))

        self.name = name
        self.ns = ns
        self._ip = None
        self._hostip = None
        self._nodename = None

    def delete(self):
        kubectl("delete pod/%s -n %s" % (self.name, self.ns))

    def wait_ready(self):
        kubectl("wait --for=condition=ready pod/%s -n %s --timeout=300s" % (self.name, self.ns))

    def wait_not_ready(self):
        kubectl("wait --for=condition=Ready=false pod/%s -n %s --timeout=300s" % (self.name, self.ns))

    @property
    def ip(self):
        start_time = time.time()
        while not self._ip:
            assert time.time() - start_time < 30, "Pod failed to get IP address within 30s"
            ip = run("kubectl get po %s -n %s -o json | jq '.status.podIP'" % (self.name, self.ns)).strip().strip('"')
            if ip != "null":
                self._ip = ip
                break
            time.sleep(0.1)
        return self._ip

    @property
    def hostip(self):
        if not self._hostip:
            self._hostip = run("kubectl get po %s -n %s -o json | jq '.status.hostIP'" %
                           (self.name, self.ns)).strip().strip('"')
        return self._hostip

    @property
    def nodename(self):
        if not self._nodename:
            # spec.nodeName will be populated for a running pod regardless of being specified or not on pod creation.
            self._nodename = run("kubectl get po %s -n %s -o json | jq '.spec.nodeName'" %
                               (self.name, self.ns)).strip().strip('"')
        return self._nodename

    @property
    def annotations(self):
        return json.loads(run("kubectl get po %s -n %s -o json | jq '.metadata.annotations'" %
                           (self.name, self.ns)).strip().strip('"'))

    def execute(self, cmd, timeout=0):
        return kubectl("exec %s -n %s -- %s" % (self.name, self.ns, cmd), timeout=timeout)

class TestBaseV6(TestBase):

    def get_routes(self):
        return run("docker exec kube-node-extra ip -6 r")

class NetcatServerTCP(Container):

    def __init__(self, port):
        super(NetcatServerTCP, self).__init__("subfuzion/netcat", "-v -l -k -p %d" % port, "--privileged")
        self.port = port

    def get_recent_node(self):
        node = None
        for attempt in range(3):
            for line in self.logs().split('\n'):
                m = re.match(r"Connection from ([a-z]+\-[a-z0-9]+)\.kind [0-9]+ received", line)
                if m:
                    node = m.group(1)
            if node is not None:
                return node
            else:
                time.sleep(1)
        assert False, "Couldn't find a recent node name in the logs."

    def get_recent_client_ip(self):
        ip = None
        for attempt in range(3):
            for line in self.logs().split('\n'):
                m = re.match(r"Connection from ([0-9]+\.[0-9]+\.[0-9]+\.[0-9]+) [0-9]+ received", line)
                if m:
                    ip = m.group(1)
            if ip is not None:
                return ip
            else:
                time.sleep(1)
        assert False, "Couldn't find a recent client IP in the logs."

class NetcatClientTCP(Pod):

    def __init__(self, ns, name, node=None, labels=None, annotations=None):
        cmd = ["sleep", "3600"]
        super(NetcatClientTCP, self).__init__(ns, name, image="alpine", node=node, labels=labels, annotations=annotations, cmd=cmd)
        self.last_output = ""

    def can_connect(self, ip, port, command="nc"):
        run("docker exec %s ip rule" % self.nodename, allow_fail=True)
        run("docker exec %s ip r l table 250" % self.nodename, allow_fail=True)
        run("docker exec %s ip r l table 249" % self.nodename, allow_fail=True)
        try:
            self.check_connected(ip, port, command)
            logger.info("'%s' connected, as expected", self.name)
        except subprocess.CalledProcessError:
            logger.exception("Failed to access server")
            logger.warning("'%s' failed to connect, when connection was expected", self.name)
            raise self.ConnectionError

    def cannot_connect(self, ip, port, command="nc"):
        try:
            self.check_connected(ip, port, command)
            logger.warning("'%s' unexpectedly connected", self.name)
            raise self.ConnectionError
        except subprocess.CalledProcessError:
            logger.info("'%s' failed to connect, as expected", self.name)

    def check_connected(self, ip, port, command="nc"):
        self.last_output = ""
        if command == "nc":
            self.last_output = self.execute("nc -w 2 %s %d </dev/null" % (ip, port), timeout=3)
        elif command == "wget":
            self.last_output = self.execute("wget -T 2 %s:%d -O -" % (ip, port))
        else:
            raise Exception('received invalid command')

    def has_egress_annotations(self, egress_ip, now, termination_grace_period):
        error_margin = 3
        annotations = self.annotations
        gateway_ip = annotations["egress.projectcalico.org/gatewayMaintenanceGatewayIP"]
        if gateway_ip != egress_ip:
            raise Exception('egress.projectcalico.org/gatewayMaintenanceGatewayCIDR annotation expected to be: %s, but was: %s. Annotations were: %s' % (egress_ip, gateway_ip, annotations))
        started_str = annotations["egress.projectcalico.org/gatewayMaintenanceStartedTimestamp"]
        started = datetime.strptime(started_str, "%Y-%m-%dT%H:%M:%SZ")
        if abs((started - now).total_seconds()) > error_margin:
            raise Exception('egress.projectcalico.org/gatewayMaintenanceStartedTimestamp annotation expected to be: within %ds of %s, but was: %s. Annotations were: %s' % (error_margin, now, started_str, annotations))
        finished_str = annotations["egress.projectcalico.org/gatewayMaintenanceFinishedTimestamp"]
        finished = datetime.strptime(finished_str, "%Y-%m-%dT%H:%M:%SZ")
        if abs((finished - started).total_seconds()) > (error_margin + termination_grace_period):
            raise Exception('egress.projectcalico.org/gatewayMaintenanceFinishedTimestamp annotation expected to be: within %ds of %s, but was: %s. Annotations were: %s' % ((error_margin + termination_grace_period), started, finished_str, annotations))

    def get_last_output(self):
        return self.last_output

    class ConnectionError(Exception):
        pass<|MERGE_RESOLUTION|>--- conflicted
+++ resolved
@@ -262,7 +262,6 @@
         return kubectl("scale deployment %s -n %s --replicas %s" %
                        (deployment, ns, replicas)).strip()
 
-<<<<<<< HEAD
     def create_egress_gateway_pod(self, host, name, egress_pool_cidr, color="red", ns="default", termgraceperiod=0, probe_url="", icmp_probes="", external_networks=""):
         """
         Create egress gateway pod, with an IP from that pool.
@@ -323,7 +322,7 @@
     # Only used if ICMP_PROBE_IPS is non-empty: timeout on each probe.
     - name: ICMP_PROBE_TIMEOUT
       value: "3s"
-    # Optional HTTP URL to send periodic probes to; if the probe fails that is reflected in 
+    # Optional HTTP URL to send periodic probes to; if the probe fails that is reflected in
     # the health reported on the health port.
     - name: HTTP_PROBE_URL
       value: "%s"
@@ -374,8 +373,6 @@
 
         return gateway
 
-=======
->>>>>>> c1d55e20
     def get_calico_node_pod(self, nodeName):
         """Get the calico-node pod name for a given kind node"""
         def fn():
@@ -385,7 +382,6 @@
             return calicoPod.strip()
         calicoPod = retry_until_success(fn)
         return calicoPod
-<<<<<<< HEAD
 
 
 # Default is for K8ST tests to run vanilla tests, and not to run
@@ -526,8 +522,6 @@
     def execute(self, cmd, timeout=0):
         return kubectl("exec %s -n %s -- %s" % (self.name, self.ns, cmd), timeout=timeout)
 
-=======
->>>>>>> c1d55e20
 
 class Container(object):
 
