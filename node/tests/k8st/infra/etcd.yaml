# This manifest installs the Calico etcd on the kubeadm master.  This uses a DaemonSet
# to force it to run on the master even when the master isn't schedulable, and uses
# nodeSelector to ensure it only runs on the master.
apiVersion: apps/v1
kind: DaemonSet
metadata:
  annotations:
    deprecated.daemonset.template.generation: "0"
  creationTimestamp: null
  labels:
    k8s-app: calico-etcd
  name: calico-etcd
  namespace: kube-system
spec:
<<<<<<< HEAD
=======
  revisionHistoryLimit: 10
>>>>>>> fed86f84
  selector:
    matchLabels:
      k8s-app: calico-etcd
  template:
    metadata:
      annotations:
        # Mark this pod as a critical add-on; when enabled, the critical add-on scheduler
        # reserves resources for critical add-on pods so that they can be rescheduled after
        # a failure.  This annotation works in tandem with the toleration below.
        scheduler.alpha.kubernetes.io/critical-pod: ""
      creationTimestamp: null
      labels:
        k8s-app: calico-etcd
    spec:
      dnsPolicy: ClusterFirst
      restartPolicy: Always
      schedulerName: default-scheduler
      securityContext: { }
      terminationGracePeriodSeconds: 30
      tolerations:
        # This taint is set by all kubelets running `--cloud-provider=external`
        # so we should tolerate it to schedule the Calico pods
        - key: node.cloudprovider.kubernetes.io/uninitialized
          value: "true"
          effect: NoSchedule
        # Allow this pod to run on the master.
        - key: node-role.kubernetes.io/master
          effect: NoSchedule
        # Allow this pod to be rescheduled while the node is in "critical add-ons only" mode.
        # This, along with the annotation above marks this pod as a critical add-on.
        - key: CriticalAddonsOnly
          operator: Exists
      # Only run this pod on the master.
      nodeSelector:
        node-role.kubernetes.io/master: ""
      hostNetwork: true
      containers:
        - args:
            - --name=calico
            - --data-dir=/var/etcd/calico-data
            - --advertise-client-urls=http://$(CALICO_ETCD_IP):6666
            - --listen-client-urls=http://0.0.0.0:6666
            - --listen-peer-urls=http://0.0.0.0:6667
            - --auto-compaction-retention=1
          command:
            - /usr/local/bin/etcd
          env:
            - name: CALICO_ETCD_IP
              valueFrom:
                fieldRef:
                  apiVersion: v1
                  fieldPath: status.podIP
          image: quay.io/coreos/etcd:v3.5.1
          imagePullPolicy: IfNotPresent
          name: calico-etcd
          resources: { }
          terminationMessagePath: /dev/termination-log
          terminationMessagePolicy: File
          volumeMounts:
            - mountPath: /var/etcd
              name: var-etcd
      volumes:
        - name: var-etcd
          hostPath:
            path: /var/etcd
            type: ""
  updateStrategy:
    type: OnDelete
status:
  currentNumberScheduled: 0
  desiredNumberScheduled: 0
  numberMisscheduled: 0
  numberReady: 0
---

# This manifest installs the Service which gets traffic to the Calico
# etcd.
apiVersion: v1
kind: Service
metadata:
  labels:
    k8s-app: calico-etcd
  name: calico-etcd
  namespace: kube-system
spec:
  # Select the calico-etcd pod running on the master.
  selector:
    k8s-app: calico-etcd
  # This ClusterIP needs to be known in advance, since we cannot rely
  # on DNS to get access to etcd.
  clusterIP: 10.96.232.136
  ports:
    - port: 6666<|MERGE_RESOLUTION|>--- conflicted
+++ resolved
@@ -12,10 +12,7 @@
   name: calico-etcd
   namespace: kube-system
 spec:
-<<<<<<< HEAD
-=======
   revisionHistoryLimit: 10
->>>>>>> fed86f84
   selector:
     matchLabels:
       k8s-app: calico-etcd
