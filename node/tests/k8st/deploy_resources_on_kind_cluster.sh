#!/bin/bash -e

# test directory.
TEST_DIR=./tests/k8st

# gcr.io pull secrect credential file.
: ${GCR_IO_PULL_SECRET:=./docker_auth.json}

# Path to Enteprise product license
: ${TSEE_TEST_LICENSE:=/home/semaphore/secrets/new-test-customer-license.yaml}

# kubectl binary.
: ${kubectl:=./bin/kubectl}

# kind binary.
: ${KIND:=./bin/kind}

function checkModule(){
  MODULE="$1"
  echo "Checking kernel module $MODULE ..."
  if lsmod | grep "$MODULE" &> /dev/null ; then
    return 0
  else
    return 1
  fi
}

function load_image() {
    local node=$1
<<<<<<< HEAD
    docker cp ./cnx-node.tar ${node}:/cnx-node.tar
=======
    docker cp ./calico-node.tar ${node}:/calico-node.tar
    docker cp ./calico-apiserver.tar ${node}:/calico-apiserver.tar
>>>>>>> 63ba6f4b
    docker cp ./calicoctl.tar ${node}:/calicoctl.tar
    docker cp ./calico-cni.tar ${node}:/calico-cni.tar
    docker cp ./pod2daemon.tar ${node}:/pod2daemon.tar
    docker cp ./kube-controllers.tar ${node}:/kube-controllers.tar
<<<<<<< HEAD
    docker exec -t ${node} ctr -n=k8s.io images import /cnx-node.tar
=======
    docker exec -t ${node} ctr -n=k8s.io images import /calico-node.tar
    docker exec -t ${node} ctr -n=k8s.io images import /calico-apiserver.tar
>>>>>>> 63ba6f4b
    docker exec -t ${node} ctr -n=k8s.io images import /calicoctl.tar
    docker exec -t ${node} ctr -n=k8s.io images import /calico-cni.tar
    docker exec -t ${node} ctr -n=k8s.io images import /pod2daemon.tar
    docker exec -t ${node} ctr -n=k8s.io images import /kube-controllers.tar
<<<<<<< HEAD
    docker exec -t ${node} rm /cnx-node.tar /calicoctl.tar /calico-cni.tar /pod2daemon.tar /kube-controllers.tar
=======
    docker exec -t ${node} rm /calico-node.tar /calicoctl.tar /calico-cni.tar /pod2daemon.tar /kube-controllers.tar /calico-apiserver.tar
>>>>>>> 63ba6f4b
}

function update_calico_manifest() {
    local yaml=$1
	# Based on instructions in http://docs.projectcalico.org/master/networking/dual-stack.md
	# add assign_ipv4 and assign_ipv6 to CNI config
	sed -i -e '/"type": "calico-ipam"/r /dev/stdin' "${yaml}" <<EOF
              "assign_ipv4": "true",
              "assign_ipv6": "true"
EOF
	sed -i -e 's/"type": "calico-ipam"/"type": "calico-ipam",/' "${yaml}"

	sed -i -e '/"type": "calico"/r /dev/stdin' "${yaml}" <<EOF
     "feature_control": {
         "floating_ips": true
     },
EOF

	# And add all the IPV6 env vars
	sed -i '/# Enable IPIP/r /dev/stdin' "${yaml}" << EOF
            - name: IP6
              value: "autodetect"
            - name: CALICO_IPV6POOL_CIDR
              value: "fd00:10:244::/64"
EOF
	# update FELIX_IPV6SUPPORT=true
	sed -i '/FELIX_IPV6SUPPORT/!b;n;c\              value: "true"' "${yaml}"

	# We don't want any IP-IP or VXLAN overlay.
	sed -i 's/Always/Never/' "${yaml}"

    # update calico/node image
    sed -i 's,image: .*calico/node:.*,image: tigera/cnx-node:latest-amd64,' "${yaml}"
}

echo "Set ipv6 address on each node"
docker exec kind-control-plane ip -6 a a 2001:20::8/64 dev eth0
docker exec kind-worker ip -6 a a 2001:20::1/64 dev eth0
docker exec kind-worker2 ip -6 a a 2001:20::2/64 dev eth0
docker exec kind-worker3 ip -6 a a 2001:20::3/64 dev eth0
echo

echo "Load calico/node docker images onto each node"
load_image kind-control-plane
load_image kind-worker
load_image kind-worker2
load_image kind-worker3

for image in calico/cni:master calico/pod2daemon-flexvol:master; do
    docker pull ${image}
    rm -f image.tar
    docker save --output image.tar ${image}
    for node in kind-control-plane kind-worker kind-worker2 kind-worker3; do
	docker cp image.tar ${node}:/image.tar
	docker exec -t ${node} ctr -n=k8s.io images import /image.tar
	docker exec -t ${node} rm /image.tar
    done
done

# Install pull secret so we can pull the right calicoctl.
${kubectl} -n kube-system create secret generic cnx-pull-secret \
   --from-file=.dockerconfigjson=${GCR_IO_PULL_SECRET} \
   --type=kubernetes.io/dockerconfigjson

echo "Install Calico and Calicoctl for dualstack"
cp $TEST_DIR/infra/calico-kdd.yaml $TEST_DIR/infra/calico.yaml.tmp
update_calico_manifest $TEST_DIR/infra/calico.yaml.tmp
${kubectl} apply -f $TEST_DIR/infra/calico.yaml.tmp
rm $TEST_DIR/infra/calico.yaml.tmp

# Install Calicoctl on master node.
${kubectl} apply -f ${TEST_DIR}/infra/calicoctl.yaml

echo
echo "Wait Calico to be ready..."
while ! time ${kubectl} wait pod -l k8s-app=calico-node --for=condition=Ready -n kube-system --timeout=300s; do
    # This happens when no matching resources exist yet,
    # i.e. immediately after application of the Calico YAML.
    sleep 5
done
time ${kubectl} wait pod -l k8s-app=calico-kube-controllers --for=condition=Ready -n kube-system --timeout=300s
time ${kubectl} wait pod -l k8s-app=kube-dns --for=condition=Ready -n kube-system --timeout=300s
time ${kubectl} wait pod calicoctl --for=condition=Ready -n kube-system --timeout=300s
echo "Calico is running."
echo

# Apply the enterprise license.
# FIXME(karthik): Applying the enterprise license here since the test written don't test for invalid or no license.
# Once such tests are added, this will have to move into the test itself.
${kubectl} exec -i -n kube-system calicoctl -- /calicoctl --allow-version-mismatch apply -f - < ${TSEE_TEST_LICENSE}

function test_connection() {
    local svc="webserver-ipv$1"
    output=$(${kubectl} exec client -- wget $svc -T 5 -O -)
    echo $output
    if [[ $output != *test-webserver* ]]; then
	echo "connection to $svc service failed"
	exit 1
    fi
}

echo "Install MetalLB controller for allocating LoadBalancer IPs"
${kubectl} create ns metallb-system
${kubectl} apply -f $TEST_DIR/infra/metallb.yaml
${kubectl} apply -f $TEST_DIR/infra/metallb-config.yaml

# Create and monitor a test webserver service for dual stack.
echo "Create test-webserver deployment..."
${kubectl} apply -f tests/k8st/infra/test-webserver.yaml

echo "Deploy Calico apiserver"
${kubectl} create -f ${TEST_DIR}/infra/apiserver.yaml
openssl req -x509 -nodes -newkey rsa:4096 -keyout apiserver.key -out apiserver.crt -days 365 -subj "/" -addext "subjectAltName = DNS:calico-api.calico-apiserver.svc"
${kubectl} create secret -n calico-apiserver generic calico-apiserver-certs --from-file=apiserver.key --from-file=apiserver.crt
${kubectl} patch apiservice v3.projectcalico.org -p \
    "{\"spec\": {\"caBundle\": \"$(${kubectl} get secret -n calico-apiserver calico-apiserver-certs -o go-template='{{ index .data "apiserver.crt" }}')\"}}"
time ${kubectl} wait pod -l k8s-app=calico-apiserver --for=condition=Ready -n calico-apiserver --timeout=30s
echo "Calico apiserver is running."

if dual_stack; then
    # Create and monitor a test webserver service for dual stack.
    echo "Create test-webserver deployment..."
    ${kubectl} apply -f tests/k8st/infra/test-webserver.yaml

    echo "Wait for client and webserver pods to be ready..."
    while ! time ${kubectl} wait pod -l pod-name=client --for=condition=Ready --timeout=300s; do
	sleep 5
    done
    while ! time ${kubectl} wait pod -l app=webserver --for=condition=Ready --timeout=300s; do
	sleep 5
    done
    echo "client and webserver pods are running."
    echo

    ${kubectl} get po --all-namespaces -o wide
    ${kubectl} get svc

    # Run ipv4 ipv6 connection test
    test_connection 4
    test_connection 6
fi<|MERGE_RESOLUTION|>--- conflicted
+++ resolved
@@ -27,31 +27,19 @@
 
 function load_image() {
     local node=$1
-<<<<<<< HEAD
     docker cp ./cnx-node.tar ${node}:/cnx-node.tar
-=======
-    docker cp ./calico-node.tar ${node}:/calico-node.tar
     docker cp ./calico-apiserver.tar ${node}:/calico-apiserver.tar
->>>>>>> 63ba6f4b
     docker cp ./calicoctl.tar ${node}:/calicoctl.tar
     docker cp ./calico-cni.tar ${node}:/calico-cni.tar
     docker cp ./pod2daemon.tar ${node}:/pod2daemon.tar
     docker cp ./kube-controllers.tar ${node}:/kube-controllers.tar
-<<<<<<< HEAD
     docker exec -t ${node} ctr -n=k8s.io images import /cnx-node.tar
-=======
-    docker exec -t ${node} ctr -n=k8s.io images import /calico-node.tar
     docker exec -t ${node} ctr -n=k8s.io images import /calico-apiserver.tar
->>>>>>> 63ba6f4b
     docker exec -t ${node} ctr -n=k8s.io images import /calicoctl.tar
     docker exec -t ${node} ctr -n=k8s.io images import /calico-cni.tar
     docker exec -t ${node} ctr -n=k8s.io images import /pod2daemon.tar
     docker exec -t ${node} ctr -n=k8s.io images import /kube-controllers.tar
-<<<<<<< HEAD
-    docker exec -t ${node} rm /cnx-node.tar /calicoctl.tar /calico-cni.tar /pod2daemon.tar /kube-controllers.tar
-=======
-    docker exec -t ${node} rm /calico-node.tar /calicoctl.tar /calico-cni.tar /pod2daemon.tar /kube-controllers.tar /calico-apiserver.tar
->>>>>>> 63ba6f4b
+    docker exec -t ${node} rm /cnx-node.tar /calicoctl.tar /calico-cni.tar /pod2daemon.tar /kube-controllers.tar /calico-apiserver.tar
 }
 
 function update_calico_manifest() {
