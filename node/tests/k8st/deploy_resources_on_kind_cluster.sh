--- conflicted
+++ resolved
@@ -81,17 +81,15 @@
 ${kubectl} apply -f $TEST_DIR/infra/calico.yaml.tmp
 rm $TEST_DIR/infra/calico.yaml.tmp
 
-<<<<<<< HEAD
 # Install Calicoctl on master node.
 ${kubectl} apply -f ${TEST_DIR}/infra/calicoctl.yaml
 
 echo
-=======
+
 echo "Install additional permissions for BGP password"
 ${kubectl} apply -f $TEST_DIR/infra/additional-rbac.yaml
 echo
 
->>>>>>> e508c1db
 echo "Wait Calico to be ready..."
 while ! time ${kubectl} wait pod -l k8s-app=calico-node --for=condition=Ready -n kube-system --timeout=300s; do
     # This happens when no matching resources exist yet,
