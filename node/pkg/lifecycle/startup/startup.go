--- conflicted
+++ resolved
@@ -32,13 +32,8 @@
 	"k8s.io/client-go/kubernetes"
 	"k8s.io/client-go/rest"
 
-<<<<<<< HEAD
 	api "github.com/tigera/api/pkg/apis/projectcalico/v3"
 	"github.com/tigera/api/pkg/lib/numorstring"
-=======
-	api "github.com/projectcalico/api/pkg/apis/projectcalico/v3"
-	"github.com/projectcalico/api/pkg/lib/numorstring"
->>>>>>> fd315571
 
 	"github.com/projectcalico/calico/libcalico-go/lib/apiconfig"
 	libapi "github.com/projectcalico/calico/libcalico-go/lib/apis/v3"
@@ -51,10 +46,7 @@
 	"github.com/projectcalico/calico/libcalico-go/lib/upgrade/migrator/clients"
 
 	"github.com/projectcalico/calico/node/pkg/calicoclient"
-<<<<<<< HEAD
 	"github.com/projectcalico/calico/node/pkg/earlynetworking"
-=======
->>>>>>> fd315571
 	"github.com/projectcalico/calico/node/pkg/lifecycle/startup/autodetection"
 	"github.com/projectcalico/calico/node/pkg/lifecycle/startup/autodetection/ipv4"
 	"github.com/projectcalico/calico/node/pkg/lifecycle/utils"
@@ -760,137 +752,9 @@
 	return defaultValue
 }
 
-<<<<<<< HEAD
-// autoDetectCIDR auto-detects the IP and Network using the requested
-// detection method.
-func autoDetectCIDR(method string, version int) *cnet.IPNet {
-	if method == "" || method == AUTODETECTION_METHOD_FIRST {
-		// Autodetect the IP by enumerating all interfaces (excluding
-		// known internal interfaces).
-		return autoDetectCIDRFirstFound(version)
-	} else if strings.HasPrefix(method, AUTODETECTION_METHOD_INTERFACE) {
-		// Autodetect the IP from the specified interface.
-		ifStr := strings.TrimPrefix(method, AUTODETECTION_METHOD_INTERFACE)
-		// Regexes are passed in as a string separated by ","
-		ifRegexes := regexp.MustCompile(`\s*,\s*`).Split(ifStr, -1)
-		return autoDetectCIDRByInterface(ifRegexes, version)
-	} else if strings.HasPrefix(method, AUTODETECTION_METHOD_CIDR) {
-		// Autodetect the IP by filtering interface by its address.
-		cidrStr := strings.TrimPrefix(method, AUTODETECTION_METHOD_CIDR)
-		// CIDRs are passed in as a string separated by ","
-		matches := []cnet.IPNet{}
-		for _, r := range regexp.MustCompile(`\s*,\s*`).Split(cidrStr, -1) {
-			_, cidr, err := cnet.ParseCIDR(r)
-			if err != nil {
-				log.Errorf("Invalid CIDR %q for IP autodetection method: %s", r, method)
-				return nil
-			}
-			matches = append(matches, *cidr)
-		}
-		return autoDetectCIDRByCIDR(matches, version)
-	} else if strings.HasPrefix(method, AUTODETECTION_METHOD_CAN_REACH) {
-		// Autodetect the IP by connecting a UDP socket to a supplied address.
-		destStr := strings.TrimPrefix(method, AUTODETECTION_METHOD_CAN_REACH)
-		return autoDetectCIDRByReach(destStr, version)
-	} else if strings.HasPrefix(method, AUTODETECTION_METHOD_SKIP_INTERFACE) {
-		// Autodetect the Ip by enumerating all interfaces (excluding
-		// known internal interfaces and any interfaces whose name
-		// matches the given regexes).
-		ifStr := strings.TrimPrefix(method, AUTODETECTION_METHOD_SKIP_INTERFACE)
-		// Regexes are passed in as a string separated by ","
-		ifRegexes := regexp.MustCompile(`\s*,\s*`).Split(ifStr, -1)
-		return autoDetectCIDRBySkipInterface(ifRegexes, version)
-	}
-
-	// The autodetection method is not recognised and is required.  Exit.
-	log.Errorf("Invalid IP autodetection method: %s", method)
-	utils.Terminate()
-	return nil
-}
-
-// autoDetectCIDRFirstFound auto-detects the first valid Network it finds across
-// all interfaces (excluding common known internal interface names).
-func autoDetectCIDRFirstFound(version int) *cnet.IPNet {
-	incl := []string{}
-
-	iface, cidr, err := autodetection.FilteredEnumeration(incl, DEFAULT_INTERFACES_TO_EXCLUDE, nil, version)
-	if err != nil {
-		log.Warnf("Unable to auto-detect an IPv%d address: %s", version, err)
-		return nil
-	}
-
-	log.Infof("Using autodetected IPv%d address on interface %s: %s", version, iface.Name, cidr.String())
-
-	return cidr
-}
-
-// autoDetectCIDRByInterface auto-detects the first valid Network on the interfaces
-// matching the supplied interface regex.
-func autoDetectCIDRByInterface(ifaceRegexes []string, version int) *cnet.IPNet {
-	iface, cidr, err := autodetection.FilteredEnumeration(ifaceRegexes, nil, nil, version)
-	if err != nil {
-		log.Warnf("Unable to auto-detect an IPv%d address using interface regexes %v: %s", version, ifaceRegexes, err)
-		return nil
-	}
-
-	log.Infof("Using autodetected IPv%d address %s on matching interface %s", version, cidr.String(), iface.Name)
-
-	return cidr
-}
-
-// autoDetectCIDRByCIDR auto-detects the first valid Network on the interfaces
-// matching the supplied cidr.
-func autoDetectCIDRByCIDR(matches []cnet.IPNet, version int) *cnet.IPNet {
-	iface, cidr, err := autodetection.FilteredEnumeration(nil, nil, matches, version)
-	if err != nil {
-		log.Warnf("Unable to auto-detect an IPv%d address using interface cidr %s: %s", version, matches, err)
-		return nil
-	}
-
-	log.Infof("Using autodetected IPv%d address %s on interface %s matching cidrs %+v", version, cidr.String(), iface.Name, matches)
-
-	return cidr
-}
-
-// autoDetectCIDRByReach auto-detects the IP and Network by setting up a UDP
-// connection to a "reach" address.
-func autoDetectCIDRByReach(dest string, version int) *cnet.IPNet {
-	if cidr, err := autodetection.ReachDestination(dest, version); err != nil {
-		log.Warnf("Unable to auto-detect IPv%d address by connecting to %s: %s", version, dest, err)
-		return nil
-	} else {
-		log.Infof("Using autodetected IPv%d address %s, detected by connecting to %s", version, cidr.String(), dest)
-		return cidr
-	}
-}
-
-// autoDetectCIDRBySkipInterface auto-detects the first valid Network on the interfaces
-// matching the supplied interface regexes.
-func autoDetectCIDRBySkipInterface(ifaceRegexes []string, version int) *cnet.IPNet {
-	incl := []string{}
-	excl := DEFAULT_INTERFACES_TO_EXCLUDE
-	excl = append(excl, ifaceRegexes...)
-
-	iface, cidr, err := autodetection.FilteredEnumeration(incl, excl, nil, version)
-	if err != nil {
-		log.Warnf("Unable to auto-detect an IPv%d address while excluding %v: %s", version, ifaceRegexes, err)
-		return nil
-	}
-
-	log.Infof("Using autodetected IPv%d address on interface %s: %s while skipping matching interfaces", version, iface.Name, cidr.String())
-	return cidr
-}
-
 // configureASNumber configures the Node resource with the specified AS number, or is a no-op if not
 // specified.
 func configureASNumber(node *libapi.Node, asStr string, source string) {
-=======
-// configureASNumber configures the Node resource with the AS number specified
-// in the environment, or is a no-op if not specified.
-func configureASNumber(node *libapi.Node) {
-	// Extract the AS number from the environment
-	asStr := os.Getenv("AS")
->>>>>>> fd315571
 	if asStr != "" {
 		if asNum, err := numorstring.ASNumberFromString(asStr); err != nil {
 			log.WithError(err).Errorf("The AS number specified in the %v (AS=%s) is not valid", source, asStr)
