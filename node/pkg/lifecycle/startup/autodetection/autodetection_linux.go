// Copyright (c) 2021-2022 Tigera, Inc. All rights reserved.
//
// Licensed under the Apache License, Version 2.0 (the "License");
// you may not use this file except in compliance with the License.
// You may obtain a copy of the License at
//
//	http://www.apache.org/licenses/LICENSE-2.0
//
// Unless required by applicable law or agreed to in writing, software
// distributed under the License is distributed on an "AS IS" BASIS,
// WITHOUT WARRANTIES OR CONDITIONS OF ANY KIND, either express or implied.
// See the License for the specific language governing permissions and
// limitations under the License.
package autodetection

// Default interfaces to exclude for any logic following the first-found
// auto detect IP method
var DEFAULT_INTERFACES_TO_EXCLUDE []string = []string{
	"^docker.*", "^cbr.*", "^dummy.*",
	"^virbr.*", "^lxcbr.*", "^veth.*", "^lo",
	"^cali.*", "^tunl.*", "^flannel.*", "^kube-ipvs.*", "^cni.*",
<<<<<<< HEAD
	"^vxlan\\.calico.*", "^vxlan-v6\\.calico.*", "^wireguard\\.cali.*", "^wg-v6\\.cali.*",
	"^nodelocaldns.*",
=======
>>>>>>> 57b84fa8
}<|MERGE_RESOLUTION|>--- conflicted
+++ resolved
@@ -1,10 +1,10 @@
-// Copyright (c) 2021-2022 Tigera, Inc. All rights reserved.
+// Copyright (c) 2021-2023 Tigera, Inc. All rights reserved.
 //
 // Licensed under the Apache License, Version 2.0 (the "License");
 // you may not use this file except in compliance with the License.
 // You may obtain a copy of the License at
 //
-//	http://www.apache.org/licenses/LICENSE-2.0
+//     http://www.apache.org/licenses/LICENSE-2.0
 //
 // Unless required by applicable law or agreed to in writing, software
 // distributed under the License is distributed on an "AS IS" BASIS,
@@ -19,9 +19,6 @@
 	"^docker.*", "^cbr.*", "^dummy.*",
 	"^virbr.*", "^lxcbr.*", "^veth.*", "^lo",
 	"^cali.*", "^tunl.*", "^flannel.*", "^kube-ipvs.*", "^cni.*",
-<<<<<<< HEAD
 	"^vxlan\\.calico.*", "^vxlan-v6\\.calico.*", "^wireguard\\.cali.*", "^wg-v6\\.cali.*",
 	"^nodelocaldns.*",
-=======
->>>>>>> 57b84fa8
 }