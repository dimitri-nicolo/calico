// Copyright (c) 2018,2022 Tigera, Inc. All rights reserved.
//
// Licensed under the Apache License, Version 2.0 (the "License");
// you may not use this file except in compliance with the License.
// You may obtain a copy of the License at
//
//	http://www.apache.org/licenses/LICENSE-2.0
//
// Unless required by applicable law or agreed to in writing, software
// distributed under the License is distributed on an "AS IS" BASIS,
// WITHOUT WARRANTIES OR CONDITIONS OF ANY KIND, either express or implied.
// See the License for the specific language governing permissions and
// limitations under the License.
package health

import (
	"context"
	"crypto/tls"
	"errors"
	"fmt"
	"net/http"
	"os"
	"os/exec"
	"strconv"
	"strings"
	"time"

	log "github.com/sirupsen/logrus"
	"golang.org/x/sync/errgroup"

	calicotls "github.com/projectcalico/calico/crypto/pkg/tls"
	"github.com/projectcalico/calico/node/pkg/bgp"
	"github.com/projectcalico/calico/node/pkg/metrics"
)

<<<<<<< HEAD
var felixReadinessEp string
var felixLivenessEp string
var bgpMetricsReadinessEp string

var (
	reporterKeyFile  string
	reporterCertFile string
=======
var (
	felixReadinessEp string
	felixLivenessEp  string
>>>>>>> a80eb0bf
)

func init() {
	initFelix()
	initBGPMetrics()
}

func initFelix() {
	felixPort := os.Getenv("FELIX_HEALTHPORT")
	if felixPort == "" {
		felixPort = "9099"
	}

	if _, err := strconv.Atoi(felixPort); err != nil {
		log.Panicf("Failed to parse value for port %q", felixPort)
	}

	felixHost := os.Getenv("FELIX_HEALTHHOST")
	if felixHost == "" {
		felixHost = "localhost"
	}

	felixReadinessEp = "http://" + felixHost + ":" + felixPort + "/readiness"
	felixLivenessEp = "http://" + felixHost + ":" + felixPort + "/liveness"
}

func initBGPMetrics() {
	reporterCertFile = os.Getenv("FELIX_PROMETHEUSREPORTERCERTFILE")
	reporterKeyFile = os.Getenv("FELIX_PROMETHEUSREPORTERKEYFILE")
	var scheme string
	if len(reporterCertFile) != 0 && len(reporterKeyFile) != 0 {
		scheme = "https"
	} else {
		scheme = "http"
	}

	prometheusPort := os.Getenv("BGP_PROMETHEUSREPORTERPORT")
	if prometheusPort == "" {
		bgpMetricsReadinessEp = fmt.Sprintf("%s://localhost:%d/metrics", scheme, metrics.DefaultPrometheusPort)
		return
	}

	if _, err := strconv.Atoi(prometheusPort); err != nil {
		log.Panicf("Failed to parse value for port %q", prometheusPort)
	}

	bgpMetricsReadinessEp = fmt.Sprintf("%s://localhost:%s/metrics", scheme, prometheusPort)
}

// Run various health checks for Calico node, based on the given flag values
func Run(bird, bird6, felixReady, felixLive, birdLive, bird6Live, bgpMetricsReady, fipsModeEnabled bool, thresholdTime time.Duration) {
	livenessChecks := felixLive || birdLive || bird6Live
	readinessChecks := bird || felixReady || bird6 || bgpMetricsReady

	if !livenessChecks && !readinessChecks {
		fmt.Printf("calico/node check error: must specify at least one of -bird-live, -bird6-live, -felix-live, -bird, -bird6, or -felix\n")
		os.Exit(1)
	}
	ctx, cancel := context.WithTimeout(context.Background(), thresholdTime)
	defer cancel()
	g, ctx := errgroup.WithContext(ctx)

	if felixLive {
		g.Go(func() error {
			if err := checkHealthEndpoint(ctx, felixLivenessEp, "liveness", nil); err != nil {
				return fmt.Errorf("calico/node is not ready: Felix is not live: %+v", err)
			}
			return nil
		})
	}

	if birdLive {
		g.Go(func() error {
			if err := checkServiceIsLive([]string{"confd", "bird"}); err != nil {
				return fmt.Errorf("calico/node is not ready: bird/confd is not live: %+v", err)
			}

			// Check that BIRD is actually responding to commands.
			out, err := exec.Command("/usr/bin/birdcl", "-s", "/var/run/calico/bird.ctl", "show", "status").Output()
			if err != nil {
				return fmt.Errorf("calico/node is not ready: bird is not live: %+v", err)
			}
			cmdOutput := string(out)
			if !strings.HasPrefix(cmdOutput, "BIRD") {
				return fmt.Errorf("calico/node is not ready: bad response from bird: %s", cmdOutput)
			}
			return nil
		})
	}

	if bird6Live {
		g.Go(func() error {
			if err := checkServiceIsLive([]string{"confd", "bird6"}); err != nil {
				return fmt.Errorf("calico/node is not ready: bird6/confd is not live: %+v", err)
			}

			// Check that BIRD is actually responding to commands.
			out, err := exec.Command("/usr/bin/birdcl", "-s", "/var/run/calico/bird6.ctl", "show", "status").Output()
			if err != nil {
				return fmt.Errorf("calico/node is not ready: bird6 is not live: %+v", err)
			}
			cmdOutput := string(out)
			if !strings.HasPrefix(cmdOutput, "BIRD") {
				return fmt.Errorf("calico/node is not ready: bad response from bird6: %s", cmdOutput)
			}
			return nil
		})
	}

	if felixReady {
		g.Go(func() error {
			if err := checkHealthEndpoint(ctx, felixReadinessEp, "readiness", nil); err != nil {
				return fmt.Errorf("calico/node is not ready: felix is not ready: %+v", err)
			}
			return nil
		})
	}

	if bird {
		g.Go(func() error {
			if err := checkBIRDReady(bgp.IPv4, thresholdTime); err != nil {
				return fmt.Errorf("calico/node is not ready: BIRD is not ready: %+v", err)
			}
			return nil
		})
	}

	if bird6 {
		g.Go(func() error {
			if err := checkBIRDReady(bgp.IPv6, thresholdTime); err != nil {
				return fmt.Errorf("calico/node is not ready: BIRD6 is not ready: %+v", err)
			}
			return nil
		})
	}

	if bgpMetricsReady {
		var tlsConfig *tls.Config
		if len(reporterCertFile) != 0 && len(reporterKeyFile) != 0 {
			pair, err := tls.LoadX509KeyPair(reporterCertFile, reporterKeyFile)
			if err != nil {
				log.WithError(err).Fatal("Unable to create tls configuration for bgp metrics health check")
			}
			tlsConfig = calicotls.NewTLSConfig(fipsModeEnabled)
			tlsConfig.Certificates = []tls.Certificate{pair}
			tlsConfig.InsecureSkipVerify = true
		}
		g.Go(func() error {
			if err := checkHealthEndpoint(ctx, bgpMetricsReadinessEp, "readiness", tlsConfig); err != nil {
				return fmt.Errorf("calico/node is not ready: BGP metrics server is not ready: %+v", err)
			}
			return nil
		})
	}

	if err := g.Wait(); err != nil {
		fmt.Printf("%s\n", err)
		os.Exit(1)
	}
}

func checkServiceIsLive(services []string) error {
	for _, service := range services {
		err := checkService(service)
		if err != nil {
			return err
		}
	}

	return nil
}

func checkService(serviceName string) error {
	out, err := exec.Command("sv", "status", fmt.Sprintf("/etc/service/enabled/%s", serviceName)).Output()
	if err != nil {
		return err
	}

	cmdOutput := string(out)
	if !strings.HasPrefix(cmdOutput, "run") {
		return fmt.Errorf(fmt.Sprintf("Service %s is not running. Output << %s >>", serviceName, strings.Trim(cmdOutput, "\n")))
	}

	return nil
}

// checkBIRDReady checks if BIRD is ready by connecting to the BIRD
// socket to gather all BGP peer connection status, and overall graceful
// restart status.
func checkBIRDReady(ipVer bgp.Version, thresholdTime time.Duration) error {
	// Stat nodename file to get the modified time of the file.
	nodenameFileStat, err := os.Stat("/var/lib/calico/nodename")
	if err != nil {
		return fmt.Errorf("Failed to stat() nodename file: %v", err)
	}

	// Check for unestablished peers
	stats, err := bgp.GetPeers(ipVer)
	if err != nil {
		return err
	}
	peers, ok := stats.Data.([]bgp.Peer)
	if !ok {
		return fmt.Errorf("Failed to extract peers: %+v", stats.Data)
	}
	log.Debugf("peers: %v", peers)

	s := []string{}

	// numEstablishedPeer keeps count of number of peers with bgp state established.
	numEstablishedPeer := 0

	for _, peer := range peers {
		if peer.BGPState == "Established" {
			numEstablishedPeer++
		} else {
			s = append(s, peer.PeerIP)
		}
	}
	log.Infof("Number of node(s) with BGP peering established = %v", numEstablishedPeer)

	if len(peers) == 0 {
		// In case of no BGP peers return bird to be ready.
		log.Debugf("There are no bgp peers, returning ready.")
	} else if time.Since(nodenameFileStat.ModTime()) < thresholdTime {
		if len(s) > 0 {
			// When we first start up, only report ready if all our peerings are established.
			// This prevents rolling update from proceeding until BGP is back up.
			return fmt.Errorf("BGP not established with %+v", strings.Join(s, ","))
		}
		// Check for GR
		gr, err := bgp.IsInGracefulRestart(ipVer)
		if err != nil {
			return err
		} else if gr {
			return errors.New("graceful restart in progress")
		}
	} else if numEstablishedPeer > 0 {
		// After a while, only require a single peering to be up.  This prevents the whole mesh
		// from reporting not-ready if some nodes go down.
		log.Debugf("There exist(s) %v calico node(s) with BGP peering established.", numEstablishedPeer)
	} else {
		return fmt.Errorf("BGP not established with %+v", strings.Join(s, ","))
	}

	return nil
}

// checkHealthEndpoint determines if a component is ready or live by making an
// HTTP request to the given endpoint.
func checkHealthEndpoint(ctx context.Context, endpoint, probeType string, config *tls.Config) error {
	c := &http.Client{Transport: &http.Transport{
		TLSClientConfig: config,
	}}
	req, err := http.NewRequest(http.MethodGet, endpoint, nil)
	req = req.WithContext(ctx)
	if err != nil {
		return err
	}
	resp, err := c.Do(req)
	if err != nil {
		return err
	}
	defer resp.Body.Close()

	if resp.StatusCode < 200 || resp.StatusCode >= 400 {
		return fmt.Errorf("%s probe reporting %d", probeType, resp.StatusCode)
	}
	return nil
}<|MERGE_RESOLUTION|>--- conflicted
+++ resolved
@@ -33,19 +33,13 @@
 	"github.com/projectcalico/calico/node/pkg/metrics"
 )
 
-<<<<<<< HEAD
-var felixReadinessEp string
-var felixLivenessEp string
-var bgpMetricsReadinessEp string
-
 var (
+	felixReadinessEp      string
+	felixLivenessEp       string
+	bgpMetricsReadinessEp string
+
 	reporterKeyFile  string
 	reporterCertFile string
-=======
-var (
-	felixReadinessEp string
-	felixLivenessEp  string
->>>>>>> a80eb0bf
 )
 
 func init() {
