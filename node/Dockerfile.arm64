# Copyright (c) 2015-2022 Tigera, Inc. All rights reserved.
#
# Licensed under the Apache License, Version 2.0 (the "License");
# you may not use this file except in compliance with the License.
# You may obtain a copy of the License at
#
#     http://www.apache.org/licenses/LICENSE-2.0
#
# Unless required by applicable law or agreed to in writing, software
# distributed under the License is distributed on an "AS IS" BASIS,
# WITHOUT WARRANTIES OR CONDITIONS OF ANY KIND, either express or implied.
# See the License for the specific language governing permissions and
# limitations under the License.
ARG GIT_VERSION=unknown
ARG IPTABLES_VER=1.8.8-6
ARG LIBNFTNL_VER=1.2.2-1
ARG IPSET_VER=7.11-6
ARG RUNIT_VER=2.1.2
ARG BIRD_IMAGE=calico/bird:latest
<<<<<<< HEAD
ARG UBI8_IMAGE
=======
ARG QEMU_IMAGE
ARG UBI_IMAGE
>>>>>>> 5f808f97

FROM calico/bpftool:v5.3-arm64 as bpftool
FROM ${QEMU_IMAGE} as qemu
FROM ${BIRD_IMAGE} as bird

# Use this build stage to build iptables rpm and runit binaries.
# We need to rebuild the iptables rpm because the prepackaged rpm does not have legacy iptables binaries.
# We need to build runit because there aren't any rpms for it in CentOS or ubi repositories.
FROM quay.io/centos/centos:stream8 as centos

# Enable non-native builds of this image on an amd64 hosts.
# This must be the first RUN command in this file!
COPY --from=qemu /usr/bin/qemu-aarch64-static /usr/bin/qemu-aarch64-static

ARG IPTABLES_VER
ARG LIBNFTNL_VER
ARG IPSET_VER
ARG RUNIT_VER
ARG CENTOS_MIRROR_BASE_URL=https://linuxsoft.cern.ch/cern/centos/s9
ARG LIBNFTNL_SOURCERPM_URL=${CENTOS_MIRROR_BASE_URL}/BaseOS/source/tree/Packages/libnftnl-${LIBNFTNL_VER}.el9.src.rpm
ARG IPTABLES_SOURCERPM_URL=${CENTOS_MIRROR_BASE_URL}/BaseOS/source/tree/Packages/iptables-${IPTABLES_VER}.el9.src.rpm
ARG IPTABLES_LEGACY_SOURCERPM_URL=https://dl.fedoraproject.org/pub/epel/9/Everything/source/tree/Packages/i/iptables-epel-${IPTABLES_VER}.el9.2.src.rpm
ARG IPSET_SOURCERPM_URL=${CENTOS_MIRROR_BASE_URL}/BaseOS/source/tree/Packages/ipset-${IPSET_VER}.el9.src.rpm

# Install build dependencies and security updates.
RUN dnf install -y 'dnf-command(config-manager)' && \
    # Enable PowerTools repo for '-devel' packages
    dnf config-manager --set-enabled powertools && \
    # Install required packages for building rpms. yum-utils is not required but it gives us yum-builddep to easily install build deps.
    dnf install --allowerasing -y rpm-build yum-utils make && \
    # Need these to build runit.
    yum install --allowerasing -y wget glibc-static gcc && \
    # Ensure all security updates are installed.
    yum -y update-minimal --security

# In order to rebuild the iptables RPM, we first need to rebuild the libnftnl RPM because building
# iptables requires libnftnl-devel but libnftnl-devel is not available on ubi or CentOS repos.
# (Note: it's not in RHEL8.1 either https://bugzilla.redhat.com/show_bug.cgi?id=1711361).
# Rebuilding libnftnl will give us libnftnl-devel too.
RUN rpm -i ${LIBNFTNL_SOURCERPM_URL} && \
    yum-builddep -y --spec /root/rpmbuild/SPECS/libnftnl.spec && \
    rpmbuild -bb /root/rpmbuild/SPECS/libnftnl.spec && \
    # Now install libnftnl and libnftnl-devel
    rpm -Uv /root/rpmbuild/RPMS/aarch64/libnftnl-${LIBNFTNL_VER}.el8.aarch64.rpm && \
    rpm -Uv /root/rpmbuild/RPMS/aarch64/libnftnl-devel-${LIBNFTNL_VER}.el8.aarch64.rpm && \
    # Install source RPM for iptables and install its build dependencies.
    rpm -i ${IPTABLES_SOURCERPM_URL} && \
    yum-builddep -y --spec /root/rpmbuild/SPECS/iptables.spec && \
    rpmbuild -bb /root/rpmbuild/SPECS/iptables.spec && \
    # iptables-legacy has been deprecated, but to keep the backwards compatibility
    # we need install source RPM for iptables-legacy and install its build dependencies.
    rpm -i ${IPTABLES_LEGACY_SOURCERPM_URL} && \
    yum-builddep -y --spec /root/rpmbuild/SPECS/iptables-epel.spec && \
    rpmbuild -bb /root/rpmbuild/SPECS/iptables-epel.spec 

# Install source RPM for ipset and install its build dependencies.
RUN rpm -i ${IPSET_SOURCERPM_URL} && \
    yum-builddep -y --spec /root/rpmbuild/SPECS/ipset.spec && \
    rpmbuild -bb /root/rpmbuild/SPECS/ipset.spec

# runit is not available in ubi or CentOS repos so build it.
# get it from the debian repos as the official website doesn't support https
RUN curl -sfL https://ftp.debian.org/debian/pool/main/r/runit/runit_${RUNIT_VER}.orig.tar.gz | tar xz -C /root && \
    cd /root/admin/runit-${RUNIT_VER} && \
    package/compile

FROM ${UBI8_IMAGE} as ubi

ARG GIT_VERSION
ARG IPTABLES_VER
ARG LIBNFTNL_VER
ARG IPSET_VER
ARG RUNIT_VER

# Enable non-native builds of this image on an amd64 hosts.
# This must be the first RUN command in this file!
COPY --from=qemu /usr/bin/qemu-aarch64-static /usr/bin/qemu-aarch64-static

# Update base packages to pick up security updates.  Must do this before adding the centos repo.
RUN microdnf upgrade

# Copy in runit binaries
COPY --from=centos  /root/admin/runit-${RUNIT_VER}/command/* /usr/local/bin/

# Copy in our rpms
COPY --from=centos  /root/rpmbuild/RPMS/aarch64/* /tmp/rpms/

# Install a subset of packages from UBI prior to removing the UBI repo below.
# We do this because the UBI repo has updated versions with CVE fixes. We can remove
# this once the CentOS repo updates the version of these packages.
# gzip >= 1.9-13.el8_5
# cryptsetup-libs >= 2.3.3-4.el8_5.1
RUN microdnf install gzip cryptsetup-libs

# Install the necessary packages, making sure that we're using only CentOS repos.
# Since the ubi repos do not contain all the packages we need (they're missing conntrack-tools),
# we're using CentOS repos for all our packages. Using packages from a single source (CentOS) makes
# it less likely we'll run into package dependency version mismatches.
#
# NOTE: new packages need to be added to the keep-list in clean-up-filesystem.sh.
COPY centos.repo /etc/yum.repos.d/

RUN sed -i 's/x86_64/aarch64/' /etc/yum.repos.d/centos.repo

RUN rm /etc/yum.repos.d/ubi.repo && \
    touch /in-the-container && \
    microdnf install \
    # Don't install copious docs.
    --setopt=tsflags=nodocs \
    # Needed for iptables
    libpcap libmnl libnfnetlink libnetfilter_conntrack \
    iputils \
    # Need arp
    net-tools \
    # Need kmod to ensure ip6tables-save works correctly
    kmod \
    # Also needed (provides utilities for browsing procfs like ps)
    procps \
    iproute \
    iproute-tc \
    # Needed for conntrack
    libnetfilter_cthelper libnetfilter_cttimeout libnetfilter_queue \
    conntrack-tools \
    # Needed for runit startup script
    which \
    # Needed for the cleanup script
    findutils && \
    microdnf clean all && \
    # Install iptables via rpms. The libs must be force installed because the iptables source RPM has the release
    # version '9.el8_0.1' while the existing iptables-libs (pulled in by the iputils package) has version '9.el8.1'.
    rpm --force -i /tmp/rpms/iptables-libs-${IPTABLES_VER}.el8.aarch64.rpm && \
    rpm --force -i /tmp/rpms/iptables-legacy-libs-${IPTABLES_VER}.el8.2.aarch64.rpm && \
    # Install compatible libnftnl version with selected iptables version
    rpm --force -i /tmp/rpms/libnftnl-${LIBNFTNL_VER}.el8.aarch64.rpm && \
    # Install both and select at runtime.
    rpm -i /tmp/rpms/iptables-legacy-${IPTABLES_VER}.el8.2.aarch64.rpm && \
    rpm -i /tmp/rpms/iptables-nft-${IPTABLES_VER}.el8.aarch64.rpm && \
    # Install ipset version
    rpm --force -i /tmp/rpms/ipset-libs-${IPSET_VER}.el8.aarch64.rpm && \
    rpm -i /tmp/rpms/ipset-${IPSET_VER}.el8.aarch64.rpm && \
    # Set alternatives
    alternatives --install /usr/sbin/iptables iptables /usr/sbin/iptables-legacy 1 && \
    alternatives --install /usr/sbin/ip6tables ip6tables /usr/sbin/ip6tables-legacy 1

# Add mitigation for https://access.redhat.com/security/cve/CVE-2019-15718
# This can be removed once we update to ubi:8.1
RUN systemctl disable systemd-resolved

# Change the permissions for ipset so it can be run by any container user.
RUN chgrp 0 /usr/sbin/ipset && \
    chmod g=u /usr/sbin/ipset

# Change the permissions for iptables so it can be run by any container user.
RUN chgrp 0 /usr/sbin/iptables && \
    chmod g=u /usr/sbin/iptables

# Copy our bird binaries in
COPY --from=bird /bird* /bin/

# Set the suid bit on bird to allow our user to execute them with root permissions.
RUN chmod u+s /bin/bird
RUN chmod u+s /bin/bird6

# Copy in the filesystem - this contains licenses, etc...
COPY filesystem/etc/ /etc
COPY filesystem/included-source/ /included-source
COPY filesystem/usr/ /usr
COPY filesystem/sbin/* /usr/sbin/

# Change permissions to make confd templates and output available in /etc/calico
# to all container users.
RUN chgrp -R 0 /etc/calico && \
    chmod -R g=u /etc/calico

COPY --from=bpftool /bpftool /bin

ARG BIN_DIR
# Copy in the calico-node binary
COPY ${BIN_DIR}/calico-node-arm64 /bin/calico-node

# Set the suid bit on calico-node
RUN chmod u+s /bin/calico-node

# Copy in the mountns binary
COPY ${BIN_DIR}/mountns-arm64 /bin/mountns

# Set the suid bit on mountns
RUN chmod u+s /bin/mountns

# Clean out as many files as we can from the filesystem.  We no longer need dnf or the platform python install
# or any of its dependencies.
COPY clean-up-filesystem.sh /clean-up-filesystem.sh
# Allowing qemu binaries to persist.
RUN sed -i 's#zmore#zmore\n\tqemu\n#m' /clean-up-filesystem.sh
RUN /clean-up-filesystem.sh

<<<<<<< HEAD
=======
# Delete qemu binaries
RUN rm /usr/bin/qemu-aarch64-static

# Add in top-level license file
COPY LICENSE /licenses/LICENSE

>>>>>>> 5f808f97
# Copy everything into a fresh scratch image so that naive CVE scanners don't pick up binaries and libraries
# that have been removed in our later layers.
FROM scratch

ARG GIT_VERSION

# Tell sv where to find the services.
ENV SVDIR=/etc/service/enabled

# Required labels for certification
LABEL description="Calico node handles networking and policy for Calico"
LABEL maintainer="maintainers@tigera.io"
LABEL name="Calico node"
LABEL release="1"
LABEL summary="Calico node handles networking and policy for Calico"
LABEL vendor="Project Calico"
LABEL version=${GIT_VERSION}

COPY --from=ubi / /

CMD ["start_runit"]<|MERGE_RESOLUTION|>--- conflicted
+++ resolved
@@ -17,12 +17,8 @@
 ARG IPSET_VER=7.11-6
 ARG RUNIT_VER=2.1.2
 ARG BIRD_IMAGE=calico/bird:latest
-<<<<<<< HEAD
+ARG QEMU_IMAGE
 ARG UBI8_IMAGE
-=======
-ARG QEMU_IMAGE
-ARG UBI_IMAGE
->>>>>>> 5f808f97
 
 FROM calico/bpftool:v5.3-arm64 as bpftool
 FROM ${QEMU_IMAGE} as qemu
@@ -219,15 +215,9 @@
 RUN sed -i 's#zmore#zmore\n\tqemu\n#m' /clean-up-filesystem.sh
 RUN /clean-up-filesystem.sh
 
-<<<<<<< HEAD
-=======
 # Delete qemu binaries
 RUN rm /usr/bin/qemu-aarch64-static
 
-# Add in top-level license file
-COPY LICENSE /licenses/LICENSE
-
->>>>>>> 5f808f97
 # Copy everything into a fresh scratch image so that naive CVE scanners don't pick up binaries and libraries
 # that have been removed in our later layers.
 FROM scratch
