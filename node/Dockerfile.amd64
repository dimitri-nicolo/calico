--- conflicted
+++ resolved
@@ -139,20 +139,13 @@
     microdnf clean all && \
     # Install iptables via rpms. The libs must be force installed because the iptables source RPM has the release
     # version '9.el8_0.1' while the existing iptables-libs (pulled in by the iputils package) has version '9.el8.1'.
-<<<<<<< HEAD
-    rpm --force -i /tmp/rpms/iptables-libs-${IPTABLES_VER}.el8.${ARCH}.rpm && \
-    rpm --force -i /tmp/rpms/iptables-legacy-libs-${IPTABLES_VER}.el8.2.${ARCH}.rpm && \
-    # Install compatible libnftnl version with selected iptables version
-    rpm --force -i /tmp/rpms/libnftnl-${LIBNFTNL_VER}.el8.${ARCH}.rpm && \
-    # Install both and select at runtime.
-    rpm -i /tmp/rpms/iptables-legacy-${IPTABLES_VER}.el8.2.${ARCH}.rpm && \
-    rpm -i /tmp/rpms/iptables-nft-${IPTABLES_VER}.el8.${ARCH}.rpm && \
-=======
     rpm --force -i /tmp/rpms/iptables-libs-${IPTABLES_VER}.el8.x86_64.rpm && \
+    rpm --force -i /tmp/rpms/iptables-legacy-libs-${IPTABLES_VER}.el8.2.x86_64.rpm && \
     # Install compatible libnftnl version with selected iptables version
     rpm --force -i /tmp/rpms/libnftnl-${LIBNFTNL_VER}.el8.x86_64.rpm && \
-    rpm -i /tmp/rpms/iptables-${IPTABLES_VER}.el8.x86_64.rpm && \
->>>>>>> 81e973af
+    # Install both and select at runtime.
+    rpm -i /tmp/rpms/iptables-legacy-${IPTABLES_VER}.el8.2.x86_64.rpm && \
+    rpm -i /tmp/rpms/iptables-nft-${IPTABLES_VER}.el8.x86_64.rpm && \
     # Install ipset version
     rpm --force -i /tmp/rpms/ipset-libs-${IPSET_VER}.el8.x86_64.rpm && \
     rpm -i /tmp/rpms/ipset-${IPSET_VER}.el8.x86_64.rpm && \
