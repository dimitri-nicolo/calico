--- conflicted
+++ resolved
@@ -178,6 +178,9 @@
 	if len(d.parents) != len(other.parents) {
 		return false
 	}
+	if len(d.domains) != len(other.domains) {
+		return false
+	}
 
 	for k, v := range d.labels {
 		if other.labels[k] != v {
@@ -197,6 +200,11 @@
 	for i, p := range d.parents {
 		// Note: this is a pointer comparison; we know that pointers will be shared.
 		if other.parents[i] != p {
+			return false
+		}
+	}
+	for i, d := range d.domains {
+		if other.domains[i] != d {
 			return false
 		}
 	}
@@ -553,17 +561,8 @@
 	if oldEndpointData != nil {
 		// Before we do the (potentially expensive) selector scan, check if there can possibly be a
 		// change.
-<<<<<<< HEAD
-		if reflect.DeepEqual(oldEndpointData.labels, newEndpointData.labels) &&
-			reflect.DeepEqual(oldEndpointData.ports, newEndpointData.ports) &&
-			reflect.DeepEqual(oldEndpointData.nets, newEndpointData.nets) &&
-			reflect.DeepEqual(oldEndpointData.parents, newEndpointData.parents) &&
-			reflect.DeepEqual(oldEndpointData.domains, newEndpointData.domains) {
-			log.Info("Endpoint update makes no changes, skipping.")
-=======
 		if oldEndpointData.Equals(newEndpointData) {
 			log.Debug("Endpoint update makes no changes, skipping.")
->>>>>>> b91f95da
 			return
 		}
 
@@ -721,33 +720,20 @@
 }
 
 func (idx *SelectorAndNamedPortIndex) updateParent(parentData *npParentData, applyUpdate, revertUpdate func()) {
-<<<<<<< HEAD
-	for epID, epData := range idx.endpointDataByID {
-		if !epData.HasParent(parentData) {
-			continue
-		}
-
-=======
 	parentData.IterEndpointIDs(func(id interface{}) error {
 		epData := idx.endpointDataByID[id]
->>>>>>> b91f95da
 		// This endpoint matches this parent, calculate its old contribution.  (The revert function
 		// is a no-op on the first loop but keeping it here, rather than at the bottom of the loop
 		// makes it harder to accidentally skip it with a well-intentioned "continue".)
 		revertUpdate()
-		oldIPSetContributions := idx.recalcCachedContributions(epID, epData)
+		oldIPSetContributions := idx.recalcCachedContributions(id, epData)
 
 		// Apply the update to the parent while we calculate this endpoint's new contribution.
 		applyUpdate()
-<<<<<<< HEAD
-		idx.scanEndpointAgainstAllIPSets(epID, epData, oldIPSetContributions)
-	}
-=======
-		idx.scanEndpointAgainstAllIPSets(epData, oldIPSetContributions)
+		idx.scanEndpointAgainstAllIPSets(id, epData, oldIPSetContributions)
 
 		return nil
 	})
->>>>>>> b91f95da
 
 	// Defensive: make sure we leave the update applied to the parent.
 	applyUpdate()
