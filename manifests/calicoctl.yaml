--- conflicted
+++ resolved
@@ -24,7 +24,6 @@
     - name: calico-pull-secret
   serviceAccountName: calicoctl
   containers:
-<<<<<<< HEAD
     - name: calicoctl
       image: gcr.io/unique-caldron-775/cnx/tigera/calicoctl:master
       command:
@@ -46,18 +45,6 @@
         runAsUser: 10001
         seccompProfile:
           type: RuntimeDefault
-=======
-  - name: calicoctl
-    image: calico/ctl:release-v3.28
-    command:
-      - calicoctl
-    args:
-      - version
-      - --poll=1m
-    env:
-    - name: DATASTORE_TYPE
-      value: kubernetes
->>>>>>> b11c4ffb
 
 ---
 kind: ClusterRole
