--- conflicted
+++ resolved
@@ -90,7 +90,6 @@
       - networksets.crd.projectcalico.org
       - tiers.crd.projectcalico.org
       - whiskers.operator.tigera.io
-<<<<<<< HEAD
        # Enterprise/Cloud Resources
       - alertexceptions.crd.projectcalico.org
       - bfdconfigurations.crd.projectcalico.org
@@ -143,8 +142,6 @@
       - stackconfigpolicies.stackconfigpolicy.k8s.elastic.co
         # Others
       - licenseusagereports.usage.tigera.io
-=======
->>>>>>> c2cc8cd7
   - apiGroups:
       - ""
     resources:
@@ -261,7 +258,6 @@
       - gatewayapis/finalizers
       - goldmanes
       - imagesets
-      - whiskers
       - installations
       - installations/finalizers
       - installations/status
@@ -294,16 +290,10 @@
       - policyrecommendations/status
       - tigerastatuses
       - tigerastatuses/finalizers
-<<<<<<< HEAD
       - tigerastatuses/status
       - tlspassthroughroutes
       - tlsterminatedroutes
-=======
-      - apiservers
-      - apiservers/status
-      - imagesets
       - whiskers
->>>>>>> c2cc8cd7
     verbs:
       - get
       - list
