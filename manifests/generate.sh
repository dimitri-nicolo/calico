--- conflicted
+++ resolved
@@ -1,13 +1,8 @@
 #!/bin/bash
 
 # This script updates the manifests in this directory using helm.
-<<<<<<< HEAD
-# Values files for the manifests in this directory can be found in 
+# Values files for the manifests in this directory can be found in
 # ../charts/tigera-operator/values.
-=======
-# Values files for the manifests in this directory can be found in
-# ../calico/charts/values.
->>>>>>> 615b2bdd
 
 # Helm binary to use. Default to the one installed by the Makefile.
 HELM=${HELM:-../bin/helm}
