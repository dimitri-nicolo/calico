apiVersion: apiextensions.k8s.io/v1
kind: CustomResourceDefinition
metadata:
  name: felixconfigurations.crd.projectcalico.org
spec:
  group: crd.projectcalico.org
  names:
    kind: FelixConfiguration
    listKind: FelixConfigurationList
    plural: felixconfigurations
    singular: felixconfiguration
  preserveUnknownFields: false
  scope: Cluster
  versions:
  - name: v1
    schema:
      openAPIV3Schema:
        description: Felix Configuration contains the configuration for Felix.
        properties:
          apiVersion:
            description: 'APIVersion defines the versioned schema of this representation
              of an object. Servers should convert recognized schemas to the latest
              internal value, and may reject unrecognized values. More info: https://git.k8s.io/community/contributors/devel/sig-architecture/api-conventions.md#resources'
            type: string
          kind:
            description: 'Kind is a string value representing the REST resource this
              object represents. Servers may infer this from the endpoint the client
              submits requests to. Cannot be updated. In CamelCase. More info: https://git.k8s.io/community/contributors/devel/sig-architecture/api-conventions.md#types-kinds'
            type: string
          metadata:
            type: object
          spec:
            description: FelixConfigurationSpec contains the values of the Felix configuration.
            properties:
              allowIPIPPacketsFromWorkloads:
                description: 'AllowIPIPPacketsFromWorkloads controls whether Felix
                  will add a rule to drop IPIP encapsulated traffic from workloads
                  [Default: false]'
                type: boolean
              allowVXLANPacketsFromWorkloads:
                description: 'AllowVXLANPacketsFromWorkloads controls whether Felix
                  will add a rule to drop VXLAN encapsulated traffic from workloads
                  [Default: false]'
                type: boolean
              awsRequestTimeout:
                description: 'AWSRequestTimeout is the timeout on AWS API requests.
                  [Default: 30s]'
                pattern: ^([0-9]+(\\.[0-9]+)?(ms|s|m|h))*$
                type: string
              awsSecondaryIPRoutingRulePriority:
                description: 'AWSSecondaryIPRoutingRulePriority controls the priority
                  that Felix will use for routing rules when programming them for
                  AWS Secondary IP support. [Default: 101]'
                type: integer
              awsSecondaryIPSupport:
                description: 'AWSSecondaryIPSupport controls whether Felix will try
                  to provision AWS secondary ENIs for workloads that have IPs from
                  IP pools that are configured with an AWS subnet ID.  If the field
                  is set to "EnabledENIPerWorkload" then each workload with an AWS-backed
                  IP will be assigned its own secondary ENI. If set to "Enabled" then
                  each workload with an AWS-backed IP pool will be allocated a secondary
                  IP address on a secondary ENI; this mode requires additional IP
                  pools to be provisioned for the host to claim IPs for the primary
                  IP of the secondary ENIs. Accepted value must be one of "Enabled",
                  "EnabledENIPerWorkload" or "Disabled". [Default: Disabled]'
                pattern: ^(?i)(Enabled|EnabledENIPerWorkload|Disabled)?$
                type: string
              awsSrcDstCheck:
                description: 'Set source-destination-check on AWS EC2 instances. Accepted
                  value must be one of "DoNothing", "Enable" or "Disable". [Default:
                  DoNothing]'
                enum:
                - DoNothing
                - Enable
                - Disable
                type: string
              bpfCTLBLogFilter:
                description: 'BPFCTLBLogFilter specifies, what is logged by connect
                  time load balancer when BPFLogLevel is debug. Currently has to be
                  specified as ''all'' when BPFLogFilters is set to see CTLB logs.
                  [Default: unset - means logs are emitted when BPFLogLevel id debug
                  and BPFLogFilters not set.]'
                type: string
              bpfConnectTimeLoadBalancing:
                description: 'BPFConnectTimeLoadBalancing when in BPF mode, controls
                  whether Felix installs the connect-time load balancer. The connect-time
                  load balancer is required for the host to be able to reach Kubernetes
                  services and it improves the performance of pod-to-service connections.When
                  set to TCP, connect time load balancing is available only for services
                  with TCP ports. [Default: TCP]'
                enum:
                - TCP
                - Enabled
                - Disabled
                type: string
              bpfConnectTimeLoadBalancingEnabled:
                description: 'BPFConnectTimeLoadBalancingEnabled when in BPF mode,
                  controls whether Felix installs the connection-time load balancer.  The
                  connect-time load balancer is required for the host to be able to
                  reach Kubernetes services and it improves the performance of pod-to-service
                  connections.  The only reason to disable it is for debugging purposes.
                  This will be deprecated. Use BPFConnectTimeLoadBalancing [Default:
                  true]'
                type: boolean
              bpfDNSPolicyMode:
                description: 'BPFDNSPolicyMode specifies how DNS policy programming
                  will be handled. Inline - BPF parses DNS response inline with DNS
                  response packet processing. This guarantees the DNS rules reflect
                  any change immediately. NoDelay - Felix does not introduce any delay
                  to the packets. DNS rules may not have been programmed by the time
                  the first packet traverses the policy rules. Client applications
                  need to handle reconnection attempts if initial connection attempts
                  fail. This may be problematic for some applications or for very
                  low DNS TTLs. [Default: Inline]'
                type: string
              bpfDSROptoutCIDRs:
                description: BPFDSROptoutCIDRs is a list of CIDRs which are excluded
                  from DSR. That is, clients in those CIDRs will accesses nodeports
                  as if BPFExternalServiceMode was set to Tunnel.
                items:
                  type: string
                type: array
              bpfDataIfacePattern:
                description: BPFDataIfacePattern is a regular expression that controls
                  which interfaces Felix should attach BPF programs to in order to
                  catch traffic to/from the network.  This needs to match the interfaces
                  that Calico workload traffic flows over as well as any interfaces
                  that handle incoming traffic to nodeports and services from outside
                  the cluster.  It should not match the workload interfaces (usually
                  named cali...).
                type: string
              bpfDisableGROForIfaces:
                description: BPFDisableGROForIfaces is a regular expression that controls
                  which interfaces Felix should disable the Generic Receive Offload
                  [GRO] option.  It should not match the workload interfaces (usually
                  named cali...).
                type: string
              bpfDisableUnprivileged:
                description: 'BPFDisableUnprivileged, if enabled, Felix sets the kernel.unprivileged_bpf_disabled
                  sysctl to disable unprivileged use of BPF.  This ensures that unprivileged
                  users cannot access Calico''s BPF maps and cannot insert their own
                  BPF programs to interfere with Calico''s. [Default: true]'
                type: boolean
              bpfEnabled:
                description: 'BPFEnabled, if enabled Felix will use the BPF dataplane.
                  [Default: false]'
                type: boolean
              bpfEnforceRPF:
                description: 'BPFEnforceRPF enforce strict RPF on all host interfaces
                  with BPF programs regardless of what is the per-interfaces or global
                  setting. Possible values are Disabled, Strict or Loose. [Default:
                  Loose]'
                pattern: ^(?i)(Disabled|Strict|Loose)?$
                type: string
              bpfExcludeCIDRsFromNAT:
                description: BPFExcludeCIDRsFromNAT is a list of CIDRs that are to
                  be excluded from NAT resolution so that host can handle them. A
                  typical usecase is node local DNS cache.
                items:
                  type: string
                type: array
              bpfExportBufferSizeMB:
                description: 'BPFExportBufferSizeMB in BPF mode, controls the buffer
                  size used for sending BPF events to felix. [Default: 1]'
                type: integer
              bpfExtToServiceConnmark:
                description: 'BPFExtToServiceConnmark in BPF mode, control a 32bit
                  mark that is set on connections from an external client to a local
                  service. This mark allows us to control how packets of that connection
                  are routed within the host and how is routing interpreted by RPF
                  check. [Default: 0]'
                type: integer
              bpfExternalServiceMode:
                description: 'BPFExternalServiceMode in BPF mode, controls how connections
                  from outside the cluster to services (node ports and cluster IPs)
                  are forwarded to remote workloads.  If set to "Tunnel" then both
                  request and response traffic is tunneled to the remote node.  If
                  set to "DSR", the request traffic is tunneled but the response traffic
                  is sent directly from the remote node.  In "DSR" mode, the remote
                  node appears to use the IP of the ingress node; this requires a
                  permissive L2 network.  [Default: Tunnel]'
                pattern: ^(?i)(Tunnel|DSR)?$
                type: string
              bpfForceTrackPacketsFromIfaces:
                description: 'BPFForceTrackPacketsFromIfaces in BPF mode, forces traffic
                  from these interfaces to skip Calico''s iptables NOTRACK rule, allowing
                  traffic from those interfaces to be tracked by Linux conntrack.  Should
                  only be used for interfaces that are not used for the Calico fabric.  For
                  example, a docker bridge device for non-Calico-networked containers.
                  [Default: docker+]'
                items:
                  type: string
                type: array
              bpfHostConntrackBypass:
                description: 'BPFHostConntrackBypass Controls whether to bypass Linux
                  conntrack in BPF mode for workloads and services. [Default: true
                  - bypass Linux conntrack]'
                type: boolean
              bpfHostNetworkedNATWithoutCTLB:
                description: 'BPFHostNetworkedNATWithoutCTLB when in BPF mode, controls
                  whether Felix does a NAT without CTLB. This along with BPFConnectTimeLoadBalancing
                  determines the CTLB behavior. [Default: Enabled]'
                type: string
              bpfKubeProxyEndpointSlicesEnabled:
                description: BPFKubeProxyEndpointSlicesEnabled is deprecated and has
                  no effect. BPF kube-proxy always accepts endpoint slices. This option
                  will be removed in the next release.
                type: boolean
              bpfKubeProxyIptablesCleanupEnabled:
                description: 'BPFKubeProxyIptablesCleanupEnabled, if enabled in BPF
                  mode, Felix will proactively clean up the upstream Kubernetes kube-proxy''s
                  iptables chains.  Should only be enabled if kube-proxy is not running.  [Default:
                  true]'
                type: boolean
              bpfKubeProxyMinSyncPeriod:
                description: 'BPFKubeProxyMinSyncPeriod, in BPF mode, controls the
                  minimum time between updates to the dataplane for Felix''s embedded
                  kube-proxy.  Lower values give reduced set-up latency.  Higher values
                  reduce Felix CPU usage by batching up more work.  [Default: 1s]'
                pattern: ^([0-9]+(\\.[0-9]+)?(ms|s|m|h))*$
                type: string
              bpfL3IfacePattern:
                description: BPFL3IfacePattern is a regular expression that allows
                  to list tunnel devices like wireguard or vxlan (i.e., L3 devices)
                  in addition to BPFDataIfacePattern. That is, tunnel interfaces not
                  created by Calico, that Calico workload traffic flows over as well
                  as any interfaces that handle incoming traffic to nodeports and
                  services from outside the cluster.
                type: string
              bpfLogFilters:
                additionalProperties:
                  type: string
                description: "BPFLogFilters is a map of key=values where the value
                  is a pcap filter expression and the key is an interface name with
                  'all' denoting all interfaces, 'weps' all workload endpoints and
                  'heps' all host endpoints. \n When specified as an env var, it accepts
                  a comma-separated list of key=values. [Default: unset - means all
                  debug logs are emitted]"
                type: object
              bpfLogLevel:
                description: 'BPFLogLevel controls the log level of the BPF programs
                  when in BPF dataplane mode.  One of "Off", "Info", or "Debug".  The
                  logs are emitted to the BPF trace pipe, accessible with the command
                  `tc exec bpf debug`. [Default: Off].'
                pattern: ^(?i)(Off|Info|Debug)?$
                type: string
              bpfMapSizeConntrack:
                description: 'BPFMapSizeConntrack sets the size for the conntrack
                  map.  This map must be large enough to hold an entry for each active
                  connection.  Warning: changing the size of the conntrack map can
                  cause disruption.'
                type: integer
              bpfMapSizeIPSets:
                description: BPFMapSizeIPSets sets the size for ipsets map.  The IP
                  sets map must be large enough to hold an entry for each endpoint
                  matched by every selector in the source/destination matches in network
                  policy.  Selectors such as "all()" can result in large numbers of
                  entries (one entry per endpoint in that case).
                type: integer
              bpfMapSizeIfState:
                description: BPFMapSizeIfState sets the size for ifstate map.  The
                  ifstate map must be large enough to hold an entry for each device
                  (host + workloads) on a host.
                type: integer
              bpfMapSizeNATAffinity:
                type: integer
              bpfMapSizeNATBackend:
                description: BPFMapSizeNATBackend sets the size for nat back end map.
                  This is the total number of endpoints. This is mostly more than
                  the size of the number of services.
                type: integer
              bpfMapSizeNATFrontend:
                description: BPFMapSizeNATFrontend sets the size for nat front end
                  map. FrontendMap should be large enough to hold an entry for each
                  nodeport, external IP and each port in each service.
                type: integer
              bpfMapSizeRoute:
                description: BPFMapSizeRoute sets the size for the routes map.  The
                  routes map should be large enough to hold one entry per workload
                  and a handful of entries per host (enough to cover its own IPs and
                  tunnel IPs).
                type: integer
              bpfPSNATPorts:
                anyOf:
                - type: integer
                - type: string
                description: 'BPFPSNATPorts sets the range from which we randomly
                  pick a port if there is a source port collision. This should be
                  within the ephemeral range as defined by RFC 6056 (1024–65535) and
                  preferably outside the  ephemeral ranges used by common operating
                  systems. Linux uses 32768–60999, while others mostly use the IANA
                  defined range 49152–65535. It is not necessarily a problem if this
                  range overlaps with the operating systems. Both ends of the range
                  are inclusive. [Default: 20000:29999]'
                pattern: ^.*
                x-kubernetes-int-or-string: true
              bpfPolicyDebugEnabled:
                description: BPFPolicyDebugEnabled when true, Felix records detailed
                  information about the BPF policy programs, which can be examined
                  with the calico-bpf command-line tool.
                type: boolean
              captureDir:
                description: 'CaptureDir controls directory to store file capture.
                  [Default: /var/log/calico/pcap]'
                minLength: 1
                type: string
              captureMaxFiles:
                description: 'CaptureMaxFiles controls number of rotated capture file
                  to keep. [Default: 2]'
                minimum: 1
                type: integer
              captureMaxSizeBytes:
                description: 'CaptureMaxSizeBytes controls the max size of a file
                  capture. [Default: 10000000]'
                minimum: 1
                type: integer
              captureRotationSeconds:
                description: 'CaptureRotationSeconds controls the time rotation of
                  a packet capture. [Default: 3600]'
                minimum: 1
                type: integer
              chainInsertMode:
                description: 'ChainInsertMode controls whether Felix hooks the kernel''s
                  top-level iptables chains by inserting a rule at the top of the
                  chain or by appending a rule at the bottom. insert is the safe default
                  since it prevents Calico''s rules from being bypassed. If you switch
                  to append mode, be sure that the other rules in the chains signal
                  acceptance by falling through to the Calico rules, otherwise the
                  Calico policy will be bypassed. [Default: insert]'
                pattern: ^(?i)(insert|append)?$
                type: string
              dataplaneDriver:
                description: DataplaneDriver filename of the external dataplane driver
                  to use.  Only used if UseInternalDataplaneDriver is set to false.
                type: string
              dataplaneWatchdogTimeout:
                description: "DataplaneWatchdogTimeout is the readiness/liveness timeout
                  used for Felix's (internal) dataplane driver. Increase this value
                  if you experience spurious non-ready or non-live events when Felix
                  is under heavy load. Decrease the value to get felix to report non-live
                  or non-ready more quickly. [Default: 90s] \n Deprecated: replaced
                  by the generic HealthTimeoutOverrides."
                type: string
              debugDisableLogDropping:
                type: boolean
              debugHost:
                description: DebugHost is the host IP or hostname to bind the debug
                  port to.  Only used if DebugPort is set. [Default:localhost]
                type: string
              debugMemoryProfilePath:
                type: string
              debugPort:
                description: DebugPort if set, enables Felix's debug HTTP port, which
                  allows memory and CPU profiles to be retrieved.  The debug port
                  is not secure, it should not be exposed to the internet.
                type: integer
              debugSimulateCalcGraphHangAfter:
                pattern: ^([0-9]+(\\.[0-9]+)?(ms|s|m|h))*$
                type: string
              debugSimulateDataplaneApplyDelay:
                pattern: ^([0-9]+(\\.[0-9]+)?(ms|s|m|h))*$
                type: string
              debugSimulateDataplaneHangAfter:
                pattern: ^([0-9]+(\\.[0-9]+)?(ms|s|m|h))*$
                type: string
              defaultEndpointToHostAction:
                description: 'DefaultEndpointToHostAction controls what happens to
                  traffic that goes from a workload endpoint to the host itself (after
                  the traffic hits the endpoint egress policy). By default Calico
                  blocks traffic from workload endpoints to the host itself with an
                  iptables "DROP" action. If you want to allow some or all traffic
                  from endpoint to host, set this parameter to RETURN or ACCEPT. Use
                  RETURN if you have your own rules in the iptables "INPUT" chain;
                  Calico will insert its rules at the top of that chain, then "RETURN"
                  packets to the "INPUT" chain once it has completed processing workload
                  endpoint egress policy. Use ACCEPT to unconditionally accept packets
                  from workloads after processing workload endpoint egress policy.
                  [Default: Drop]'
                pattern: ^(?i)(Drop|Accept|Return)?$
                type: string
              deletedMetricsRetentionSecs:
                type: integer
              deviceRouteProtocol:
                description: This defines the route protocol added to programmed device
                  routes, by default this will be RTPROT_BOOT when left blank.
                type: integer
              deviceRouteSourceAddress:
                description: This is the IPv4 source address to use on programmed
                  device routes. By default the source address is left blank, leaving
                  the kernel to choose the source address used.
                type: string
              deviceRouteSourceAddressIPv6:
                description: This is the IPv6 source address to use on programmed
                  device routes. By default the source address is left blank, leaving
                  the kernel to choose the source address used.
                type: string
              disableConntrackInvalidCheck:
                type: boolean
              dnsCacheEpoch:
                description: 'An arbitrary number that can be changed, at runtime,
                  to tell Felix to discard all its learnt DNS information. [Default:
                  0].'
                type: integer
              dnsCacheFile:
                description: 'The name of the file that Felix uses to preserve learnt
                  DNS information when restarting. [Default: "/var/run/calico/felix-dns-cache.txt"].'
                type: string
              dnsCacheSaveInterval:
                description: 'The periodic interval at which Felix saves learnt DNS
                  information to the cache file. [Default: 60s].'
                pattern: ^([0-9]+(\\.[0-9]+)?(ms|s|m|h))*$
                type: string
              dnsExtraTTL:
                description: 'Extra time to keep IPs and alias names that are learnt
                  from DNS, in addition to each name or IP''s advertised TTL. [Default:
                  0s].'
                pattern: ^([0-9]+(\\.[0-9]+)?(ms|s|m|h))*$
                type: string
              dnsLogsFileAggregationKind:
                description: 'DNSLogsFileAggregationKind is used to choose the type
                  of aggregation for DNS log entries. [Default: 1 - client name prefix
                  aggregation]. Accepted values are 0 and 1. 0 - No aggregation. 1
                  - Aggregate over clients with the same name prefix.'
                enum:
                - 0
                - 1
                type: integer
              dnsLogsFileDirectory:
                description: 'DNSLogsFileDirectory sets the directory where DNS log
                  files are stored. [Default: /var/log/calico/dnslogs]'
                type: string
              dnsLogsFileEnabled:
                description: 'DNSLogsFileEnabled controls logging DNS logs to a file.
                  If false no DNS logging to file will occur. [Default: false]'
                type: boolean
              dnsLogsFileIncludeLabels:
                description: 'DNSLogsFileIncludeLabels is used to configure if endpoint
                  labels are included in a DNS log entry written to file. [Default:
                  true]'
                type: boolean
              dnsLogsFileMaxFileSizeMB:
                description: 'DNSLogsFileMaxFileSizeMB sets the max size in MB of
                  DNS log files before rotation. [Default: 100]'
                type: integer
              dnsLogsFileMaxFiles:
                description: 'DNSLogsFileMaxFiles sets the number of DNS log files
                  to keep. [Default: 5]'
                type: integer
              dnsLogsFilePerNodeLimit:
                description: 'Limit on the number of DNS logs that can be emitted
                  within each flush interval.  When this limit has been reached, Felix
                  counts the number of unloggable DNS responses within the flush interval,
                  and emits a WARNING log with that count at the same time as it flushes
                  the buffered DNS logs.  [Default: 0, meaning no limit]'
                type: integer
              dnsLogsFlushInterval:
                description: 'DNSLogsFlushInterval configures the interval at which
                  Felix exports DNS logs. [Default: 300s]'
                pattern: ^([0-9]+(\\.[0-9]+)?(ms|s|m|h))*$
                type: string
              dnsLogsLatency:
                description: 'DNSLogsLatency indicates to include measurements of
                  DNS request/response latency in each DNS log. [Default: true]'
                type: boolean
              dnsPacketsNfqueueID:
                description: 'DNSPacketsNfqueueID is the NFQUEUE ID to use for capturing
                  DNS packets to ensure programming IPSets occurs before the response
                  is released. Used when DNSPolicyMode is DelayDNSResponse. [Default:
                  101]'
                type: integer
              dnsPacketsNfqueueMaxHoldDuration:
                description: 'DNSPacketsNfqueueMaxHoldDuration is the max length of
                  time to hold on to a DNS response while waiting for the the dataplane
                  to be programmed. Used when DNSPolicyMode is DelayDNSResponse. [Default:
                  3s]'
                pattern: ^([0-9]+(\\.[0-9]+)?(ms|s|m|h))*$
                type: string
              dnsPacketsNfqueueSize:
                description: 'DNSPacketsNfqueueSize is the size of the NFQUEUE for
                  captured DNS packets. This is the maximum number of DNS packets
                  that may be queued awaiting programming in the dataplane. Used when
                  DNSPolicyMode is DelayDNSResponse. [Default: 100]'
                type: integer
              dnsPolicyMode:
                description: "DNSPolicyMode specifies how DNS policy programming will
                  be handled. DelayDeniedPacket - Felix delays any denied packet that
                  traversed a policy that included egress domain matches, but did
                  not match. The packet is released after a fixed time, or after the
                  destination IP address was programmed. DelayDNSResponse - Felix
                  delays any DNS response until related IPSets are programmed. This
                  introduces some latency to all DNS packets (even when no IPSet programming
                  is required), but it ensures policy hit statistics are accurate.
                  This is the recommended setting when you are making use of staged
                  policies or policy rule hit statistics. NoDelay - Felix does not
                  introduce any delay to the packets. DNS rules may not have been
                  programmed by the time the first packet traverses the policy rules.
                  Client applications need to handle reconnection attempts if initial
                  connection attempts fail. This may be problematic for some applications
                  or for very low DNS TTLs. \n This setting is ignored on Windows
                  and \"NoDelay\" is always used. \n This setting is ignored by eBPF
                  and BPFDNSPolicyMode is used instead. \n [Default: DelayDeniedPacket]"
                enum:
                - NoDelay
                - DelayDeniedPacket
                - DelayDNSResponse
                type: string
              dnsPolicyNfqueueID:
                description: 'DNSPolicyNfqueueID is the NFQUEUE ID to use for DNS
                  Policy re-evaluation when the domains IP hasn''t been programmed
                  to ipsets yet. Used when DNSPolicyMode is DelayDeniedPacket. [Default:
                  100]'
                type: integer
              dnsPolicyNfqueueSize:
                description: 'DNSPolicyNfqueueID is the size of the NFQUEUE for DNS
                  policy re-evaluation. This is the maximum number of denied packets
                  that may be queued up pending re-evaluation. Used when DNSPolicyMode
                  is DelayDeniedPacket. [Default: 100]'
                type: integer
              dnsTrustedServers:
                description: 'The DNS servers that Felix should trust. Each entry
                  here must be `<ip>[:<port>]` - indicating an explicit DNS server
                  IP - or `k8s-service:[<namespace>/]<name>[:port]` - indicating a
                  Kubernetes DNS service. `<port>` defaults to the first service port,
                  or 53 for an IP, and `<namespace>` to `kube-system`. An IPv6 address
                  with a port must use the square brackets convention, for example
                  `[fd00:83a6::12]:5353`.Note that Felix (calico-node) will need RBAC
                  permission to read the details of each service specified by a `k8s-service:...`
                  form. [Default: "k8s-service:kube-dns"].'
                items:
                  type: string
                type: array
              dropActionOverride:
                description: 'DropActionOverride overrides the Drop action in Felix,
                  optionally changing the behavior to Accept, and optionally adding
                  Log. Possible values are Drop, LogAndDrop, Accept, LogAndAccept.
                  [Default: Drop]'
                pattern: ^(?i)(Drop|LogAndDrop|Accept|LogAndAccept)?$
                type: string
              egressGatewayPollFailureCount:
                description: EgressGatewayPollFailureCount is the minimum number of
                  poll failures before a remote Egress Gateway is considered to have
                  failed.
                type: integer
              egressGatewayPollInterval:
                description: EgressGatewayPollInterval is the interval at which Felix
                  will poll remote egress gateways to check their health.  Only Egress
                  Gateways with a named "health" port will be polled in this way.  Egress
                  Gateways that fail the health check will be taken our of use as
                  if they have been deleted.
                pattern: ^([0-9]+(\\.[0-9]+)?(ms|s|m|h))*$
                type: string
              egressIPRoutingRulePriority:
                description: 'EgressIPRoutingRulePriority controls the priority value
                  to use for the egress IP routing rule. [Default: 100]'
                type: integer
              egressIPSupport:
                description: 'EgressIPSupport defines three different support modes
                  for egress IP function. [Default: Disabled] - Disabled:                    Egress
                  IP function is disabled. - EnabledPerNamespace:         Egress IP
                  function is enabled and can be configured on a per-namespace basis;                                per-pod
                  egress annotations are ignored. - EnabledPerNamespaceOrPerPod: Egress
                  IP function is enabled and can be configured per-namespace or per-pod,                                with
                  per-pod egress annotations overriding namespace annotations.'
                pattern: ^(?i)(Disabled|EnabledPerNamespace|EnabledPerNamespaceOrPerPod)?$
                type: string
              egressIPVXLANPort:
                description: 'EgressIPVXLANPort is the port number of vxlan tunnel
                  device for egress traffic. [Default: 4790]'
                type: integer
              egressIPVXLANVNI:
                description: 'EgressIPVXLANVNI is the VNI ID of vxlan tunnel device
                  for egress traffic. [Default: 4097]'
                type: integer
              endpointReportingDelay:
                pattern: ^([0-9]+(\\.[0-9]+)?(ms|s|m|h))*$
                type: string
              endpointReportingEnabled:
                type: boolean
              endpointStatusPathPrefix:
                description: "EndpointStatusPathPrefix is the path to the directory
                  where endpoint status will be written. Endpoint status file reporting
                  is disabled if field is left empty. \n Chosen directory should match
                  the directory used by the CNI for PodStartupDelay. [Default: \"\"]"
                type: string
              externalNetworkRoutingRulePriority:
                description: 'ExternalNetworkRoutingRulePriority controls the priority
                  value to use for the external network routing rule. [Default: 102]'
                type: integer
              externalNetworkSupport:
                description: 'ExternalNetworkSupport defines two different support
                  modes for external network function. [Default: Disabled] - Disabled:  External
                  network function is disabled. - Enabled:   External network function
                  is enabled.'
                pattern: ^(?i)(Disabled|Enabled)?$
                type: string
              externalNodesList:
                description: ExternalNodesCIDRList is a list of CIDR's of external-non-calico-nodes
                  which may source tunnel traffic and have the tunneled traffic be
                  accepted at calico nodes.
                items:
                  type: string
                type: array
              failsafeInboundHostPorts:
                description: 'FailsafeInboundHostPorts is a list of PortProto struct
                  objects including UDP/TCP/SCTP ports and CIDRs that Felix will allow
                  incoming traffic to host endpoints on irrespective of the security
                  policy. This is useful to avoid accidentally cutting off a host
                  with incorrect configuration. For backwards compatibility, if the
                  protocol is not specified, it defaults to "tcp". If a CIDR is not
                  specified, it will allow traffic from all addresses. To disable
                  all inbound host ports, use the value "[]". The default value allows
                  ssh access, DHCP, BGP, etcd and the Kubernetes API. [Default: tcp:22,
                  udp:68, tcp:179, tcp:2379, tcp:2380, tcp:5473, tcp:6443, tcp:6666,
                  tcp:6667 ]'
                items:
                  description: ProtoPort is combination of protocol, port, and CIDR.
                    Protocol and port must be specified.
                  properties:
                    net:
                      type: string
                    port:
                      type: integer
                    protocol:
                      type: string
                  required:
                  - port
                  - protocol
                  type: object
                type: array
              failsafeOutboundHostPorts:
                description: 'FailsafeOutboundHostPorts is a list of List of PortProto
                  struct objects including UDP/TCP/SCTP ports and CIDRs that Felix
                  will allow outgoing traffic from host endpoints to irrespective
                  of the security policy. This is useful to avoid accidentally cutting
                  off a host with incorrect configuration. For backwards compatibility,
                  if the protocol is not specified, it defaults to "tcp". If a CIDR
                  is not specified, it will allow traffic from all addresses. To disable
                  all outbound host ports, use the value "[]". The default value opens
                  etcd''s standard ports to ensure that Felix does not get cut off
                  from etcd as well as allowing DHCP, DNS, BGP and the Kubernetes
                  API. [Default: udp:53, udp:67, tcp:179, tcp:2379, tcp:2380, tcp:5473,
                  tcp:6443, tcp:6666, tcp:6667 ]'
                items:
                  description: ProtoPort is combination of protocol, port, and CIDR.
                    Protocol and port must be specified.
                  properties:
                    net:
                      type: string
                    port:
                      type: integer
                    protocol:
                      type: string
                  required:
                  - port
                  - protocol
                  type: object
                type: array
              featureDetectOverride:
                description: FeatureDetectOverride is used to override feature detection
                  based on auto-detected platform capabilities.  Values are specified
                  in a comma separated list with no spaces, example; "SNATFullyRandom=true,MASQFullyRandom=false,RestoreSupportsLock=".  "true"
                  or "false" will force the feature, empty or omitted values are auto-detected.
                pattern: ^([a-zA-Z0-9-_]+=(true|false|),)*([a-zA-Z0-9-_]+=(true|false|))?$
                type: string
              featureGates:
                description: FeatureGates is used to enable or disable tech-preview
                  Calico features. Values are specified in a comma separated list
                  with no spaces, example; "BPFConnectTimeLoadBalancingWorkaround=enabled,XyZ=false".
                  This is used to enable features that are not fully production ready.
                pattern: ^([a-zA-Z0-9-_]+=([^=]+),)*([a-zA-Z0-9-_]+=([^=]+))?$
                type: string
              floatingIPs:
                description: FloatingIPs configures whether or not Felix will program
                  non-OpenStack floating IP addresses.  (OpenStack-derived floating
                  IPs are always programmed, regardless of this setting.)
                enum:
                - Enabled
                - Disabled
                type: string
              flowLogsAggregationThresholdBytes:
                description: FlowLogsAggregationThresholdBytes is used specify how
                  far behind the external pipeline that reads flow logs can be. Default
                  is 8192 bytes. This parameter only takes effect when FlowLogsDynamicAggregationEnabled
                  is set to true.
                type: integer
              flowLogsCollectProcessInfo:
                description: 'FlowLogsCollectProcessInfo, if enabled Felix will load
                  the kprobe BPF programs to collect process info. [Default: false]'
                type: boolean
              flowLogsCollectProcessPath:
                description: 'When FlowLogsCollectProcessPath and FlowLogsCollectProcessInfo
                  are both enabled, each flow log will include information about the
                  process that is sending or receiving the packets in that flow: the
                  `process_name` field will contain the full path of the process executable,
                  and the `process_args` field will have the arguments with which
                  the executable was invoked.  Process information will not be reported
                  for connections which use raw sockets.'
                type: boolean
              flowLogsCollectTcpStats:
                description: FlowLogsCollectTcpStats enables flow logs reporting TCP
                  socket stats
                type: boolean
              flowLogsCollectorDebugTrace:
                description: When FlowLogsCollectorDebugTrace is set to true, enables
                  the logs in the collector to be printed in their entirety.
                type: boolean
              flowLogsDestDomainsByClient:
                description: 'FlowLogsDestDomainsByClient is used to configure if
                  the source IP is used in the mapping of top level destination domains.
                  [Default: true]'
                type: boolean
              flowLogsDynamicAggregationEnabled:
                description: FlowLogsDynamicAggregationEnabled is used to enable/disable
                  dynamically changing aggregation levels. Default is true.
                type: boolean
              flowLogsEnableHostEndpoint:
                description: FlowLogsEnableHostEndpoint enables Flow logs reporting
                  for HostEndpoints.
                type: boolean
              flowLogsEnableNetworkSets:
                description: FlowLogsEnableNetworkSets enables Flow logs reporting
                  for GlobalNetworkSets.
                type: boolean
              flowLogsFileAggregationKindForAllowed:
                description: 'FlowLogsFileAggregationKindForAllowed is used to choose
                  the type of aggregation for flow log entries created for allowed
                  connections. [Default: 2 - pod prefix name based aggregation]. Accepted
                  values are 0, 1 and 2. 0 - No aggregation. 1 - Source port based
                  aggregation. 2 - Pod prefix name based aggreagation.'
                enum:
                - 0
                - 1
                - 2
                type: integer
              flowLogsFileAggregationKindForDenied:
                description: 'FlowLogsFileAggregationKindForDenied is used to choose
                  the type of aggregation for flow log entries created for denied
                  connections. [Default: 1 - source port based aggregation]. Accepted
                  values are 0, 1 and 2. 0 - No aggregation. 1 - Source port based
                  aggregation. 2 - Pod prefix name based aggregation. 3 - No destination
                  ports based aggregation.'
                enum:
                - 0
                - 1
                - 2
                - 3
                type: integer
              flowLogsFileDirectory:
                description: FlowLogsFileDirectory sets the directory where flow logs
                  files are stored.
                type: string
              flowLogsFileDomainsLimit:
                description: 'FlowLogsFileDomainsLimit is used to configure the number
                  of (destination) domains to include in the flow log. These are not
                  included for workload or host endpoint destinations. [Default: 5]'
                type: integer
              flowLogsFileEnabled:
                description: FlowLogsFileEnabled when set to true, enables logging
                  flow logs to a file. If false no flow logging to file will occur.
                type: boolean
              flowLogsFileEnabledForAllowed:
                description: FlowLogsFileEnabledForAllowed is used to enable/disable
                  flow logs entries created for allowed connections. Default is true.
                  This parameter only takes effect when FlowLogsFileReporterEnabled
                  is set to true.
                type: boolean
              flowLogsFileEnabledForDenied:
                description: FlowLogsFileEnabledForDenied is used to enable/disable
                  flow logs entries created for denied flows. Default is true. This
                  parameter only takes effect when FlowLogsFileReporterEnabled is
                  set to true.
                type: boolean
              flowLogsFileIncludeLabels:
                description: FlowLogsFileIncludeLabels is used to configure if endpoint
                  labels are included in a Flow log entry written to file.
                type: boolean
              flowLogsFileIncludePolicies:
                description: FlowLogsFileIncludePolicies is used to configure if policy
                  information are included in a Flow log entry written to file.
                type: boolean
              flowLogsFileIncludeService:
                description: FlowLogsFileIncludeService is used to configure if the
                  destination service is included in a Flow log entry written to file.
                  The service information can only be included if the flow was explicitly
                  determined to be directed at the service (e.g. when the pre-DNAT
                  destination corresponds to the service ClusterIP and port).
                type: boolean
              flowLogsFileMaxFileSizeMB:
                description: FlowLogsFileMaxFileSizeMB sets the max size in MB of
                  flow logs files before rotation.
                type: integer
              flowLogsFileMaxFiles:
                description: FlowLogsFileMaxFiles sets the number of log files to
                  keep.
                type: integer
              flowLogsFileNatOutgoingPortLimit:
                description: FlowLogsFileNatOutgoingPortLimit is used to specify the
                  maximum number of distinct post SNAT ports that will appear in the
                  flowLogs. Default value is 3
                type: integer
              flowLogsFilePerFlowProcessArgsLimit:
                description: FlowLogsFilePerFlowProcessArgsLimit is used to specify
                  the maximum number of distinct process args that will appear in
                  the flowLogs. Default value is 5
                type: integer
              flowLogsFilePerFlowProcessLimit:
                description: 'FlowLogsFilePerFlowProcessLimit, is used to specify
                  the maximum number of flow log entries with distinct process information
                  beyond which process information will be aggregated. [Default: 2]'
                type: integer
              flowLogsFlushInterval:
                description: FlowLogsFlushInterval configures the interval at which
                  Felix exports flow logs.
                pattern: ^([0-9]+(\\.[0-9]+)?(ms|s|m|h))*$
                type: string
              flowLogsMaxOriginalIPsIncluded:
                description: FlowLogsMaxOriginalIPsIncluded specifies the number of
                  unique IP addresses (if relevant) that should be included in Flow
                  logs.
                type: integer
              flowLogsPositionFilePath:
                description: FlowLogsPositionFilePath is used specify the position
                  of the external pipeline that reads flow logs. Default is /var/log/calico/flows.log.pos.
                  This parameter only takes effect when FlowLogsDynamicAggregationEnabled
                  is set to true.
                type: string
              genericXDPEnabled:
                description: 'GenericXDPEnabled enables Generic XDP so network cards
                  that don''t support XDP offload or driver modes can use XDP. This
                  is not recommended since it doesn''t provide better performance
                  than iptables. [Default: false]'
                type: boolean
              goGCThreshold:
                description: "GoGCThreshold Sets the Go runtime's garbage collection
                  threshold.  I.e. the percentage that the heap is allowed to grow
                  before garbage collection is triggered.  In general, doubling the
                  value halves the CPU time spent doing GC, but it also doubles peak
                  GC memory overhead.  A special value of -1 can be used to disable
                  GC entirely; this should only be used in conjunction with the GoMemoryLimitMB
                  setting. \n This setting is overridden by the GOGC environment variable.
                  \n [Default: 40]"
                type: integer
              goMaxProcs:
                description: "GoMaxProcs sets the maximum number of CPUs that the
                  Go runtime will use concurrently.  A value of -1 means \"use the
                  system default\"; typically the number of real CPUs on the system.
                  \n this setting is overridden by the GOMAXPROCS environment variable.
                  \n [Default: -1]"
                type: integer
              goMemoryLimitMB:
                description: "GoMemoryLimitMB sets a (soft) memory limit for the Go
                  runtime in MB.  The Go runtime will try to keep its memory usage
                  under the limit by triggering GC as needed.  To avoid thrashing,
                  it will exceed the limit if GC starts to take more than 50% of the
                  process's CPU time.  A value of -1 disables the memory limit. \n
                  Note that the memory limit, if used, must be considerably less than
                  any hard resource limit set at the container or pod level.  This
                  is because felix is not the only process that must run in the container
                  or pod. \n This setting is overridden by the GOMEMLIMIT environment
                  variable. \n [Default: -1]"
                type: integer
              healthEnabled:
                type: boolean
              healthHost:
                type: string
              healthPort:
                type: integer
              healthTimeoutOverrides:
                description: HealthTimeoutOverrides allows the internal watchdog timeouts
                  of individual subcomponents to be overridden.  This is useful for
                  working around "false positive" liveness timeouts that can occur
                  in particularly stressful workloads or if CPU is constrained.  For
                  a list of active subcomponents, see Felix's logs.
                items:
                  properties:
                    name:
                      type: string
                    timeout:
                      type: string
                  required:
                  - name
                  - timeout
                  type: object
                type: array
              interfaceExclude:
                description: 'InterfaceExclude is a comma-separated list of interfaces
                  that Felix should exclude when monitoring for host endpoints. The
                  default value ensures that Felix ignores Kubernetes'' IPVS dummy
                  interface, which is used internally by kube-proxy. If you want to
                  exclude multiple interface names using a single value, the list
                  supports regular expressions. For regular expressions you must wrap
                  the value with ''/''. For example having values ''/^kube/,veth1''
                  will exclude all interfaces that begin with ''kube'' and also the
                  interface ''veth1''. [Default: kube-ipvs0]'
                type: string
              interfacePrefix:
                description: 'InterfacePrefix is the interface name prefix that identifies
                  workload endpoints and so distinguishes them from host endpoint
                  interfaces. Note: in environments other than bare metal, the orchestrators
                  configure this appropriately. For example our Kubernetes and Docker
                  integrations set the ''cali'' value, and our OpenStack integration
                  sets the ''tap'' value. [Default: cali]'
                type: string
              interfaceRefreshInterval:
                description: InterfaceRefreshInterval is the period at which Felix
                  rescans local interfaces to verify their state. The rescan can be
                  disabled by setting the interval to 0.
                pattern: ^([0-9]+(\\.[0-9]+)?(ms|s|m|h))*$
                type: string
              ipipEnabled:
                description: 'IPIPEnabled overrides whether Felix should configure
                  an IPIP interface on the host. Optional as Felix determines this
                  based on the existing IP pools. [Default: nil (unset)]'
                type: boolean
              ipipMTU:
                description: 'IPIPMTU is the MTU to set on the tunnel device. See
                  Configuring MTU [Default: 1440]'
                type: integer
              ipsecAllowUnsecuredTraffic:
                description: 'IPSecAllowUnsecuredTraffic controls whether non-IPsec
                  traffic is allowed in addition to IPsec traffic. Enabling this negates
                  the anti-spoofing protections of IPsec but it is useful when migrating
                  to/from IPsec. [Default: false]'
                type: boolean
              ipsecESPAlgorithm:
                description: 'IPSecESAlgorithm sets IPSec ESP algorithm. Default is
                  NIST suite B recommendation. [Default: aes128gcm16-ecp256]'
                type: string
              ipsecIKEAlgorithm:
                description: 'IPSecIKEAlgorithm sets IPSec IKE algorithm. Default
                  is NIST suite B recommendation. [Default: aes128gcm16-prfsha256-ecp256]'
                type: string
              ipsecLogLevel:
                description: 'IPSecLogLevel controls log level for IPSec components.
                  Set to None for no logging. A generic log level terminology is used
                  [None, Notice, Info, Debug, Verbose]. [Default: Info]'
                pattern: ^(?i)(None|Notice|Info|Debug|Verbose)?$
                type: string
              ipsecMode:
                description: 'IPSecMode controls which mode IPSec is operating on.
                  Default value means IPSec is not enabled. [Default: ""]'
                type: string
              ipsecPolicyRefreshInterval:
                description: 'IPSecPolicyRefreshInterval is the interval at which
                  Felix will check the kernel''s IPsec policy tables and repair any
                  inconsistencies. [Default: 600s]'
                pattern: ^([0-9]+(\\.[0-9]+)?(ms|s|m|h))*$
                type: string
              ipsetsRefreshInterval:
                description: 'IpsetsRefreshInterval is the period at which Felix re-checks
                  all iptables state to ensure that no other process has accidentally
                  broken Calico''s rules. Set to 0 to disable iptables refresh. [Default:
                  90s]'
                pattern: ^([0-9]+(\\.[0-9]+)?(ms|s|m|h))*$
                type: string
              iptablesBackend:
                description: IptablesBackend specifies which backend of iptables will
                  be used. The default is Auto.
                pattern: ^(?i)(Auto|FelixConfiguration|FelixConfigurationList|Legacy|NFT)?$
                type: string
              iptablesFilterAllowAction:
                pattern: ^(?i)(Accept|Return)?$
                type: string
              iptablesFilterDenyAction:
                description: IptablesFilterDenyAction controls what happens to traffic
                  that is denied by network policy. By default Calico blocks traffic
                  with an iptables "DROP" action. If you want to use "REJECT" action
                  instead you can configure it in here.
                pattern: ^(?i)(Drop|Reject)?$
                type: string
              iptablesLockFilePath:
                description: 'IptablesLockFilePath is the location of the iptables
                  lock file. You may need to change this if the lock file is not in
                  its standard location (for example if you have mapped it into Felix''s
                  container at a different path). [Default: /run/xtables.lock]'
                type: string
              iptablesLockProbeInterval:
                description: 'IptablesLockProbeInterval is the time that Felix will
                  wait between attempts to acquire the iptables lock if it is not
                  available. Lower values make Felix more responsive when the lock
                  is contended, but use more CPU. [Default: 50ms]'
                pattern: ^([0-9]+(\\.[0-9]+)?(ms|s|m|h))*$
                type: string
              iptablesLockTimeout:
                description: 'IptablesLockTimeout is the time that Felix will wait
                  for the iptables lock, or 0, to disable. To use this feature, Felix
                  must share the iptables lock file with all other processes that
                  also take the lock. When running Felix inside a container, this
                  requires the /run directory of the host to be mounted into the calico/node
                  or calico/felix container. [Default: 0s disabled]'
                pattern: ^([0-9]+(\\.[0-9]+)?(ms|s|m|h))*$
                type: string
              iptablesMangleAllowAction:
                pattern: ^(?i)(Accept|Return)?$
                type: string
              iptablesMarkMask:
                description: 'IptablesMarkMask is the mask that Felix selects its
                  IPTables Mark bits from. Should be a 32 bit hexadecimal number with
                  at least 8 bits set, none of which clash with any other mark bits
                  in use on the system. [Default: 0xffff0000]'
                format: int32
                type: integer
              iptablesNATOutgoingInterfaceFilter:
                type: string
              iptablesPostWriteCheckInterval:
                description: 'IptablesPostWriteCheckInterval is the period after Felix
                  has done a write to the dataplane that it schedules an extra read
                  back in order to check the write was not clobbered by another process.
                  This should only occur if another application on the system doesn''t
                  respect the iptables lock. [Default: 1s]'
                pattern: ^([0-9]+(\\.[0-9]+)?(ms|s|m|h))*$
                type: string
              iptablesRefreshInterval:
                description: 'IptablesRefreshInterval is the period at which Felix
                  re-checks the IP sets in the dataplane to ensure that no other process
                  has accidentally broken Calico''s rules. Set to 0 to disable IP
                  sets refresh. Note: the default for this value is lower than the
                  other refresh intervals as a workaround for a Linux kernel bug that
                  was fixed in kernel version 4.11. If you are using v4.11 or greater
                  you may want to set this to, a higher value to reduce Felix CPU
                  usage. [Default: 10s]'
                pattern: ^([0-9]+(\\.[0-9]+)?(ms|s|m|h))*$
                type: string
              ipv6Support:
                description: IPv6Support controls whether Felix enables support for
                  IPv6 (if supported by the in-use dataplane).
                type: boolean
              kubeMasqueradeBit:
                description: 'KubeMasqueradeBit should be set to the same value as
                  --iptables-masquerade-bit of kube-proxy when TPROXY is used. The
                  default is the same as kube-proxy default thus only needs a change
                  if kube-proxy is using a non-standard setting. Must be within the
                  range of 0-31.  [Default: 14]'
                type: integer
              kubeNodePortRanges:
                description: 'KubeNodePortRanges holds list of port ranges used for
                  service node ports. Only used if felix detects kube-proxy running
                  in ipvs mode. Felix uses these ranges to separate host and workload
                  traffic. [Default: 30000:32767].'
                items:
                  anyOf:
                  - type: integer
                  - type: string
                  pattern: ^.*
                  x-kubernetes-int-or-string: true
                type: array
              l7LogsFileAggregationDestinationInfo:
                description: 'L7LogsFileAggregationDestinationInfo is used to choose
                  the type of aggregation for the destination metadata on L7 log entries.
                  [Default: IncludeL7DestinationInfo - include destination metadata].
                  Accepted values are IncludeL7DestinationInfo and ExcludeL7DestinationInfo.
                  IncludeL7DestinationInfo - Include destination metadata in the logs.
                  ExcludeL7DestinationInfo - Aggregate over all other fields ignoring
                  the destination aggregated name, namespace, and type.'
                pattern: ^(?i)(IncludeL7DestinationInfo|ExcludeL7DestinationInfo)?$
                type: string
              l7LogsFileAggregationHTTPHeaderInfo:
                description: 'L7LogsFileAggregationHTTPHeaderInfo is used to choose
                  the type of aggregation for HTTP header data on L7 log entries.
                  [Default: ExcludeL7HTTPHeaderInfo - http header info removal]. Accepted
                  values are IncludeL7HTTPHeaderInfo and ExcludeL7HTTPHeaderInfo.
                  IncludeL7HTTPHeaderInfo - Include HTTP header data in the logs.
                  ExcludeL7HTTPHeaderInfo - Aggregate over all other fields ignoring
                  the user agent and log type.'
                pattern: ^(?i)(IncludeL7HTTPHeaderInfo|ExcludeL7HTTPHeaderInfo)?$
                type: string
              l7LogsFileAggregationHTTPMethod:
                description: 'L7LogsFileAggregationHTTPMethod is used to choose the
                  type of aggregation for the HTTP request method on L7 log entries.
                  [Default: IncludeL7HTTPMethod - include the HTTP method]. Accepted
                  values are IncludeL7HTTPMethod and ExcludeL7HTTPMethod. IncludeL7HTTPMethod
                  - Include HTTP method in the logs. ExcludeL7HTTPMethod - Aggregate
                  over all other fields ignoring the HTTP method.'
                pattern: ^(?i)(IncludeL7HTTPMethod|ExcludeL7HTTPMethod)?$
                type: string
              l7LogsFileAggregationNumURLPath:
                description: 'L7LogsFileAggregationNumURLPath is used to choose the
                  number of components in the url path to display. This allows for
                  the url to be truncated in case parts of the path provide no value.
                  Setting this value to negative will allow all parts of the path
                  to be displayed. [Default: 5].'
                type: integer
              l7LogsFileAggregationResponseCode:
                description: 'L7LogsFileAggregationResponseCode is used to choose
                  the type of aggregation for the response code on L7 log entries.
                  [Default: IncludeL7ResponseCode - include the response code]. Accepted
                  values are IncludeL7ResponseCode and ExcludeL7ResponseCode. IncludeL7ResponseCode
                  - Include the response code in the logs. ExcludeL7ResponseCode -
                  Aggregate over all other fields ignoring the response code.'
                pattern: ^(?i)(IncludeL7ResponseCode|ExcludeL7ResponseCode)?$
                type: string
              l7LogsFileAggregationServiceInfo:
                description: 'L7LogsFileAggregationServiceInfo is used to choose the
                  type of aggregation for the service data on L7 log entries. [Default:
                  IncludeL7ServiceInfo - include service data]. Accepted values are
                  IncludeL7ServiceInfo and ExcludeL7ServiceInfo. IncludeL7ServiceInfo
                  - Include service data in the logs. ExcludeL7ServiceInfo - Aggregate
                  over all other fields ignoring the service name, namespace, and
                  port.'
                pattern: ^(?i)(IncludeL7ServiceInfo|ExcludeL7ServiceInfo)?$
                type: string
              l7LogsFileAggregationSourceInfo:
                description: 'L7LogsFileAggregationExcludeSourceInfo is used to choose
                  the type of aggregation for the source metadata on L7 log entries.
                  [Default: IncludeL7SourceInfoNoPort - include all source metadata
                  except for the source port]. Accepted values are IncludeL7SourceInfo,
                  IncludeL7SourceInfoNoPort, and ExcludeL7SourceInfo. IncludeL7SourceInfo
                  - Include source metadata in the logs. IncludeL7SourceInfoNoPort
                  - Include source metadata in the logs excluding the source port.
                  ExcludeL7SourceInfo - Aggregate over all other fields ignoring the
                  source aggregated name, namespace, and type.'
                pattern: ^(?i)(IncludeL7SourceInfo|IncludeL7SourceInfoNoPort|ExcludeL7SourceInfo)?$
                type: string
              l7LogsFileAggregationTrimURL:
                description: 'L7LogsFileAggregationTrimURL is used to choose the type
                  of aggregation for the url on L7 log entries. [Default: IncludeL7FullURL
                  - include the full URL up to however many path components are allowed
                  by L7LogsFileAggregationNumURLPath]. Accepted values: IncludeL7FullURL
                  - Include the full URL up to however many path components are allowed
                  by L7LogsFileAggregationNumURLPath. TrimURLQuery - Aggregate over
                  all other fields ignoring the query parameters on the URL. TrimURLQueryAndPath
                  - Aggregate over all other fields and the base URL only. ExcludeL7URL
                  - Aggregate over all other fields ignoring the URL entirely.'
                pattern: ^(?i)(IncludeL7FullURL|TrimURLQuery|TrimURLQueryAndPath|ExcludeL7URL)?$
                type: string
              l7LogsFileAggregationURLCharLimit:
                description: 'Limit on the length of the URL collected in L7 logs.
                  When a URL length reaches this limit it is sliced off, and the sliced
                  URL is sent to log storage. [Default: 250]'
                type: integer
              l7LogsFileDirectory:
                description: 'L7LogsFileDirectory sets the directory where L7 log
                  files are stored. [Default: /var/log/calico/l7logs]'
                type: string
              l7LogsFileEnabled:
                description: 'L7LogsFileEnabled controls logging L7 logs to a file.
                  If false no L7 logging to file will occur. [Default: true]'
                type: boolean
              l7LogsFileMaxFileSizeMB:
                description: 'L7LogsFileMaxFileSizeMB sets the max size in MB of L7
                  log files before rotation. [Default: 100]'
                type: integer
              l7LogsFileMaxFiles:
                description: 'L7LogsFileMaxFiles sets the number of L7 log files to
                  keep. [Default: 5]'
                type: integer
              l7LogsFilePerNodeLimit:
                description: 'Limit on the number of L7 logs that can be emitted within
                  each flush interval.  When this limit has been reached, Felix counts
                  the number of unloggable L7 responses within the flush interval,
                  and emits a WARNING log with that count at the same time as it flushes
                  the buffered L7 logs. A value of 0 means no limit. [Default: 1500]'
                type: integer
              l7LogsFlushInterval:
                description: 'L7LogsFlushInterval configures the interval at which
                  Felix exports L7 logs. [Default: 300s]'
                pattern: ^([0-9]+(\\.[0-9]+)?(ms|s|m|h))*$
                type: string
              logDebugFilenameRegex:
                description: LogDebugFilenameRegex controls which source code files
                  have their Debug log output included in the logs. Only logs from
                  files with names that match the given regular expression are included.  The
                  filter only applies to Debug level logs.
                type: string
              logDropActionOverride:
                description: LogDropActionOverride specifies whether or not to include
                  the DropActionOverride in the logs when it is triggered.
                type: boolean
              logFilePath:
                description: 'LogFilePath is the full path to the Felix log. Set to
                  none to disable file logging. [Default: /var/log/calico/felix.log]'
                type: string
              logPrefix:
                description: 'LogPrefix is the log prefix that Felix uses when rendering
                  LOG rules. [Default: calico-packet]'
                type: string
              logSeverityFile:
                description: 'LogSeverityFile is the log severity above which logs
                  are sent to the log file. [Default: Info]'
                pattern: ^(?i)(Debug|Info|Warning|Error|Fatal)?$
                type: string
              logSeverityScreen:
                description: 'LogSeverityScreen is the log severity above which logs
                  are sent to the stdout. [Default: Info]'
                pattern: ^(?i)(Debug|Info|Warning|Error|Fatal)?$
                type: string
              logSeveritySys:
                description: 'LogSeveritySys is the log severity above which logs
                  are sent to the syslog. Set to None for no logging to syslog. [Default:
                  Info]'
                pattern: ^(?i)(Debug|Info|Warning|Error|Fatal)?$
                type: string
              maxIpsetSize:
                description: MaxIpsetSize is the maximum number of IP addresses that
                  can be stored in an IP set. Not applicable if using the nftables
                  backend.
                type: integer
              metadataAddr:
                description: 'MetadataAddr is the IP address or domain name of the
                  server that can answer VM queries for cloud-init metadata. In OpenStack,
                  this corresponds to the machine running nova-api (or in Ubuntu,
                  nova-api-metadata). A value of none (case-insensitive) means that
                  Felix should not set up any NAT rule for the metadata path. [Default:
                  127.0.0.1]'
                type: string
              metadataPort:
                description: 'MetadataPort is the port of the metadata server. This,
                  combined with global.MetadataAddr (if not ''None''), is used to
                  set up a NAT rule, from 169.254.169.254:80 to MetadataAddr:MetadataPort.
                  In most cases this should not need to be changed [Default: 8775].'
                type: integer
              mtuIfacePattern:
                description: MTUIfacePattern is a regular expression that controls
                  which interfaces Felix should scan in order to calculate the host's
                  MTU. This should not match workload interfaces (usually named cali...).
                type: string
              natOutgoingAddress:
                description: NATOutgoingAddress specifies an address to use when performing
                  source NAT for traffic in a natOutgoing pool that is leaving the
                  network. By default the address used is an address on the interface
                  the traffic is leaving on (ie it uses the iptables MASQUERADE target)
                type: string
              natPortRange:
                anyOf:
                - type: integer
                - type: string
                description: NATPortRange specifies the range of ports that is used
                  for port mapping when doing outgoing NAT. When unset the default
                  behavior of the network stack is used.
                pattern: ^.*
                x-kubernetes-int-or-string: true
              netlinkTimeout:
                pattern: ^([0-9]+(\\.[0-9]+)?(ms|s|m|h))*$
                type: string
<<<<<<< HEAD
              nfNetlinkBufSize:
                type: string
=======
              nftablesFilterAllowAction:
                pattern: ^(?i)(Accept|Return)?$
                type: string
              nftablesFilterDenyAction:
                description: FilterDenyAction controls what happens to traffic that
                  is denied by network policy. By default Calico blocks traffic with
                  a "drop" action. If you want to use a "reject" action instead you
                  can configure it here.
                pattern: ^(?i)(Drop|Reject)?$
                type: string
              nftablesMangleAllowAction:
                pattern: ^(?i)(Accept|Return)?$
                type: string
              nftablesMarkMask:
                description: 'MarkMask is the mask that Felix selects its nftables
                  Mark bits from. Should be a 32 bit hexadecimal number with at least
                  8 bits set, none of which clash with any other mark bits in use
                  on the system. [Default: 0xffff0000]'
                format: int32
                type: integer
>>>>>>> 02c47a5b
              nftablesMode:
                description: 'NFTablesMode configures nftables support in Felix. [Default:
                  Disabled]'
                type: string
              nftablesRefreshInterval:
                description: 'NftablesRefreshInterval controls the interval at which
                  Felix periodically refreshes the nftables rules. [Default: 90s]'
                type: string
              openstackRegion:
                description: 'OpenstackRegion is the name of the region that a particular
                  Felix belongs to. In a multi-region Calico/OpenStack deployment,
                  this must be configured somehow for each Felix (here in the datamodel,
                  or in felix.cfg or the environment on each compute node), and must
                  match the [calico] openstack_region value configured in neutron.conf
                  on each node. [Default: Empty]'
                type: string
              policySyncPathPrefix:
                description: 'PolicySyncPathPrefix is used to by Felix to communicate
                  policy changes to external services, like Application layer policy.
                  [Default: Empty]'
                type: string
              prometheusGoMetricsEnabled:
                description: 'PrometheusGoMetricsEnabled disables Go runtime metrics
                  collection, which the Prometheus client does by default, when set
                  to false. This reduces the number of metrics reported, reducing
                  Prometheus load. [Default: true]'
                type: boolean
              prometheusMetricsCAFile:
                type: string
              prometheusMetricsCertFile:
                description: TLS credentials for this port.
                type: string
              prometheusMetricsEnabled:
                description: 'PrometheusMetricsEnabled enables the Prometheus metrics
                  server in Felix if set to true. [Default: false]'
                type: boolean
              prometheusMetricsHost:
                description: 'PrometheusMetricsHost is the host that the Prometheus
                  metrics server should bind to. [Default: empty]'
                type: string
              prometheusMetricsKeyFile:
                type: string
              prometheusMetricsPort:
                description: 'PrometheusMetricsPort is the TCP port that the Prometheus
                  metrics server should bind to. [Default: 9091]'
                type: integer
              prometheusProcessMetricsEnabled:
                description: 'PrometheusProcessMetricsEnabled disables process metrics
                  collection, which the Prometheus client does by default, when set
                  to false. This reduces the number of metrics reported, reducing
                  Prometheus load. [Default: true]'
                type: boolean
              prometheusReporterCAFile:
                type: string
              prometheusReporterCertFile:
                type: string
              prometheusReporterEnabled:
                description: Felix Denied Packet Metrics configuration parameters.
                type: boolean
              prometheusReporterKeyFile:
                type: string
              prometheusReporterPort:
                type: integer
              prometheusWireGuardMetricsEnabled:
                description: 'PrometheusWireGuardMetricsEnabled disables wireguard
                  metrics collection, which the Prometheus client does by default,
                  when set to false. This reduces the number of metrics reported,
                  reducing Prometheus load. [Default: true]'
                type: boolean
              removeExternalRoutes:
                description: Whether or not to remove device routes that have not
                  been programmed by Felix. Disabling this will allow external applications
                  to also add device routes. This is enabled by default which means
                  we will remove externally added routes.
                type: boolean
              reportingInterval:
                description: 'ReportingInterval is the interval at which Felix reports
                  its status into the datastore or 0 to disable. Must be non-zero
                  in OpenStack deployments. [Default: 30s]'
                pattern: ^([0-9]+(\\.[0-9]+)?(ms|s|m|h))*$
                type: string
              reportingTTL:
                description: 'ReportingTTL is the time-to-live setting for process-wide
                  status reports. [Default: 90s]'
                pattern: ^([0-9]+(\\.[0-9]+)?(ms|s|m|h))*$
                type: string
              routeRefreshInterval:
                description: 'RouteRefreshInterval is the period at which Felix re-checks
                  the routes in the dataplane to ensure that no other process has
                  accidentally broken Calico''s rules. Set to 0 to disable route refresh.
                  [Default: 90s]'
                pattern: ^([0-9]+(\\.[0-9]+)?(ms|s|m|h))*$
                type: string
              routeSource:
                description: 'RouteSource configures where Felix gets its routing
                  information. - WorkloadIPs: use workload endpoints to construct
                  routes. - CalicoIPAM: the default - use IPAM data to construct routes.'
                pattern: ^(?i)(WorkloadIPs|CalicoIPAM)?$
                type: string
              routeSyncDisabled:
                description: RouteSyncDisabled will disable all operations performed
                  on the route table. Set to true to run in network-policy mode only.
                type: boolean
              routeTableRange:
                description: Deprecated in favor of RouteTableRanges. Calico programs
                  additional Linux route tables for various purposes. RouteTableRange
                  specifies the indices of the route tables that Calico should use.
                properties:
                  max:
                    type: integer
                  min:
                    type: integer
                required:
                - max
                - min
                type: object
              routeTableRanges:
                description: Calico programs additional Linux route tables for various
                  purposes. RouteTableRanges specifies a set of table index ranges
                  that Calico should use. Deprecates`RouteTableRange`, overrides `RouteTableRange`.
                items:
                  properties:
                    max:
                      type: integer
                    min:
                      type: integer
                  required:
                  - max
                  - min
                  type: object
                type: array
              serviceLoopPrevention:
                description: 'When service IP advertisement is enabled, prevent routing
                  loops to service IPs that are not in use, by dropping or rejecting
                  packets that do not get DNAT''d by kube-proxy. Unless set to "Disabled",
                  in which case such routing loops continue to be allowed. [Default:
                  Drop]'
                pattern: ^(?i)(Drop|Reject|Disabled)?$
                type: string
              sidecarAccelerationEnabled:
                description: 'SidecarAccelerationEnabled enables experimental sidecar
                  acceleration [Default: false]'
                type: boolean
              statsDumpFilePath:
                type: string
              syslogReporterAddress:
                description: 'SyslogReporterAddress is the address to dial to when
                  writing to Syslog. For TCP and UDP networks, the address has the
                  form "host:port". The host must be a literal IP address, or a host
                  name that can be resolved to IP addresses. The port must be a literal
                  port number or a service name. For more, see: https://pkg.go.dev/net#Dial'
                type: string
              syslogReporterEnabled:
                description: SyslogReporterEnabled turns on the feature to write logs
                  to Syslog. Please note that this can incur significant disk space
                  usage when running felix on non-cluster hosts.
                type: boolean
              syslogReporterNetwork:
                description: 'SyslogReporterNetwork is the network to dial to when
                  writing to Syslog. Known networks are "tcp", "tcp4" (IPv4-only),
                  "tcp6" (IPv6-only), "udp", "udp4" (IPv4-only), "udp6" (IPv6-only),
                  "ip", "ip4" (IPv4-only), "ip6" (IPv6-only), "unix", "unixgram" and
                  "unixpacket". For more, see: https://pkg.go.dev/net#Dial'
                type: string
              tproxyMode:
                description: 'TPROXYMode sets whether traffic is directed through
                  a transparent proxy for further processing or not and how is the
                  proxying done. [Default: Disabled]'
                pattern: ^(?i)(Disabled|Enabled|EnabledAllServices)?$
                type: string
              tproxyPort:
                description: 'TPROXYPort sets to which port proxied traffic should
                  be redirected. [Default: 16001]'
                type: integer
              tproxyUpstreamConnMark:
                description: 'TPROXYUpstreamConnMark tells Felix which mark is used
                  by the proxy for its upstream connections so that Felix can program
                  the dataplane correctly.  [Default: 0x17]'
                format: int32
                type: integer
              usageReportingEnabled:
                description: 'UsageReportingEnabled reports anonymous Calico version
                  number and cluster size to projectcalico.org. Logs warnings returned
                  by the usage server. For example, if a significant security vulnerability
                  has been discovered in the version of Calico being used. [Default:
                  true]'
                type: boolean
              usageReportingInitialDelay:
                description: 'UsageReportingInitialDelay controls the minimum delay
                  before Felix makes a report. [Default: 300s]'
                pattern: ^([0-9]+(\\.[0-9]+)?(ms|s|m|h))*$
                type: string
              usageReportingInterval:
                description: 'UsageReportingInterval controls the interval at which
                  Felix makes reports. [Default: 86400s]'
                pattern: ^([0-9]+(\\.[0-9]+)?(ms|s|m|h))*$
                type: string
              useInternalDataplaneDriver:
                description: UseInternalDataplaneDriver, if true, Felix will use its
                  internal dataplane programming logic.  If false, it will launch
                  an external dataplane driver and communicate with it over protobuf.
                type: boolean
              vxlanEnabled:
                description: 'VXLANEnabled overrides whether Felix should create the
                  VXLAN tunnel device for IPv4 VXLAN networking. Optional as Felix
                  determines this based on the existing IP pools. [Default: nil (unset)]'
                type: boolean
              vxlanMTU:
                description: 'VXLANMTU is the MTU to set on the IPv4 VXLAN tunnel
                  device. See Configuring MTU [Default: 1410]'
                type: integer
              vxlanMTUV6:
                description: 'VXLANMTUV6 is the MTU to set on the IPv6 VXLAN tunnel
                  device. See Configuring MTU [Default: 1390]'
                type: integer
              vxlanPort:
                type: integer
              vxlanVNI:
                type: integer
              windowsDnsCacheFile:
                description: 'The name of the file that Felix uses to preserve learnt
                  DNS information when restarting. [Default: "c:\\TigeraCalico\\felix-dns-cache.txt"].'
                type: string
              windowsDnsExtraTTL:
                description: 'Extra time to keep IPs and alias names that are learnt
                  from DNS, in addition to each name or IP''s advertised TTL. The
                  default value is 120s which is same as the default value of ServicePointManager.DnsRefreshTimeout
                  on .net framework. [Default: 120s].'
                pattern: ^([0-9]+(\\.[0-9]+)?(ms|s|m|h))*$
                type: string
              windowsFlowLogsFileDirectory:
                description: 'WindowsFlowLogsFileDirectory sets the directory where
                  flow logs files are stored on Windows nodes. [Default: "c:\\TigeraCalico\\flowlogs"].'
                type: string
              windowsFlowLogsPositionFilePath:
                description: 'WindowsFlowLogsPositionFilePath is used to specify the
                  position of the external pipeline that reads flow logs on Windows
                  nodes. [Default: "c:\\TigeraCalico\\flowlogs\\flows.log.pos"]. This
                  parameter only takes effect when FlowLogsDynamicAggregationEnabled
                  is set to true.'
                type: string
              windowsManageFirewallRules:
                description: 'WindowsManageFirewallRules configures whether or not
                  Felix will program Windows Firewall rules. (to allow inbound access
                  to its own metrics ports) [Default: Disabled]'
                enum:
                - Enabled
                - Disabled
                type: string
              windowsNetworkName:
                description: WindowsNetworkName specifies which Windows HNS networks
                  Felix should operate on.  The default is to match networks that
                  start with "calico".  Supports regular expression syntax.
                type: string
              windowsStatsDumpFilePath:
                description: 'WindowsStatsDumpFilePath is used to specify the path
                  of the stats dump file on Windows nodes. [Default: "c:\\TigeraCalico\\stats\\dump"]'
                type: string
              wireguardEnabled:
                description: 'WireguardEnabled controls whether Wireguard is enabled
                  for IPv4 (encapsulating IPv4 traffic over an IPv4 underlay network).
                  [Default: false]'
                type: boolean
              wireguardEnabledV6:
                description: 'WireguardEnabledV6 controls whether Wireguard is enabled
                  for IPv6 (encapsulating IPv6 traffic over an IPv6 underlay network).
                  [Default: false]'
                type: boolean
              wireguardHostEncryptionEnabled:
                description: 'WireguardHostEncryptionEnabled controls whether Wireguard
                  host-to-host encryption is enabled. [Default: false]'
                type: boolean
              wireguardInterfaceName:
                description: 'WireguardInterfaceName specifies the name to use for
                  the IPv4 Wireguard interface. [Default: wireguard.cali]'
                type: string
              wireguardInterfaceNameV6:
                description: 'WireguardInterfaceNameV6 specifies the name to use for
                  the IPv6 Wireguard interface. [Default: wg-v6.cali]'
                type: string
              wireguardKeepAlive:
                description: 'WireguardKeepAlive controls Wireguard PersistentKeepalive
                  option. Set 0 to disable. [Default: 0]'
                pattern: ^([0-9]+(\\.[0-9]+)?(ms|s|m|h))*$
                type: string
              wireguardListeningPort:
                description: 'WireguardListeningPort controls the listening port used
                  by IPv4 Wireguard. [Default: 51820]'
                type: integer
              wireguardListeningPortV6:
                description: 'WireguardListeningPortV6 controls the listening port
                  used by IPv6 Wireguard. [Default: 51821]'
                type: integer
              wireguardMTU:
                description: 'WireguardMTU controls the MTU on the IPv4 Wireguard
                  interface. See Configuring MTU [Default: 1440]'
                type: integer
              wireguardMTUV6:
                description: 'WireguardMTUV6 controls the MTU on the IPv6 Wireguard
                  interface. See Configuring MTU [Default: 1420]'
                type: integer
              wireguardRoutingRulePriority:
                description: 'WireguardRoutingRulePriority controls the priority value
                  to use for the Wireguard routing rule. [Default: 99]'
                type: integer
              workloadSourceSpoofing:
                description: WorkloadSourceSpoofing controls whether pods can use
                  the allowedSourcePrefixes annotation to send traffic with a source
                  IP address that is not theirs. This is disabled by default. When
                  set to "Any", pods can request any prefix.
                pattern: ^(?i)(Disabled|Any)?$
                type: string
              xdpEnabled:
                description: 'XDPEnabled enables XDP acceleration for suitable untracked
                  incoming deny rules. [Default: true]'
                type: boolean
              xdpRefreshInterval:
                description: 'XDPRefreshInterval is the period at which Felix re-checks
                  all XDP state to ensure that no other process has accidentally broken
                  Calico''s BPF maps or attached programs. Set to 0 to disable XDP
                  refresh. [Default: 90s]'
                pattern: ^([0-9]+(\\.[0-9]+)?(ms|s|m|h))*$
                type: string
            type: object
        type: object
    served: true
    storage: true
status:
  acceptedNames:
    kind: ""
    plural: ""
  conditions: []
  storedVersions: []
<|MERGE_RESOLUTION|>--- conflicted
+++ resolved
@@ -1232,10 +1232,8 @@
               netlinkTimeout:
                 pattern: ^([0-9]+(\\.[0-9]+)?(ms|s|m|h))*$
                 type: string
-<<<<<<< HEAD
               nfNetlinkBufSize:
                 type: string
-=======
               nftablesFilterAllowAction:
                 pattern: ^(?i)(Accept|Return)?$
                 type: string
@@ -1256,7 +1254,6 @@
                   on the system. [Default: 0xffff0000]'
                 format: int32
                 type: integer
->>>>>>> 02c47a5b
               nftablesMode:
                 description: 'NFTablesMode configures nftables support in Felix. [Default:
                   Disabled]'
