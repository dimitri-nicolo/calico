--- conflicted
+++ resolved
@@ -39,6 +39,7 @@
           args:
             # Configure tigera-operator to manage installation of the necessary CRDs.
             - -manage-crds=true
+            - -variant=TigeraSecureEnterprise
           volumeMounts:
             - name: var-lib-calico
               readOnly: true
@@ -89,13 +90,11 @@
             - operator
           args:
             - -bootstrap-crds
-<<<<<<< HEAD
+            - -variant=TigeraSecureEnterprise
           envFrom:
             - configMapRef:
                 name: kubernetes-services-endpoint
                 optional: true
-=======
->>>>>>> 6617031c
         # Install any v3 API resources provided in the calico-resources ConfigMap.
         - name: create-initial-resources
           image: gcr.io/unique-caldron-775/cnx/tigera/calicoctl:master
