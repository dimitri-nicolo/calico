--- conflicted
+++ resolved
@@ -52,7 +52,6 @@
       - networksets.crd.projectcalico.org
       - tiers.crd.projectcalico.org
       - whiskers.operator.tigera.io
-<<<<<<< HEAD
        # Enterprise/Cloud Resources
       - alertexceptions.crd.projectcalico.org
       - bfdconfigurations.crd.projectcalico.org
@@ -105,8 +104,6 @@
       - stackconfigpolicies.stackconfigpolicy.k8s.elastic.co
         # Others
       - licenseusagereports.usage.tigera.io
-=======
->>>>>>> c2cc8cd7
   - apiGroups:
       - ""
     resources:
@@ -223,7 +220,6 @@
       - gatewayapis/finalizers
       - goldmanes
       - imagesets
-      - whiskers
       - installations
       - installations/finalizers
       - installations/status
@@ -256,16 +252,10 @@
       - policyrecommendations/status
       - tigerastatuses
       - tigerastatuses/finalizers
-<<<<<<< HEAD
       - tigerastatuses/status
       - tlspassthroughroutes
       - tlsterminatedroutes
-=======
-      - apiservers
-      - apiservers/status
-      - imagesets
       - whiskers
->>>>>>> c2cc8cd7
     verbs:
       - get
       - list
