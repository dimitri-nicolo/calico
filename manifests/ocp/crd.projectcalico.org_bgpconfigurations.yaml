--- conflicted
+++ resolved
@@ -63,21 +63,18 @@
                       type: string
                   type: object
                 type: array
-<<<<<<< HEAD
               extensions:
                 additionalProperties:
                   type: string
                 description: Extensions is a mapping of keys to values that can be
                   used in custom BGP templates
                 type: object
-=======
               ignoredInterfaces:
                 description: IgnoredInterfaces indicates the network interfaces that
                   needs to be excluded when reading device routes.
                 items:
                   type: string
                 type: array
->>>>>>> 45bcfb25
               listenPort:
                 description: ListenPort is the port where BGP protocol should listen.
                   Defaults to 179
