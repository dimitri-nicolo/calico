# This section includes base Calico Enterprise installation configuration.
# For more information, see: https://docs.tigera.io/master/reference/installation/api#operator.tigera.io/v1.Installation
apiVersion: operator.tigera.io/v1
kind: Installation
metadata:
  name: default
spec:
  # Install Calico Enterprise
  variant: TigeraSecureEnterprise

  # List of image pull secrets to use when installing images from a container registry.
  # If specified, secrets must be created in the `tigera-operator` namespace.
  imagePullSecrets:
    - name: tigera-pull-secret
  # Optionally, a custom registry to use for pulling images.
  # registry: <my-registry>

---

# This section configures the Tigera web manager.
# Remove this section for a Managed cluster.
# For more information, see: https://docs.tigera.io/master/reference/installation/api#operator.tigera.io/v1.Manager
apiVersion: operator.tigera.io/v1
kind: Manager
metadata:
  name: tigera-secure

---

# This section installs and configures the Calico Enterprise API server.
# For more information, see: https://docs.tigera.io/master/reference/installation/api#operator.tigera.io/v1.APIServer
apiVersion: operator.tigera.io/v1
kind: APIServer
metadata:
<<<<<<< HEAD
  name: tigera-secure

---

# This section installs and configures Calico Enterprise intrusion detection functionality.
# For more information, see: https://docs.tigera.io/master/reference/installation/api#operator.tigera.io/v1.IntrusionDetection
apiVersion: operator.tigera.io/v1
kind: IntrusionDetection
metadata:
  name: tigera-secure

---

# This section configures the Elasticsearch cluster used by Calico Enterprise.
# Remove this section for a Managed cluster.
# For more information, see: https://docs.tigera.io/master/reference/installation/api#operator.tigera.io/v1.LogStorage
apiVersion: operator.tigera.io/v1
kind: LogStorage
metadata:
  name: tigera-secure
spec:
  nodes:
    count: 1

---

# This section configures collection of Tigera flow, DNS, and audit logs.
# For more information, see: https://docs.tigera.io/master/reference/installation/api#operator.tigera.io/v1.LogCollector
apiVersion: operator.tigera.io/v1
kind: LogCollector
metadata:
  name: tigera-secure

---

# This section configures Prometheus for Calico Enterprise.
# For more information, see: https://docs.tigera.io/master/reference/installation/api#operator.tigera.io/v1.Monitor
apiVersion: operator.tigera.io/v1
kind: Monitor
metadata:
  name: tigera-secure

---

# This section installs and configures Calico Enterprise policy recommendation functionality.
# For more information, see: https://docs.tigera.io/master/reference/installation/api#operator.tigera.io/v1.PolicyRecommendation
apiVersion: operator.tigera.io/v1
kind: PolicyRecommendation
metadata:
  name: tigera-secure

---

# Uncomment this section to configure Calico Enterprise compliance functionality.
# For more information, see: https://docs.tigera.io/master/reference/installation/api#operator.tigera.io/v1.Compliance
# apiVersion: operator.tigera.io/v1
# kind: Compliance
# metadata:
#   name: tigera-secure

---

# Uncomment this section to configure Calico Enterprise Packet Capture functionality.
# For more information, see: https://docs.tigera.io/master/reference/installation/api#operator.tigera.io/v1.PacketCaptureAPI
# apiVersion: operator.tigera.io/v1
# kind: PacketCaptureAPI
# metadata:
#   name: tigera-secure
=======
  name: default
spec: {}

---

# Configures the Calico Whisker observability UI.
apiVersion: operator.tigera.io/v1
kind: Whisker
metadata:
  name: default
spec: {}
>>>>>>> 655c133f
<|MERGE_RESOLUTION|>--- conflicted
+++ resolved
@@ -32,7 +32,6 @@
 apiVersion: operator.tigera.io/v1
 kind: APIServer
 metadata:
-<<<<<<< HEAD
   name: tigera-secure
 
 ---
@@ -101,9 +100,6 @@
 # kind: PacketCaptureAPI
 # metadata:
 #   name: tigera-secure
-=======
-  name: default
-spec: {}
 
 ---
 
@@ -113,4 +109,3 @@
 metadata:
   name: default
 spec: {}
->>>>>>> 655c133f
